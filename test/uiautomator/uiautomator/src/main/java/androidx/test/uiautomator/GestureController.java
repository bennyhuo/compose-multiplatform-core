/*
 * Copyright (C) 2014 The Android Open Source Project
 *
 * Licensed under the Apache License, Version 2.0 (the "License");
 * you may not use this file except in compliance with the License.
 * You may obtain a copy of the License at
 *
 *      http://www.apache.org/licenses/LICENSE-2.0
 *
 * Unless required by applicable law or agreed to in writing, software
 * distributed under the License is distributed on an "AS IS" BASIS,
 * WITHOUT WARRANTIES OR CONDITIONS OF ANY KIND, either express or implied.
 * See the License for the specific language governing permissions and
 * limitations under the License.
 */

package androidx.test.uiautomator;

import android.graphics.Point;
import android.os.SystemClock;
import android.util.Log;
import android.view.Display;
import android.view.InputDevice;
import android.view.MotionEvent;
import android.view.MotionEvent.PointerCoords;
import android.view.MotionEvent.PointerProperties;

import androidx.annotation.NonNull;

import java.lang.reflect.Method;
import java.util.ArrayList;
import java.util.Arrays;
import java.util.Comparator;
import java.util.HashMap;
import java.util.List;
import java.util.Map;
import java.util.PriorityQueue;

/**
 * The {@link GestureController} provides methods for performing high-level {@link PointerGesture}s.
 */
class GestureController {

    private static final String TAG = GestureController.class.getSimpleName();

    private static final long MOTION_EVENT_INJECTION_DELAY_MILLIS = 8; // 120Hz touch report rate

    // Singleton instance
    private static GestureController sInstance;

    // @TestApi method to set display id.
    private static Method sMotionEvent_setDisplayId;

    static {
        try {
            sMotionEvent_setDisplayId =
                MotionEvent.class.getMethod("setDisplayId", int.class);
        } catch (Exception e) {
            Log.i(TAG, "can't find MotionEvent#setDisplayId(int)", e);
        }
    }

    private final UiDevice mDevice;

    /** Comparator for sorting PointerGestures by start times. */
    private static final Comparator<PointerGesture> START_TIME_COMPARATOR =
            (o1, o2) -> Long.compare(o1.delay(), o2.delay());

    /** Comparator for sorting PointerGestures by end times. */
    private static final Comparator<PointerGesture> END_TIME_COMPARATOR =
            (o1, o2) -> Long.compare(o1.delay() + o1.duration(), o2.delay() + o2.duration());


    // Private constructor.
    private GestureController(UiDevice device) {
        mDevice = device;
    }

    /** Returns the {@link GestureController} instance for the given {@link UiDevice}. */
    public static GestureController getInstance(UiDevice device) {
        if (sInstance == null) {
            sInstance = new GestureController(device);
        }

        return sInstance;
    }

    /**
     * Performs the given gesture and waits for the {@code condition} to be met.
     *
     * @param condition The {@link EventCondition} to wait for.
     * @param timeout Maximum amount of time to wait in milliseconds.
     * @param gestures One or more {@link PointerGesture}s which define the gesture to be performed.
     * @return The final result returned by the condition.
     */
    public <U> U performGestureAndWait(EventCondition<U> condition, long timeout,
            PointerGesture ... gestures) {
        return getDevice().performActionAndWait(new GestureRunnable(gestures), condition, timeout);
    }

    /**
     * Performs the given gesture as represented by the given {@link PointerGesture}s.
     *
     * Each {@link PointerGesture} represents the actions of a single pointer from the time when it
     * is first touched down until the pointer is released. To perform the gesture, this method
     * tracks the locations of each pointer and injects {@link MotionEvent}s as appropriate.
     *
     * @param gestures One or more {@link PointerGesture}s which define the gesture to be performed.
     */
    public void performGesture(PointerGesture ... gestures) {
        // Initialize pointers
        int count = 0;
        Map<PointerGesture, Pointer> pointers = new HashMap<>();
        for (PointerGesture g : gestures) {
            pointers.put(g, new Pointer(count++, g.start()));
        }

        // Initialize MotionEvent arrays
        List<PointerProperties> properties = new ArrayList<>();
        List<PointerCoords>     coordinates = new ArrayList<>();

        // Track active and pending gestures
        PriorityQueue<PointerGesture> active = new PriorityQueue<>(gestures.length,
                END_TIME_COMPARATOR);
        PriorityQueue<PointerGesture> pending = new PriorityQueue<>(gestures.length,
                START_TIME_COMPARATOR);
        pending.addAll(Arrays.asList(gestures));

        // Record the start time
        final long startTime = SystemClock.uptimeMillis();

        // Update motion event delay to twice of the display refresh rate
        long injectionDelay = MOTION_EVENT_INJECTION_DELAY_MILLIS;
        try {
            int displayId = pending.peek().displayId();
            Display display = mDevice.getDisplayById(displayId);
            float displayRefreshRate = display.getRefreshRate();
            injectionDelay = (long) (500 / displayRefreshRate);
        } catch (Exception e) {
            Log.e(TAG, "Fail to update motion event delay", e);
        }

        // Loop
        MotionEvent event;
        for (long elapsedTime = 0; !pending.isEmpty() || !active.isEmpty();
                elapsedTime = SystemClock.uptimeMillis() - startTime) {

            // Touch up any completed pointers
            while (!active.isEmpty()
                    && elapsedTime > active.peek().delay() + active.peek().duration()) {

                PointerGesture gesture = active.remove();
                Pointer pointer = pointers.get(gesture);

                // Update pointer positions
                pointer.updatePosition(gesture.end());
                for (PointerGesture current : active) {
                    pointers.get(current).updatePosition(current.pointAt(elapsedTime));
                }

                int action = MotionEvent.ACTION_UP;
                int index = properties.indexOf(pointer.prop);
                if (!active.isEmpty()) {
                    action = MotionEvent.ACTION_POINTER_UP
                            + (index << MotionEvent.ACTION_POINTER_INDEX_SHIFT);
                }
                event = getMotionEvent(startTime, SystemClock.uptimeMillis(), action, properties,
                        coordinates, gesture.displayId());
                getDevice().getUiAutomation().injectInputEvent(event, false);

                properties.remove(index);
                coordinates.remove(index);
            }

            // Move any active pointers
            for (PointerGesture gesture : active) {
                Pointer pointer = pointers.get(gesture);
                pointer.updatePosition(gesture.pointAt(elapsedTime - gesture.delay()));

            }
            if (!active.isEmpty()) {
                event = getMotionEvent(startTime, SystemClock.uptimeMillis(),
                        MotionEvent.ACTION_MOVE, properties, coordinates,
                        active.peek().displayId());
                getDevice().getUiAutomation().injectInputEvent(event, false);
            }

            // Touchdown any new pointers
            while (!pending.isEmpty() && elapsedTime >= pending.peek().delay()) {
                PointerGesture gesture = pending.remove();
                Pointer pointer = pointers.get(gesture);

                // Add the pointer to the MotionEvent arrays
                properties.add(pointer.prop);
                coordinates.add(pointer.coords);

                // Touch down
                int action = MotionEvent.ACTION_DOWN;
                if (!active.isEmpty()) {
                    // Use ACTION_POINTER_DOWN for secondary pointers. The index is stored at
                    // ACTION_POINTER_INDEX_SHIFT.
                    action = MotionEvent.ACTION_POINTER_DOWN
                            + ((properties.size() - 1) << MotionEvent.ACTION_POINTER_INDEX_SHIFT);
                }
                event = getMotionEvent(startTime, SystemClock.uptimeMillis(), action, properties,
                        coordinates, gesture.displayId());
                getDevice().getUiAutomation().injectInputEvent(event, false);

                // Move the PointerGesture to the active list
                active.add(gesture);
            }

            SystemClock.sleep(injectionDelay);
        }
<<<<<<< HEAD
=======

        long upTime = SystemClock.uptimeMillis() - startTime;
        if (upTime >= 2 * elapsedTime) {
            Log.w(TAG, String.format("Gestures took longer than expected (%dms >> %dms), device "
                    + "might be in a busy state.", upTime, elapsedTime));
        }
>>>>>>> fdff00cc
    }

    /** Helper function to obtain a MotionEvent. */
    private static MotionEvent getMotionEvent(long downTime, long eventTime, int action,
            List<PointerProperties> properties, List<PointerCoords> coordinates, int displayId) {

        PointerProperties[] props = properties.toArray(new PointerProperties[0]);
        PointerCoords[] coords = coordinates.toArray(new PointerCoords[0]);
        final MotionEvent ev = MotionEvent.obtain(
                downTime, eventTime, action, props.length, props, coords,
                0, 0, 1, 1, 0, 0, InputDevice.SOURCE_TOUCHSCREEN, 0);
        if (displayId != Display.DEFAULT_DISPLAY) {
            if (sMotionEvent_setDisplayId == null) {
                Log.e(TAG, "Action on display " + displayId + " requested, "
                      + "but can't inject MotionEvent to display " + displayId);
            } else {
                try {
                    sMotionEvent_setDisplayId.invoke(ev, displayId);
                } catch (Exception e) {
                    Log.e(TAG, "Action on display " + displayId + " requested, "
                          + "but can't invoke MotionEvent#setDisplayId(int)", e);
                }
            }
        }
        return ev;
    }

    /** Helper class which tracks an individual pointer as part of a MotionEvent. */
    private static class Pointer {
        final PointerProperties prop;
        final PointerCoords coords;

        public Pointer(int id, Point point) {
            prop = new PointerProperties();
            prop.id = id;
            prop.toolType = Configurator.getInstance().getToolType();
            coords = new PointerCoords();
            coords.pressure = 1;
            coords.size = 1;
            coords.x = point.x;
            coords.y = point.y;
        }

        public void updatePosition(Point point) {
            coords.x = point.x;
            coords.y = point.y;
        }

        @Override
        public String toString() {
            return "Pointer " + prop.id + " {" + coords.x + " " + coords.y + "}";
        }
    }

    /** Runnable wrapper around a {@link GestureController#performGesture} call. */
    private class GestureRunnable implements Runnable {
        private final PointerGesture[] mGestures;

        public GestureRunnable(PointerGesture[] gestures) {
            mGestures = gestures;
        }

        @Override
        public void run() {
            performGesture(mGestures);
        }

        @NonNull
        @Override
        public String toString() {
            return Arrays.toString(mGestures);
        }
    }

    UiDevice getDevice() {
        return mDevice;
    }
}<|MERGE_RESOLUTION|>--- conflicted
+++ resolved
@@ -142,8 +142,8 @@
 
         // Loop
         MotionEvent event;
-        for (long elapsedTime = 0; !pending.isEmpty() || !active.isEmpty();
-                elapsedTime = SystemClock.uptimeMillis() - startTime) {
+        long elapsedTime = 0;
+        for (; !pending.isEmpty() || !active.isEmpty(); elapsedTime += injectionDelay) {
 
             // Touch up any completed pointers
             while (!active.isEmpty()
@@ -212,15 +212,12 @@
 
             SystemClock.sleep(injectionDelay);
         }
-<<<<<<< HEAD
-=======
 
         long upTime = SystemClock.uptimeMillis() - startTime;
         if (upTime >= 2 * elapsedTime) {
             Log.w(TAG, String.format("Gestures took longer than expected (%dms >> %dms), device "
                     + "might be in a busy state.", upTime, elapsedTime));
         }
->>>>>>> fdff00cc
     }
 
     /** Helper function to obtain a MotionEvent. */
