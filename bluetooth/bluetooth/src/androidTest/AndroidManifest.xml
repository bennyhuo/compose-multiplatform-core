<?xml version="1.0" encoding="utf-8"?>
<!--
  Copyright 2022 The Android Open Source Project

  Licensed under the Apache License, Version 2.0 (the "License");
  you may not use this file except in compliance with the License.
  You may obtain a copy of the License at

       http://www.apache.org/licenses/LICENSE-2.0

  Unless required by applicable law or agreed to in writing, software
  distributed under the License is distributed on an "AS IS" BASIS,
  WITHOUT WARRANTIES OR CONDITIONS OF ANY KIND, either express or implied.
  See the License for the specific language governing permissions and
  limitations under the License.
  -->
<<<<<<< HEAD
<manifest />
=======
<manifest xmlns:android="http://schemas.android.com/apk/res/android">
    <uses-permission android:name="android.permission.ACCESS_COARSE_LOCATION" />
    <uses-permission android:name="android.permission.ACCESS_FINE_LOCATION" />

    <!-- Request legacy Bluetooth permissions on older devices. -->
    <uses-permission android:name="android.permission.BLUETOOTH"
        android:maxSdkVersion="30" />
    <uses-permission android:name="android.permission.BLUETOOTH_ADMIN"
        android:maxSdkVersion="30" />

    <uses-permission android:name="android.permission.BLUETOOTH_ADVERTISE" />
    <uses-permission android:name="android.permission.BLUETOOTH_CONNECT" />
    <uses-permission android:name="android.permission.BLUETOOTH_SCAN" />
</manifest>
>>>>>>> fdff00cc
<|MERGE_RESOLUTION|>--- conflicted
+++ resolved
@@ -14,9 +14,6 @@
   See the License for the specific language governing permissions and
   limitations under the License.
   -->
-<<<<<<< HEAD
-<manifest />
-=======
 <manifest xmlns:android="http://schemas.android.com/apk/res/android">
     <uses-permission android:name="android.permission.ACCESS_COARSE_LOCATION" />
     <uses-permission android:name="android.permission.ACCESS_FINE_LOCATION" />
@@ -30,5 +27,4 @@
     <uses-permission android:name="android.permission.BLUETOOTH_ADVERTISE" />
     <uses-permission android:name="android.permission.BLUETOOTH_CONNECT" />
     <uses-permission android:name="android.permission.BLUETOOTH_SCAN" />
-</manifest>
->>>>>>> fdff00cc
+</manifest>