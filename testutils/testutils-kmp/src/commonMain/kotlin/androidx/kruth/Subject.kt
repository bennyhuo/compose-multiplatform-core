--- conflicted
+++ resolved
@@ -220,30 +220,6 @@
             this is Float && expected is Int -> toDouble().compareTo(expected.toDouble()) == 0
             else -> this === expected || this == expected
         }
-<<<<<<< HEAD
-        this is Double && expected is Double -> compareTo(expected) == 0
-        this is Float && expected is Float -> compareTo(expected) == 0
-        this is Double && expected is Int -> compareTo(expected.toDouble()) == 0
-        this is Float && expected is Int -> toDouble().compareTo(expected.toDouble()) == 0
-        else -> this === expected || this == expected
-    }
-}
-
-private fun Any?.isIntegralBoxedPrimitive(): Boolean {
-    return this is Byte || this is Short || this is Char || this is Int || this is Long
-}
-
-private fun Any?.integralValue(): Long = when (this) {
-    is Char -> code.toLong()
-    is Number -> toLong()
-    else -> throw AssertionError("$this must be either a Char or a Number.")
-}
-
-private fun Any?.toStringForAssert(): String = when {
-    this == null -> toString()
-    isIntegralBoxedPrimitive() -> "${this::class.simpleName}<$this>"
-    else -> toString()
-=======
     }
 
     private fun Any?.isIntegralBoxedPrimitive(): Boolean {
@@ -258,8 +234,7 @@
 
     private fun Any?.toStringForAssert(): String = when {
         this == null -> toString()
-        isIntegralBoxedPrimitive() -> "${this::class.qualifiedName}<$this>"
+        isIntegralBoxedPrimitive() -> "${this::class.simpleName}<$this>"
         else -> toString()
     }
->>>>>>> 96900c9f
 }