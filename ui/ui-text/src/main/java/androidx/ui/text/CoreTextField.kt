/*
 * Copyright 2019 The Android Open Source Project
 *
 * Licensed under the Apache License, Version 2.0 (the "License");
 * you may not use this file except in compliance with the License.
 * You may obtain a copy of the License at
 *
 *      http://www.apache.org/licenses/LICENSE-2.0
 *
 * Unless required by applicable law or agreed to in writing, software
 * distributed under the License is distributed on an "AS IS" BASIS,
 * WITHOUT WARRANTIES OR CONDITIONS OF ANY KIND, either express or implied.
 * See the License for the specific language governing permissions and
 * limitations under the License.
 */
package androidx.ui.text

import androidx.compose.Composable
import androidx.compose.emptyContent
import androidx.compose.getValue
import androidx.compose.mutableStateOf
import androidx.compose.onDispose
import androidx.compose.remember
import androidx.compose.setValue
import androidx.compose.state
import androidx.ui.core.DensityAmbient
import androidx.ui.core.FontLoaderAmbient
import androidx.ui.core.Layout
import androidx.ui.core.LayoutCoordinates
import androidx.ui.core.Modifier
import androidx.ui.core.PassThroughLayout
import androidx.ui.core.TextInputServiceAmbient
import androidx.ui.core.drawBehind
import androidx.ui.core.gesture.DragObserver
import androidx.ui.core.gesture.dragGestureFilter
import androidx.ui.core.gesture.pressIndicatorGestureFilter
import androidx.ui.core.onPositioned
import androidx.ui.core.focus.FocusModifier
import androidx.ui.core.focus.FocusState
import androidx.ui.core.focus.focusState
import androidx.ui.graphics.drawscope.drawCanvas
import androidx.ui.input.EditProcessor
import androidx.ui.input.EditorValue
import androidx.ui.input.ImeAction
import androidx.ui.input.KeyboardType
import androidx.ui.input.NO_SESSION
import androidx.ui.input.VisualTransformation
import androidx.ui.semantics.Semantics
import androidx.ui.semantics.onClick
import androidx.ui.unit.PxPosition
import androidx.ui.unit.ipx
import kotlin.math.roundToInt

/**
 * The common TextField implementation.
 */
@Composable
fun CoreTextField(
    value: EditorValue,
    modifier: Modifier,
    onValueChange: (EditorValue) -> Unit,
    textStyle: TextStyle = TextStyle.Default,
    keyboardType: KeyboardType = KeyboardType.Text,
    imeAction: ImeAction = ImeAction.Unspecified,
    onFocusChange: (Boolean) -> Unit = {},
    onImeActionPerformed: (ImeAction) -> Unit = {},
    visualTransformation: VisualTransformation = VisualTransformation.None,
    onTextLayout: (TextLayoutResult) -> Unit = {},
    onTextInputStarted: (SoftwareKeyboardController) -> Unit = {}
) {
    // If developer doesn't pass new value to TextField, recompose won't happen but internal state
    // and IME may think it is updated. To fix this inconsistent state, enforce recompose by
    // incrementing generation counter when we callback to the developer and reset the state with
    // the latest state.
    val generation = state { 0 }
    val Wrapper: @Composable() (Int, @Composable() () -> Unit) -> Unit = { _, child -> child() }
    val onValueChangeWrapper: (EditorValue) -> Unit = { onValueChange(it); generation.value++ }

    Wrapper(generation.value) {
        // Ambients
        val textInputService = TextInputServiceAmbient.current
        val density = DensityAmbient.current
        val resourceLoader = FontLoaderAmbient.current

        // State
        val (visualText, offsetMap) = remember(value, visualTransformation) {
            val transformed = visualTransformation.filter(AnnotatedString(value.text))
            value.composition?.let {
                TextFieldDelegate.applyCompositionDecoration(it, transformed)
            } ?: transformed
        }
        val state = remember {
            TextFieldState(
                TextDelegate(
                    text = visualText,
                    style = textStyle,
                    density = density,
                    resourceLoader = resourceLoader
                )
            )
        }
        state.textDelegate = updateTextDelegate(
            current = state.textDelegate,
            text = visualText,
            style = textStyle,
            density = density,
            resourceLoader = resourceLoader,
            placeholders = emptyList()
        )

        // TODO: Stop lookup FocusModifier from modifier chain. (b/155434146)
        var focusModifier: FocusModifier? = null
        modifier.foldIn(Unit) { _, element ->
            if (element is FocusModifier) {
                focusModifier = element
                return@foldIn
            }
        }

        val updatedModifier = if (focusModifier == null) {
            modifier + FocusModifier().also { focusModifier = it }
        } else {
            modifier
        }

        state.processor.onNewState(value, textInputService, state.inputSession)
        TextInputEventObserver(
            focusModifier = focusModifier!!,
            onPress = { },
            onFocus = {
                state.hasFocus = true
                state.inputSession = TextFieldDelegate.onFocus(
                    textInputService,
                    value,
                    state.processor,
                    keyboardType,
                    imeAction,
                    onValueChangeWrapper,
                    onImeActionPerformed
                )
                if (state.inputSession != NO_SESSION && textInputService != null) {
                    onTextInputStarted(
                        SoftwareKeyboardController(
                            textInputService,
                            state.inputSession
                        )
                    )
                }
                state.layoutCoordinates?.let { coords ->
                    textInputService?.let { textInputService ->
                        state.layoutResult?.let { layoutResult ->
                            TextFieldDelegate.notifyFocusedRect(
                                value,
                                state.textDelegate,
                                layoutResult,
                                coords,
                                textInputService,
                                state.inputSession,
                                state.hasFocus,
                                offsetMap
                            )
                        }
                    }
                }
                onFocusChange(true)
            },
            onBlur = { hasNextClient ->
                state.hasFocus = false
                TextFieldDelegate.onBlur(
                    textInputService,
                    state.inputSession,
                    state.processor,
                    hasNextClient,
                    onValueChangeWrapper
                )
                onFocusChange(false)
            },
            onRelease = {
                state.layoutResult?.let { layoutResult ->
                    TextFieldDelegate.onRelease(
                        it,
                        layoutResult,
                        state.processor,
                        offsetMap,
                        onValueChangeWrapper,
                        textInputService,
                        state.inputSession,
                        state.hasFocus
                    )
                }
            },
            imeAction = imeAction
        ) {
            Layout(
                emptyContent(),
                updatedModifier.drawBehind {
                    state.layoutResult?.let { layoutResult ->
                        drawCanvas { canvas, _ ->
                            TextFieldDelegate.draw(
                                canvas,
                                value,
                                offsetMap,
                                layoutResult,
                                DefaultSelectionColor
                            )
                        }
                    }
                }.onPositioned {
                    if (textInputService != null) {
                        state.layoutCoordinates = it
                        state.layoutResult?.let { layoutResult ->
                            TextFieldDelegate.notifyFocusedRect(
                                value,
                                state.textDelegate,
                                layoutResult,
                                it,
                                textInputService,
                                state.inputSession,
                                state.hasFocus,
                                offsetMap
                            )
                        }
                    }
                }
            ) { _, constraints, layoutDirection ->
                TextFieldDelegate.layout(
                    state.textDelegate,
                    constraints,
                    layoutDirection,
                    state.layoutResult
                ).let { (width, height, result) ->
                    if (state.layoutResult != result) {
                        state.layoutResult = result
                        onTextLayout(result)
                    }
                    layout(
                        width,
                        height,
                        mapOf(
                            FirstBaseline to result.firstBaseline.roundToInt().ipx,
                            LastBaseline to result.lastBaseline.roundToInt().ipx
                        )
                    ) {}
                }
            }
        }
    }
}

private class TextFieldState(
    var textDelegate: TextDelegate
) {
    val processor = EditProcessor()
    var inputSession = NO_SESSION
    /**
     * This should be a state as every time we update the value we need to redraw it.
     * state observation during onDraw callback will make it work.
     */
    var hasFocus by mutableStateOf(false)
    /** The last layout coordinates for the Text's layout, used by selection */
    var layoutCoordinates: LayoutCoordinates? = null
    /** The latest TextLayoutResult calculated in the measure block */
    var layoutResult: TextLayoutResult? = null
}

/**
 * Helper composable for observing all text input related events.
 */
@Composable
private fun TextInputEventObserver(
    onPress: (PxPosition) -> Unit,
    onRelease: (PxPosition) -> Unit,
    onFocus: () -> Unit,
    onBlur: (hasNextClient: Boolean) -> Unit,
    focusModifier: FocusModifier,
<<<<<<< HEAD
    children: @Composable() () -> Unit
=======
    imeAction: ImeAction,
    children: @Composable () -> Unit
>>>>>>> c4d097f4
) {
    val prevState = state { FocusState.NotFocused }
    if (focusModifier.focusState == FocusState.Focused &&
        prevState.value == FocusState.NotFocused
    ) {
        onFocus()
    }

    if (focusModifier.focusState == FocusState.NotFocused &&
        prevState.value == FocusState.Focused
    ) {
        onBlur(false) // TODO: Need to know if there is next focus element
    }

    prevState.value = focusModifier.focusState

    val doFocusIn = {
        if (focusModifier.focusState == FocusState.NotFocused) {
            focusModifier.requestFocus()
        }
    }

    onDispose {
        onBlur(false)
    }

    Semantics(
        container = true,
        mergeAllDescendants = true,
        properties = {
<<<<<<< HEAD
            onClick(action = doFocusIn)
=======
            this.imeAction = imeAction
            this.supportsInputMethods = true
            onClick(action = { doFocusIn(); return@onClick true })
>>>>>>> c4d097f4
        }
    ) {
        val drag = Modifier.dragPositionGestureFilter(
            onPress = {
                if (focusModifier.focusState == FocusState.Focused) {
                    onPress(it)
                } else {
                    doFocusIn()
                }
            },
            onRelease = onRelease
        )

        // TODO(b/150706555): This layout is temporary and should be removed once Semantics
        //  is implemented with modifiers.
        @Suppress("DEPRECATION")
        PassThroughLayout(drag, children)
    }
}

/**
 * Helper class for tracking dragging event.
 */
internal class DragEventTracker {
    private var origin = PxPosition.Origin
    private var distance = PxPosition.Origin

    /**
     * Restart the tracking from given origin.
     *
     * @param origin The origin of the drag gesture.
     */
    fun init(origin: PxPosition) {
        this.origin = origin
    }

    /**
     * Pass distance parameter called by DragGestureDetector$onDrag callback
     *
     * @param distance The distance from the origin of the drag origin.
     */
    fun onDrag(distance: PxPosition) {
        this.distance = distance
    }

    /**
     * Returns the current position.
     *
     * @return The position of the current drag point.
     */
    fun getPosition(): PxPosition {
        return origin + distance
    }
}

/**
 * Helper composable for tracking drag position.
 */
@Composable
private fun Modifier.dragPositionGestureFilter(
    onPress: (PxPosition) -> Unit,
    onRelease: (PxPosition) -> Unit
): Modifier {
    val tracker = state { DragEventTracker() }
    // TODO(shepshapard): PressIndicator doesn't seem to be the right thing to use here.  It
    //  actually may be functionally correct, but might mostly suggest that it should not
    //  actually be called PressIndicator, but instead something else.

    return this
        .pressIndicatorGestureFilter(
            onStart = {
                tracker.value.init(it)
                onPress(it)
            }, onStop = {
                onRelease(tracker.value.getPosition())
            })
        .dragGestureFilter(dragObserver = object :
            DragObserver {
            override fun onDrag(dragDistance: PxPosition): PxPosition {
                tracker.value.onDrag(dragDistance)
                return PxPosition.Origin
            }
        })
}<|MERGE_RESOLUTION|>--- conflicted
+++ resolved
@@ -73,7 +73,7 @@
     // incrementing generation counter when we callback to the developer and reset the state with
     // the latest state.
     val generation = state { 0 }
-    val Wrapper: @Composable() (Int, @Composable() () -> Unit) -> Unit = { _, child -> child() }
+    val Wrapper: @Composable (Int, @Composable () -> Unit) -> Unit = { _, child -> child() }
     val onValueChangeWrapper: (EditorValue) -> Unit = { onValueChange(it); generation.value++ }
 
     Wrapper(generation.value) {
@@ -273,12 +273,8 @@
     onFocus: () -> Unit,
     onBlur: (hasNextClient: Boolean) -> Unit,
     focusModifier: FocusModifier,
-<<<<<<< HEAD
-    children: @Composable() () -> Unit
-=======
     imeAction: ImeAction,
     children: @Composable () -> Unit
->>>>>>> c4d097f4
 ) {
     val prevState = state { FocusState.NotFocused }
     if (focusModifier.focusState == FocusState.Focused &&
@@ -309,13 +305,9 @@
         container = true,
         mergeAllDescendants = true,
         properties = {
-<<<<<<< HEAD
-            onClick(action = doFocusIn)
-=======
             this.imeAction = imeAction
             this.supportsInputMethods = true
             onClick(action = { doFocusIn(); return@onClick true })
->>>>>>> c4d097f4
         }
     ) {
         val drag = Modifier.dragPositionGestureFilter(
