--- conflicted
+++ resolved
@@ -17,31 +17,21 @@
 package androidx.work
 
 import android.content.Context
-<<<<<<< HEAD
-import androidx.test.core.app.ApplicationProvider
-=======
 import androidx.test.ext.junit.runners.AndroidJUnit4
 import androidx.test.filters.MediumTest
->>>>>>> fdff00cc
 import androidx.work.impl.Processor
 import androidx.work.impl.Scheduler
 import androidx.work.impl.StartStopTokens
 import androidx.work.impl.WorkDatabase
-<<<<<<< HEAD
-=======
 import androidx.work.impl.WorkLauncherImpl
->>>>>>> fdff00cc
 import androidx.work.impl.WorkManagerImpl
 import androidx.work.impl.background.greedy.GreedyScheduler
+import androidx.work.impl.constraints.trackers.Trackers
 import androidx.work.impl.model.WorkSpec
 import androidx.work.impl.testutils.TrackingWorkerFactory
-<<<<<<< HEAD
-import androidx.work.impl.utils.taskexecutor.WorkManagerTaskExecutor
-=======
 import androidx.work.impl.utils.taskexecutor.TaskExecutor
 import androidx.work.testutils.GreedyScheduler
 import androidx.work.testutils.TestEnv
->>>>>>> fdff00cc
 import androidx.work.worker.FailureWorker
 import androidx.work.worker.LatchWorker
 import androidx.work.worker.StopAwareWorker
@@ -50,20 +40,17 @@
 import java.util.concurrent.CountDownLatch
 import java.util.concurrent.TimeUnit
 import org.junit.Test
-
+import org.junit.runner.RunWith
+
+@MediumTest
+@RunWith(AndroidJUnit4::class)
 class SchedulersTest {
     val factory = TrackingWorkerFactory()
     val configuration = Configuration.Builder().setWorkerFactory(factory).build()
-<<<<<<< HEAD
-    val taskExecutor = WorkManagerTaskExecutor(configuration.taskExecutor)
-    val db = WorkDatabase.create(context, taskExecutor.serialTaskExecutor, true)
-    val processor = Processor(context, configuration, taskExecutor, db)
-=======
     val env = TestEnv(configuration)
     val context = env.context
     val trackers = Trackers(context, env.taskExecutor)
     val greedyScheduler = GreedyScheduler(env, trackers)
->>>>>>> fdff00cc
 
     @Test
     fun runDependency() {
@@ -76,11 +63,6 @@
 
             override fun hasLimitedSchedulingSlots() = false
         }
-<<<<<<< HEAD
-        val schedulers = mutableListOf<Scheduler>(trackingScheduler)
-        val wm = WorkManagerImpl(context, configuration, taskExecutor, db, schedulers, processor)
-        schedulers.add(GreedyScheduler(context, configuration, wm.trackers, wm))
-=======
         val wm = WorkManagerImpl(
             context, configuration, env.taskExecutor, env.db,
         ) { context: Context,
@@ -95,7 +77,6 @@
                 trackingScheduler
             )
         }
->>>>>>> fdff00cc
 
         val workRequest = OneTimeWorkRequest.from(TestWorker::class.java)
         val dependency = OneTimeWorkRequest.from(TestWorker::class.java)
@@ -121,16 +102,10 @@
 
             override fun hasLimitedSchedulingSlots() = false
         }
-<<<<<<< HEAD
-        val schedulers = mutableListOf<Scheduler>(trackingScheduler)
-        val wm = WorkManagerImpl(context, configuration, taskExecutor, db, schedulers, processor)
-        schedulers.add(GreedyScheduler(context, configuration, wm.trackers, wm))
-=======
         val wm = WorkManagerImpl(
             context, configuration, env.taskExecutor, env.db,
             listOf(trackingScheduler, greedyScheduler), env.processor, trackers
         )
->>>>>>> fdff00cc
 
         val workRequest = OneTimeWorkRequest.from(FailureWorker::class.java)
         wm.enqueue(workRequest)
@@ -147,13 +122,9 @@
     @Test
     fun interruptionReschedules() {
         val schedulers = mutableListOf<Scheduler>()
-<<<<<<< HEAD
-        val wm = WorkManagerImpl(context, configuration, taskExecutor, db, schedulers, processor)
-=======
         val wm = WorkManagerImpl(
             context, configuration, env.taskExecutor, env.db, schedulers, env.processor, trackers
         )
->>>>>>> fdff00cc
         val scheduledSpecs = mutableListOf<WorkSpec>()
         val cancelledIds = mutableListOf<String>()
         val launcher = WorkLauncherImpl(env.processor, env.taskExecutor)
@@ -162,7 +133,7 @@
             override fun schedule(vararg workSpecs: WorkSpec) {
                 scheduledSpecs.addAll(workSpecs)
                 workSpecs.forEach {
-                    if (it.runAttemptCount == 0) wm.startWork(tokens.tokenFor(it))
+                    if (it.runAttemptCount == 0) launcher.startWork(tokens.tokenFor(it))
                 }
             }
 
@@ -182,7 +153,7 @@
             wm.getWorkInfoByIdLiveData(request.id).observeForever {
                 when (it.state) {
                     WorkInfo.State.RUNNING -> {
-                        wm.stopWork(scheduler.tokens.remove(request.stringId).first())
+                        launcher.stopWork(scheduler.tokens.remove(request.stringId).first())
                         running = true
                     }
                     WorkInfo.State.ENQUEUED -> {
@@ -203,14 +174,10 @@
     @Test
     fun periodicReschedules() {
         val schedulers = mutableListOf<Scheduler>()
-<<<<<<< HEAD
-        val wm = WorkManagerImpl(context, configuration, taskExecutor, db, schedulers, processor)
-=======
         val wm = WorkManagerImpl(
             context, configuration, env.taskExecutor, env.db,
             schedulers, env.processor, trackers
         )
->>>>>>> fdff00cc
         val scheduledSpecs = mutableListOf<WorkSpec>()
         val cancelledIds = mutableListOf<String>()
         val launcher = WorkLauncherImpl(env.processor, env.taskExecutor)
@@ -219,7 +186,7 @@
             override fun schedule(vararg workSpecs: WorkSpec) {
                 scheduledSpecs.addAll(workSpecs)
                 workSpecs.forEach {
-                    if (it.periodCount == 0) wm.startWork(tokens.tokenFor(it))
+                    if (it.periodCount == 0) launcher.startWork(tokens.tokenFor(it))
                 }
             }
 
