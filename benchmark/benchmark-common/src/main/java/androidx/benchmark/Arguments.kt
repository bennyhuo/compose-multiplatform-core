/*
 * Copyright 2019 The Android Open Source Project
 *
 * Licensed under the Apache License, Version 2.0 (the "License");
 * you may not use this file except in compliance with the License.
 * You may obtain a copy of the License at
 *
 *      http://www.apache.org/licenses/LICENSE-2.0
 *
 * Unless required by applicable law or agreed to in writing, software
 * distributed under the License is distributed on an "AS IS" BASIS,
 * WITHOUT WARRANTIES OR CONDITIONS OF ANY KIND, either express or implied.
 * See the License for the specific language governing permissions and
 * limitations under the License.
 */

package androidx.benchmark

import android.os.Build
import android.os.Bundle
import android.util.Log
import androidx.annotation.RestrictTo
import androidx.annotation.VisibleForTesting
import androidx.test.platform.app.InstrumentationRegistry

/**
 * This allows tests to override arguments from code
 */
@RestrictTo(RestrictTo.Scope.LIBRARY)
@get:RestrictTo(RestrictTo.Scope.LIBRARY)
@set:RestrictTo(RestrictTo.Scope.LIBRARY)
@VisibleForTesting
public var argumentSource: Bundle? = null

@RestrictTo(RestrictTo.Scope.LIBRARY_GROUP)
object Arguments {
    // public properties are shared by micro + macro benchmarks
    val suppressedErrors: Set<String>

    /**
     * Set to true to enable androidx.tracing.perfetto tracepoints (such as composition tracing)
     *
     * Note that when StartupMode.COLD is used, additional work must be performed during target app
     * startup to initialize tracing.
     */
    private val _perfettoSdkTracingEnable: Boolean
    val perfettoSdkTracingEnable: Boolean get() =
        perfettoSdkTracingEnableOverride ?: _perfettoSdkTracingEnable

    /**
     * Allows tests to override whether full tracing is enabled
     */
    @VisibleForTesting
    var perfettoSdkTracingEnableOverride: Boolean? = null

    val enabledRules: Set<RuleType>

    enum class RuleType {
        Microbenchmark,
        Macrobenchmark,
        BaselineProfile
    }

    val enableCompilation: Boolean
    val killProcessDelayMillis: Long
    val enableStartupProfiles: Boolean
    val dryRunMode: Boolean

    // internal properties are microbenchmark only
    internal val outputEnable: Boolean
    internal val startupMode: Boolean
    internal val iterations: Int?
    internal val profiler: Profiler?
    internal val profilerDefault: Boolean
    internal val profilerSampleFrequency: Int
    internal val profilerSampleDurationSeconds: Long
    internal val thermalThrottleSleepDurationSeconds: Long
    private val cpuEventCounterEnable: Boolean
    internal val cpuEventCounterMask: Int

    internal var error: String? = null
    internal val additionalTestOutputDir: String?

    private const val prefix = "androidx.benchmark."

    private fun Bundle.getBenchmarkArgument(key: String, defaultValue: String? = null) =
        getString(prefix + key, defaultValue)

    private fun Bundle.getProfiler(outputIsEnabled: Boolean): Pair<Profiler?, Boolean> {
        val argumentName = "profiling.mode"
        val argumentValue = getBenchmarkArgument(argumentName, "DEFAULT_VAL")
        if (argumentValue == "DEFAULT_VAL") {
            return if (Build.VERSION.SDK_INT in 22..33) {
                MethodTracing to true
            } else {
                // Method tracing can corrupt the stack on API 21, see b/300658578
                // on API 34, it causes regressions in jit behavior, see b/303686344
                null to true
            }
        }

        val profiler = Profiler.getByName(argumentValue)
        if (profiler == null &&
            argumentValue.isNotEmpty() &&
            // 'none' is documented as noop (and works better in gradle than
            // an empty string, if a value must be specified)
            argumentValue.trim().lowercase() != "none"
        ) {
            error = "Could not parse $prefix$argumentName=$argumentValue"
            return null to false
        }
        if (profiler?.requiresLibraryOutputDir == true && !outputIsEnabled) {
            error = "Output is not enabled, so cannot profile with mode $argumentValue"
            return null to false
        }
        return profiler to false
    }

    // note: initialization may happen at any time
    init {
        val arguments = argumentSource ?: InstrumentationRegistry.getArguments()

        dryRunMode = arguments.getBenchmarkArgument("dryRunMode.enable")?.toBoolean() ?: false

        startupMode = !dryRunMode &&
            (arguments.getBenchmarkArgument("startupMode.enable")?.toBoolean() ?: false)

        outputEnable = !dryRunMode &&
            (arguments.getBenchmarkArgument("output.enable")?.toBoolean() ?: true)

        iterations =
            arguments.getBenchmarkArgument("iterations")?.toInt()

        _perfettoSdkTracingEnable =
            arguments.getBenchmarkArgument("perfettoSdkTracing.enable")?.toBoolean()
                // fullTracing.enable is the legacy/compat name
                ?: arguments.getBenchmarkArgument("fullTracing.enable")?.toBoolean()
                    ?: false

        // Transform comma-delimited list into set of suppressed errors
        // E.g. "DEBUGGABLE, UNLOCKED" -> setOf("DEBUGGABLE", "UNLOCKED")
        suppressedErrors = arguments.getBenchmarkArgument("suppressErrors", "")
            .split(',')
            .map { it.trim() }
            .filter { it.isNotEmpty() }
            .toSet()

        enabledRules = arguments.getBenchmarkArgument(
            key = "enabledRules",
            defaultValue = RuleType.values().joinToString(separator = ",") { it.toString() }
        ).run {
            if (this.lowercase() == "none") {
                emptySet()
            } else {
                // parse comma-delimited list
                try {
                    this.split(',')
                        .map { it.trim() }
                        .filter { it.isNotEmpty() }
                        .map { arg ->
                            RuleType.values().find { arg.lowercase() == it.toString().lowercase() }
                                ?: throw Throwable("unable to find $arg")
                        }
                        .toSet()
                } catch (e: Throwable) {
                    // defer parse error, so it doesn't show up as a missing class
                    val allRules = RuleType.values()
                    val allRulesString = allRules.joinToString(",") { it.toString() }
                    error = "unable to parse enabledRules='$this', should be 'None' or" +
                        " comma-separated list of supported ruletypes: $allRulesString"
                    allRules.toSet() // don't filter tests, so we have an opportunity to throw
                }
            }
        }

        // compilation defaults to disabled if dryRunMode is on
        enableCompilation =
            arguments.getBenchmarkArgument("compilation.enabled")?.toBoolean() ?: !dryRunMode

        val profilerState = arguments.getProfiler(outputEnable)
        profiler = profilerState.first
        profilerDefault = profilerState.second
        profilerSampleFrequency =
            arguments.getBenchmarkArgument("profiling.sampleFrequency")?.ifBlank { null }
                ?.toInt()
                ?: 1000
        profilerSampleDurationSeconds =
            arguments.getBenchmarkArgument("profiling.sampleDurationSeconds")?.ifBlank { null }
                ?.toLong()
                ?: 5
        if (profiler != null) {
            Log.d(
                BenchmarkState.TAG,
                "Profiler ${profiler.javaClass.simpleName}, freq " +
                    "$profilerSampleFrequency, duration $profilerSampleDurationSeconds"
            )
        }

        cpuEventCounterEnable =
            arguments.getBenchmarkArgument("cpuEventCounter.enable")?.toBoolean() ?: false
        cpuEventCounterMask =
            if (cpuEventCounterEnable) {
                arguments.getBenchmarkArgument("cpuEventCounter.events", "Instructions,CpuCycles")
                    .split(",").map { eventName ->
                            CpuEventCounter.Event.valueOf(eventName)
                    }.getFlags()
            } else {
                0x0
            }
        if (cpuEventCounterEnable && cpuEventCounterMask == 0x0) {
            error = "Must set a cpu event counters mask to use counters." +
                " See CpuEventCounters.Event for flag definitions."
        }

        thermalThrottleSleepDurationSeconds =
            arguments.getBenchmarkArgument("thermalThrottle.sleepDurationSeconds")?.ifBlank { null }
                ?.toLong()
                ?: 90

        additionalTestOutputDir = arguments.getString("additionalTestOutputDir")
        Log.d(BenchmarkState.TAG, "additionalTestOutputDir=$additionalTestOutputDir")

        killProcessDelayMillis =
            arguments.getBenchmarkArgument("killProcessDelayMillis")?.toLong() ?: 0L

        enableStartupProfiles =
<<<<<<< HEAD
            arguments.getBenchmarkArgument("startupProfiles.enable")?.toBoolean() ?: false
=======
            arguments.getBenchmarkArgument("startupProfiles.enable")?.toBoolean() ?: true
    }
>>>>>>> fdff00cc

    fun macrobenchMethodTracingEnabled(): Boolean {
        return when {
            dryRunMode -> false
            profilerDefault -> false // don't enable tracing by default in macrobench
            else -> profiler == MethodTracing
        }
    }

    fun throwIfError() {
        if (error != null) {
            throw AssertionError(error)
        }
    }
}<|MERGE_RESOLUTION|>--- conflicted
+++ resolved
@@ -224,12 +224,8 @@
             arguments.getBenchmarkArgument("killProcessDelayMillis")?.toLong() ?: 0L
 
         enableStartupProfiles =
-<<<<<<< HEAD
-            arguments.getBenchmarkArgument("startupProfiles.enable")?.toBoolean() ?: false
-=======
             arguments.getBenchmarkArgument("startupProfiles.enable")?.toBoolean() ?: true
     }
->>>>>>> fdff00cc
 
     fun macrobenchMethodTracingEnabled(): Boolean {
         return when {
