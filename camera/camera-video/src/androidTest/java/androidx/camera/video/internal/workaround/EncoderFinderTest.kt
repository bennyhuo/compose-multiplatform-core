/*
 * Copyright 2022 The Android Open Source Project
 *
 * Licensed under the Apache License, Version 2.0 (the "License");
 * you may not use this file except in compliance with the License.
 * You may obtain a copy of the License at
 *
 *      http://www.apache.org/licenses/LICENSE-2.0
 *
 * Unless required by applicable law or agreed to in writing, software
 * distributed under the License is distributed on an "AS IS" BASIS,
 * WITHOUT WARRANTIES OR CONDITIONS OF ANY KIND, either express or implied.
 * See the License for the specific language governing permissions and
 * limitations under the License.
 */

package androidx.camera.video.internal.workaround

import android.content.Context
import android.media.MediaCodecList
import android.media.MediaFormat
import android.text.TextUtils
import android.util.Size
import androidx.camera.camera2.Camera2Config
import androidx.camera.camera2.pipe.integration.CameraPipeConfig
import androidx.camera.core.Camera
import androidx.camera.core.CameraSelector
import androidx.camera.core.CameraXConfig
import androidx.camera.core.SurfaceRequest
import androidx.camera.core.impl.CameraInfoInternal
import androidx.camera.core.impl.Timebase
import androidx.camera.testing.impl.CameraPipeConfigTestRule
import androidx.camera.testing.impl.CameraUtil
import androidx.camera.testing.impl.CameraXUtil
import androidx.camera.testing.impl.LabTestRule
import androidx.camera.video.Quality
import androidx.camera.video.QualitySelector
<<<<<<< HEAD
import androidx.camera.video.VideoCapabilities
=======
import androidx.camera.video.Recorder
>>>>>>> fdff00cc
import androidx.camera.video.VideoSpec
import androidx.camera.video.internal.compat.quirk.DeviceQuirks
import androidx.camera.video.internal.compat.quirk.MediaCodecInfoReportIncorrectInfoQuirk
import androidx.camera.video.internal.config.VideoEncoderConfigVideoProfileResolver
import androidx.test.core.app.ApplicationProvider
import androidx.test.filters.LargeTest
import androidx.test.filters.SdkSuppress
import java.util.concurrent.TimeUnit
import org.junit.After
import org.junit.Assert.assertTrue
import org.junit.Assume
import org.junit.Before
import org.junit.Rule
import org.junit.Test
import org.junit.runner.RunWith
import org.junit.runners.Parameterized

@LargeTest
@RunWith(Parameterized::class)
@SdkSuppress(minSdkVersion = 21)
class EncoderFinderTest(
    private val implName: String,
    private val cameraConfig: CameraXConfig,
    private val lensFacing: Int,
    private var cameraSelector: CameraSelector,
    private var quality: Quality,
) {

    @get:Rule
    val cameraPipeConfigTestRule = CameraPipeConfigTestRule(
        active = implName == CameraPipeConfig::class.simpleName,
    )

    @get:Rule
    val cameraRule = CameraUtil.grantCameraPermissionAndPreTest(
        CameraUtil.PreTestCameraIdList(cameraConfig)
    )

    @get:Rule
    val labTest: LabTestRule = LabTestRule()

    companion object {

        @JvmStatic
        private val cameraSelectors =
            arrayOf(CameraSelector.DEFAULT_BACK_CAMERA, CameraSelector.DEFAULT_FRONT_CAMERA)

        @JvmStatic
        private val timebase = Timebase.UPTIME

        @JvmStatic
        private val availableQualities = arrayOf(
            Quality.SD,
            Quality.HD,
            Quality.FHD,
            Quality.UHD,
            Quality.LOWEST,
            Quality.HIGHEST,
        )

        @JvmStatic
        private val cameraxConfigs =
            listOf(Camera2Config::class.simpleName, CameraPipeConfig::class.simpleName)

        @JvmStatic
        @Parameterized.Parameters(name = "config={0}, lensFacing={2}, quality={4}")
        fun data() = mutableListOf<Array<Any?>>().apply {
            cameraxConfigs.forEach { configImplName ->
                cameraSelectors.forEach { cameraSelector ->
                    availableQualities.forEach { quality ->
                        add(
                            arrayOf(
                                configImplName,
                                when (configImplName) {
                                    CameraPipeConfig::class.simpleName ->
                                        CameraPipeConfig.defaultConfig()
                                    Camera2Config::class.simpleName ->
                                        Camera2Config.defaultConfig()
                                    else -> Camera2Config.defaultConfig()
                                },
                                cameraSelector.lensFacing,
                                cameraSelector,
                                quality
                            )
                        )
                    }
                }
            }
        }
    }

    private val context: Context = ApplicationProvider.getApplicationContext()
    private lateinit var camera: Camera

    @Before
    fun setUp() {
        Assume.assumeTrue(CameraUtil.hasCameraWithLensFacing(cameraSelector.lensFacing!!))

        CameraXUtil.initialize(context, cameraConfig).get()
        camera = CameraUtil.createCameraUseCaseAdapter(context, cameraSelector)
    }

    @After
    fun tearDown() {
        // Ensure all cameras are released for the next test
        CameraXUtil.shutdown()[10, TimeUnit.SECONDS]
    }

    @LabTestRule.LabTestOnly
    @Test
    fun findEncoderForFormat_EncoderProfiles() {
        // Arrange.
        val cameraInfo = camera.cameraInfo as CameraInfoInternal
<<<<<<< HEAD
        val resolution = QualitySelector.getResolution(cameraInfo, quality)
        Assume.assumeTrue(
            "Quality $quality is not supported on the device.",
            resolution != null
        )

        val encoderProfiles = VideoCapabilities.from(cameraInfo).getProfiles(quality)
        val videoProfile = encoderProfiles!!.defaultVideoProfile

        val videoSpec =
            VideoSpec.builder().setQualitySelector(QualitySelector.from(quality)).build()

        val mediaFormat = VideoEncoderConfigVideoProfileResolver(
            videoProfile.mediaType,
            timebase,
            videoSpec,
            resolution!!,
            videoProfile,
            /*expectedFrameRateRange=*/null
        ).get().toMediaFormat()

        // Act.
        val encoderName = EncoderFinder().findEncoderForFormat(
            mediaFormat,
            MediaCodecList(MediaCodecList.ALL_CODECS)
        )

        // Assert.
        assertTrue(
            "Cannot find video encoder & the device config is not listed in Quirk.",
            !TextUtils.isEmpty(encoderName) || isInQuirk(mediaFormat)
        )
=======
        val videoCapabilities = Recorder.getVideoCapabilities(cameraInfo)
        for (dynamicRange in videoCapabilities.supportedDynamicRanges) {
            Assume.assumeTrue(
                "Quality $quality is not supported on the device.",
                videoCapabilities.isQualitySupported(quality, dynamicRange)
            )

            val encoderProfiles = videoCapabilities.getProfiles(quality, dynamicRange)
            val videoProfile = encoderProfiles!!.defaultVideoProfile
            val resolution = Size(videoProfile.width, videoProfile.height)
            val videoSpec = VideoSpec.builder()
                .setQualitySelector(QualitySelector.from(quality))
                .build()

            val mediaFormat = VideoEncoderConfigVideoProfileResolver(
                videoProfile.mediaType,
                timebase,
                videoSpec,
                resolution,
                videoProfile,
                dynamicRange,
                SurfaceRequest.FRAME_RATE_RANGE_UNSPECIFIED
            ).get().toMediaFormat()

            // Act.
            val encoderName = EncoderFinder().findEncoderForFormat(
                mediaFormat,
                MediaCodecList(MediaCodecList.ALL_CODECS)
            )

            // Assert.
            assertTrue(
                "Cannot find video encoder & the device config is not listed in Quirk.",
                !TextUtils.isEmpty(encoderName) || isInQuirk(mediaFormat)
            )
        }
>>>>>>> fdff00cc
    }

    private fun isInQuirk(mediaFormat: MediaFormat): Boolean {
        val quirk = DeviceQuirks.get(
            MediaCodecInfoReportIncorrectInfoQuirk::class.java
        ) ?: return false
        return quirk.isUnSupportMediaCodecInfo(mediaFormat)
    }
}<|MERGE_RESOLUTION|>--- conflicted
+++ resolved
@@ -35,11 +35,7 @@
 import androidx.camera.testing.impl.LabTestRule
 import androidx.camera.video.Quality
 import androidx.camera.video.QualitySelector
-<<<<<<< HEAD
-import androidx.camera.video.VideoCapabilities
-=======
 import androidx.camera.video.Recorder
->>>>>>> fdff00cc
 import androidx.camera.video.VideoSpec
 import androidx.camera.video.internal.compat.quirk.DeviceQuirks
 import androidx.camera.video.internal.compat.quirk.MediaCodecInfoReportIncorrectInfoQuirk
@@ -153,40 +149,6 @@
     fun findEncoderForFormat_EncoderProfiles() {
         // Arrange.
         val cameraInfo = camera.cameraInfo as CameraInfoInternal
-<<<<<<< HEAD
-        val resolution = QualitySelector.getResolution(cameraInfo, quality)
-        Assume.assumeTrue(
-            "Quality $quality is not supported on the device.",
-            resolution != null
-        )
-
-        val encoderProfiles = VideoCapabilities.from(cameraInfo).getProfiles(quality)
-        val videoProfile = encoderProfiles!!.defaultVideoProfile
-
-        val videoSpec =
-            VideoSpec.builder().setQualitySelector(QualitySelector.from(quality)).build()
-
-        val mediaFormat = VideoEncoderConfigVideoProfileResolver(
-            videoProfile.mediaType,
-            timebase,
-            videoSpec,
-            resolution!!,
-            videoProfile,
-            /*expectedFrameRateRange=*/null
-        ).get().toMediaFormat()
-
-        // Act.
-        val encoderName = EncoderFinder().findEncoderForFormat(
-            mediaFormat,
-            MediaCodecList(MediaCodecList.ALL_CODECS)
-        )
-
-        // Assert.
-        assertTrue(
-            "Cannot find video encoder & the device config is not listed in Quirk.",
-            !TextUtils.isEmpty(encoderName) || isInQuirk(mediaFormat)
-        )
-=======
         val videoCapabilities = Recorder.getVideoCapabilities(cameraInfo)
         for (dynamicRange in videoCapabilities.supportedDynamicRanges) {
             Assume.assumeTrue(
@@ -223,7 +185,6 @@
                 !TextUtils.isEmpty(encoderName) || isInQuirk(mediaFormat)
             )
         }
->>>>>>> fdff00cc
     }
 
     private fun isInQuirk(mediaFormat: MediaFormat): Boolean {
