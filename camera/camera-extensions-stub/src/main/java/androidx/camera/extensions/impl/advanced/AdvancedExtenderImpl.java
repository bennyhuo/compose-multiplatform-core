/*
 * Copyright 2021 The Android Open Source Project
 *
 * Licensed under the Apache License, Version 2.0 (the "License");
 * you may not use this file except in compliance with the License.
 * You may obtain a copy of the License at
 *
 *      http://www.apache.org/licenses/LICENSE-2.0
 *
 * Unless required by applicable law or agreed to in writing, software
 * distributed under the License is distributed on an "AS IS" BASIS,
 * WITHOUT WARRANTIES OR CONDITIONS OF ANY KIND, either express or implied.
 * See the License for the specific language governing permissions and
 * limitations under the License.
 */

package androidx.camera.extensions.impl.advanced;

import android.annotation.SuppressLint;
import android.hardware.camera2.CameraCharacteristics;
import android.hardware.camera2.CaptureRequest;
import android.hardware.camera2.CaptureResult;
import android.util.Range;
import android.util.Size;

import androidx.camera.extensions.impl.ExtensionVersionImpl;

import java.util.List;
import java.util.Map;

/**
 * Advanced OEM contract for implementing Extensions. ImageCapture/Preview Extensions are both
 * implemented on this interface.
 *
 * <p>This advanced OEM contract empowers OEM to gain access to more Camera2 capability. This
 * includes: (1) Add custom surfaces with specific formats like YUV, RAW, RAW_DEPTH. (2) Access to
 * the capture request callbacks as well as all the images retrieved of various image formats. (3)
 * Able to triggers single or repeating request with the capabilities to specify target surfaces,
 * template id and parameters.
 *
 * <p>OEM needs to implement it with class name HdrAdvancedExtenderImpl for HDR,
 * NightAdvancedExtenderImpl for night mode, BeautyAdvancedExtenderImpl for beauty mode,
 * BokehAdvancedExtenderImpl for bokeh mode and AutoAdvancedExtenderImpl for auto mode.
 *
 * <p>OEMs are required to return true in
 * {@link ExtensionVersionImpl#isAdvancedExtenderImplemented()} in order to request CameraX to
 * use advanced extender over basic extender. OEM is okay to implement advanced
 * extender only Or basic extender only. However the caveat of advanced-only implementation is,
 * extensions will be unavailable on the apps using interfaces prior to 1.2.
 *
 * @since 1.2
 */
@SuppressLint("UnknownNullness")
public interface AdvancedExtenderImpl {

    /**
     * Indicates whether the extension is supported on the device.
     *
     * @param cameraId           The camera2 id string of the camera.
     * @param characteristicsMap A map consisting of the camera ids and the
     *                           {@link CameraCharacteristics}s. For every camera, the map
     *                           contains at least the CameraCharacteristics for the camera id.
     *                           If the camera is logical camera, it will also contain associated
     *                           physical camera ids and their CameraCharacteristics.
     * @return true if the extension is supported, otherwise false
     */
    boolean isExtensionAvailable(String cameraId,
            Map<String, CameraCharacteristics> characteristicsMap);

    /**
     * Initializes the extender to be used with the specified camera.
     *
     * <p>This should be called before any other method on the extender. The exception is {@link
     * #isExtensionAvailable}.
     *
     * @param cameraId           The camera2 id string of the camera.
     * @param characteristicsMap A map consisting of the camera ids and the
     *                           {@link CameraCharacteristics}s. For every camera, the map
     *                           contains at least the CameraCharacteristics for the camera id.
     *                           If the camera is logical camera, it will also contain associated
     *                           physical camera ids and their CameraCharacteristics.
     */
    void init(String cameraId, Map<String, CameraCharacteristics> characteristicsMap);

    /**
     * Returns the estimated capture latency range in milliseconds for the
     * target capture resolution during the calls to
     * {@link SessionProcessorImpl#startCapture}. This
     * includes the time spent processing the multi-frame capture request along with any additional
     * time for encoding of the processed buffer in the framework if necessary.
     *
     * @param cameraId          the camera id
     * @param captureOutputSize size of the capture output surface. If it is null or not in the
     *                          supported output sizes, maximum capture output size is used for
     *                          the estimation.
     * @param imageFormat the image format of the capture output surface.
     * @return the range of estimated minimal and maximal capture latency in milliseconds.
     * Returns null if no capture latency info can be provided.
     */
    Range<Long> getEstimatedCaptureLatencyRange(String cameraId,
            Size captureOutputSize, int imageFormat);

    /**
     * Returns supported output format/size map for preview. The format could be PRIVATE or
     * YUV_420_888. OEM must support PRIVATE format at least. CameraX will only use resolutions
     * for preview from the list.
     *
     * <p>The preview surface format in the CameraCaptureSession may not be identical to the
     * supported preview output format returned here. Like in the basic extender interface, the
     * preview PRIVATE surface could be added to the CameraCaptureSession and OEM processes it in
     * the HAL. Alternatively OEM can configure a intermediate YUV surface of the same size and
     * writes the output to the preview output surface.
     */
    Map<Integer, List<Size>> getSupportedPreviewOutputResolutions(String cameraId);

    /**
     * Returns supported output format/size map for image capture. OEM is required to support
     * both JPEG and YUV_420_888 format output.
     *
     * <p>Like in the basic extender interface, the surface created with this supported
     * format/size could be either added in CameraCaptureSession with HAL processing OR it
     * configures intermediate surfaces(YUV/RAW..) and writes the output to the output surface.
     */
<<<<<<< HEAD
    Map<Integer, List<Size>> getSupportedCaptureOutputResolutions(String cameraId);
=======
    @NonNull
    Map<Integer, List<Size>> getSupportedCaptureOutputResolutions(@NonNull String cameraId);

    /**
     * Returns supported output format/size map for postview image. OEM is required to support
     * both JPEG and YUV_420_888 format output.
     *
     * <p>The returned sizes must be smaller than or equal to the provided capture size and have the
     * same aspect ratio as the given capture size. If no supported resolution exists for the
     * provided capture size then an empty map is returned.
     *
     * @since 1.4
     */
    @NonNull
    Map<Integer, List<Size>> getSupportedPostviewResolutions(@NonNull Size captureSize);
>>>>>>> fdff00cc

    /**
     * Returns supported output sizes for Image Analysis (YUV_420_888 format).
     *
     * <p>OEM can optionally support a YUV surface for ImageAnalysis along with Preview/ImageCapture
     * output surfaces. If imageAnalysis YUV surface is not supported, OEM should return null or
     * empty list.
     */
    List<Size> getSupportedYuvAnalysisResolutions(String cameraId);

    /**
     * Returns a processor for activating extension sessions. It implements all the interactions
     * required for starting a extension and cleanup.
     */
    SessionProcessorImpl createSessionProcessor();

    /**
     * Returns a list of orthogonal capture request keys.
     *
     * <p>Any keys included in the list will be configurable by clients of the extension and will
     * affect the extension functionality.</p>
     *
     * <p>Please note that the keys {@link CaptureRequest#JPEG_QUALITY} and
     * {@link CaptureRequest#JPEG_ORIENTATION} are always supported regardless being added in the
     * list or not. To support common camera operations like zoom, tap-to-focus, flash and
     * exposure compensation, we recommend supporting the following keys if possible.
     * <pre>
     *  zoom:  {@link CaptureRequest#CONTROL_ZOOM_RATIO}
     *         {@link CaptureRequest#SCALER_CROP_REGION}
     *  tap-to-focus:
     *         {@link CaptureRequest#CONTROL_AF_MODE}
     *         {@link CaptureRequest#CONTROL_AF_TRIGGER}
     *         {@link CaptureRequest#CONTROL_AF_REGIONS}
     *         {@link CaptureRequest#CONTROL_AE_REGIONS}
     *         {@link CaptureRequest#CONTROL_AWB_REGIONS}
     *  flash:
     *         {@link CaptureRequest#CONTROL_AE_MODE}
     *         {@link CaptureRequest#CONTROL_AE_PRECAPTURE_TRIGGER}
     *         {@link CaptureRequest#FLASH_MODE}
     *  exposure compensation:
     *         {@link CaptureRequest#CONTROL_AE_EXPOSURE_COMPENSATION}
     * </pre>
     *
     * @return List of supported orthogonal capture keys, or an empty list if no capture settings
     * are not supported.
     * @since 1.3
     */
    List<CaptureRequest.Key> getAvailableCaptureRequestKeys();

    /**
     * Returns a list of supported capture result keys.
     *
     * <p>Any keys included in this list must be available as part of the registered
     * {@link SessionProcessorImpl.CaptureCallback#onCaptureCompleted} callback.</p>
     *
     * <p>At the very minimum, it is expected that the result key list is a superset of the
     * capture request keys.</p>
     *
     * @return List of supported capture result keys, or
     * an empty list if capture results are not supported.
     * @since 1.3
     */
    List<CaptureResult.Key> getAvailableCaptureResultKeys();
}<|MERGE_RESOLUTION|>--- conflicted
+++ resolved
@@ -16,13 +16,14 @@
 
 package androidx.camera.extensions.impl.advanced;
 
-import android.annotation.SuppressLint;
 import android.hardware.camera2.CameraCharacteristics;
 import android.hardware.camera2.CaptureRequest;
 import android.hardware.camera2.CaptureResult;
 import android.util.Range;
 import android.util.Size;
 
+import androidx.annotation.NonNull;
+import androidx.annotation.Nullable;
 import androidx.camera.extensions.impl.ExtensionVersionImpl;
 
 import java.util.List;
@@ -50,7 +51,6 @@
  *
  * @since 1.2
  */
-@SuppressLint("UnknownNullness")
 public interface AdvancedExtenderImpl {
 
     /**
@@ -64,8 +64,8 @@
      *                           physical camera ids and their CameraCharacteristics.
      * @return true if the extension is supported, otherwise false
      */
-    boolean isExtensionAvailable(String cameraId,
-            Map<String, CameraCharacteristics> characteristicsMap);
+    boolean isExtensionAvailable(@NonNull String cameraId,
+            @NonNull Map<String, CameraCharacteristics> characteristicsMap);
 
     /**
      * Initializes the extender to be used with the specified camera.
@@ -80,7 +80,8 @@
      *                           If the camera is logical camera, it will also contain associated
      *                           physical camera ids and their CameraCharacteristics.
      */
-    void init(String cameraId, Map<String, CameraCharacteristics> characteristicsMap);
+    void init(@NonNull String cameraId,
+            @NonNull Map<String, CameraCharacteristics> characteristicsMap);
 
     /**
      * Returns the estimated capture latency range in milliseconds for the
@@ -97,8 +98,9 @@
      * @return the range of estimated minimal and maximal capture latency in milliseconds.
      * Returns null if no capture latency info can be provided.
      */
-    Range<Long> getEstimatedCaptureLatencyRange(String cameraId,
-            Size captureOutputSize, int imageFormat);
+    @Nullable
+    Range<Long> getEstimatedCaptureLatencyRange(@NonNull String cameraId,
+            @Nullable Size captureOutputSize, int imageFormat);
 
     /**
      * Returns supported output format/size map for preview. The format could be PRIVATE or
@@ -111,7 +113,8 @@
      * the HAL. Alternatively OEM can configure a intermediate YUV surface of the same size and
      * writes the output to the preview output surface.
      */
-    Map<Integer, List<Size>> getSupportedPreviewOutputResolutions(String cameraId);
+    @NonNull
+    Map<Integer, List<Size>> getSupportedPreviewOutputResolutions(@NonNull String cameraId);
 
     /**
      * Returns supported output format/size map for image capture. OEM is required to support
@@ -121,9 +124,6 @@
      * format/size could be either added in CameraCaptureSession with HAL processing OR it
      * configures intermediate surfaces(YUV/RAW..) and writes the output to the output surface.
      */
-<<<<<<< HEAD
-    Map<Integer, List<Size>> getSupportedCaptureOutputResolutions(String cameraId);
-=======
     @NonNull
     Map<Integer, List<Size>> getSupportedCaptureOutputResolutions(@NonNull String cameraId);
 
@@ -139,7 +139,6 @@
      */
     @NonNull
     Map<Integer, List<Size>> getSupportedPostviewResolutions(@NonNull Size captureSize);
->>>>>>> fdff00cc
 
     /**
      * Returns supported output sizes for Image Analysis (YUV_420_888 format).
@@ -148,12 +147,14 @@
      * output surfaces. If imageAnalysis YUV surface is not supported, OEM should return null or
      * empty list.
      */
-    List<Size> getSupportedYuvAnalysisResolutions(String cameraId);
+    @Nullable
+    List<Size> getSupportedYuvAnalysisResolutions(@NonNull String cameraId);
 
     /**
      * Returns a processor for activating extension sessions. It implements all the interactions
      * required for starting a extension and cleanup.
      */
+    @NonNull
     SessionProcessorImpl createSessionProcessor();
 
     /**
@@ -187,6 +188,7 @@
      * are not supported.
      * @since 1.3
      */
+    @NonNull
     List<CaptureRequest.Key> getAvailableCaptureRequestKeys();
 
     /**
@@ -202,5 +204,26 @@
      * an empty list if capture results are not supported.
      * @since 1.3
      */
+    @NonNull
     List<CaptureResult.Key> getAvailableCaptureResultKeys();
+
+    /**
+     * Advertise support for {@link SessionProcessorImpl#onCaptureProcessProgressed}.
+     *
+     * @return {@code true} in case the process progress callback is supported and is expected to
+     * be triggered, {@code false} otherwise.
+     * @since 1.4
+     */
+    boolean isCaptureProcessProgressAvailable();
+
+    /**
+     * Indicates whether the extension supports the postview for still capture feature.
+     * If the extension is using HAL processing, false should be returned since the
+     * postview feature is not currently supported for this case.
+     *
+     * @return {@code true} in case postview for still capture is supported
+     * {@code false} otherwise.
+     * @since 1.4
+     */
+    boolean isPostviewAvailable();
 }