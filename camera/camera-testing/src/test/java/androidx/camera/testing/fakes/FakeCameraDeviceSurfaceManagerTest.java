--- conflicted
+++ resolved
@@ -20,11 +20,6 @@
 import static androidx.camera.core.impl.SurfaceConfig.ConfigSize.PREVIEW;
 import static androidx.camera.core.impl.SurfaceConfig.ConfigType.YUV;
 import static com.google.common.truth.Truth.assertThat;
-<<<<<<< HEAD
-
-import static java.util.Arrays.asList;
-=======
->>>>>>> fdff00cc
 import static java.util.Collections.emptyList;
 import static java.util.Collections.singletonList;
 
@@ -32,8 +27,11 @@
 import android.util.Range;
 import android.util.Size;
 
+import androidx.annotation.NonNull;
+import androidx.camera.core.DynamicRange;
 import androidx.camera.core.ImageAnalysis;
 import androidx.camera.core.impl.AttachedSurfaceInfo;
+import androidx.camera.core.impl.CameraMode;
 import androidx.camera.core.impl.StreamSpec;
 import androidx.camera.core.impl.SurfaceConfig;
 import androidx.camera.core.impl.UseCaseConfig;
@@ -49,6 +47,7 @@
 import org.robolectric.annotation.internal.DoNotInstrument;
 
 import java.util.Collections;
+import java.util.HashMap;
 import java.util.List;
 import java.util.Map;
 
@@ -73,8 +72,6 @@
 
     private FakeUseCaseConfig mFakeUseCaseConfig;
 
-    private List<UseCaseConfig<?>> mUseCaseConfigList;
-
     @Before
     public void setUp() {
         mFakeCameraDeviceSurfaceManager = new FakeCameraDeviceSurfaceManager();
@@ -86,8 +83,6 @@
         mFakeCameraDeviceSurfaceManager.setSuggestedStreamSpec(FAKE_CAMERA_ID1,
                 mFakeUseCaseConfig.getClass(),
                 StreamSpec.builder(new Size(FAKE_WIDTH1, FAKE_HEIGHT1)).build());
-
-        mUseCaseConfigList = singletonList(mFakeUseCaseConfig);
     }
 
     @Test
@@ -95,15 +90,11 @@
         UseCaseConfig<?> preview = new FakeUseCaseConfig.Builder().getUseCaseConfig();
         UseCaseConfig<?> analysis = new ImageAnalysis.Builder().getUseCaseConfig();
         mFakeCameraDeviceSurfaceManager.getSuggestedStreamSpecs(
-                /* isConcurrentCameraModeOn = */false,
+                CameraMode.DEFAULT,
                 FAKE_CAMERA_ID0,
                 emptyList(),
-<<<<<<< HEAD
-                asList(preview, analysis));
-=======
                 createConfigOutputSizesMap(preview, analysis),
                 false);
->>>>>>> fdff00cc
     }
 
     @Test(expected = IllegalArgumentException.class)
@@ -114,22 +105,15 @@
                         SurfaceConfig.create(YUV, PREVIEW),
                         YUV_420_888,
                         new Size(1, 1),
-<<<<<<< HEAD
-=======
                         DynamicRange.SDR,
                         singletonList(UseCaseConfigFactory.CaptureType.IMAGE_ANALYSIS),
                         preview,
->>>>>>> fdff00cc
                         new Range<>(30, 30));
         mFakeCameraDeviceSurfaceManager.getSuggestedStreamSpecs(
-                /* isConcurrentCameraModeOn = */false,
+                CameraMode.DEFAULT,
                 FAKE_CAMERA_ID0,
-<<<<<<< HEAD
-                singletonList(analysis), asList(preview, video));
-=======
                 singletonList(analysis), createConfigOutputSizesMap(preview, video),
                 false);
->>>>>>> fdff00cc
     }
 
     @Test(expected = IllegalArgumentException.class)
@@ -138,38 +122,26 @@
         UseCaseConfig<?> video = new FakeUseCaseConfig.Builder().getUseCaseConfig();
         UseCaseConfig<?> analysis = new ImageAnalysis.Builder().getUseCaseConfig();
         mFakeCameraDeviceSurfaceManager.getSuggestedStreamSpecs(
-                /* isConcurrentCameraModeOn = */false,
+                CameraMode.DEFAULT,
                 FAKE_CAMERA_ID0,
-<<<<<<< HEAD
-                Collections.emptyList(), asList(preview, video, analysis));
-=======
                 Collections.emptyList(), createConfigOutputSizesMap(preview, video, analysis),
                 false);
->>>>>>> fdff00cc
     }
 
     @Test
     public void canRetrieveInsertedSuggestedStreamSpecs() {
         Map<UseCaseConfig<?>, StreamSpec> suggestedStreamSpecsCamera0 =
                 mFakeCameraDeviceSurfaceManager.getSuggestedStreamSpecs(
-                        /* isConcurrentCameraModeOn = */false,
+                        CameraMode.DEFAULT,
                         FAKE_CAMERA_ID0,
-<<<<<<< HEAD
-                        Collections.emptyList(), mUseCaseConfigList);
-=======
                         emptyList(), createConfigOutputSizesMap(mFakeUseCaseConfig),
                         false).first;
->>>>>>> fdff00cc
         Map<UseCaseConfig<?>, StreamSpec> suggestedStreamSpecCamera1 =
                 mFakeCameraDeviceSurfaceManager.getSuggestedStreamSpecs(
-                        /* isConcurrentCameraModeOn = */false,
+                        CameraMode.DEFAULT,
                         FAKE_CAMERA_ID1,
-<<<<<<< HEAD
-                        Collections.emptyList(), mUseCaseConfigList);
-=======
                         emptyList(), createConfigOutputSizesMap(mFakeUseCaseConfig),
                         false).first;
->>>>>>> fdff00cc
 
         assertThat(suggestedStreamSpecsCamera0.get(mFakeUseCaseConfig)).isEqualTo(
                 StreamSpec.builder(new Size(FAKE_WIDTH0, FAKE_HEIGHT0)).build());
@@ -177,4 +149,12 @@
                 StreamSpec.builder(new Size(FAKE_WIDTH1, FAKE_HEIGHT1)).build());
     }
 
+    private Map<UseCaseConfig<?>, List<Size>> createConfigOutputSizesMap(
+            @NonNull UseCaseConfig<?>... useCaseConfigs) {
+        Map<UseCaseConfig<?>, List<Size>> configOutputSizesMap = new HashMap<>();
+        for (UseCaseConfig<?> useCaseConfig : useCaseConfigs) {
+            configOutputSizesMap.put(useCaseConfig, Collections.emptyList());
+        }
+        return configOutputSizesMap;
+    }
 }