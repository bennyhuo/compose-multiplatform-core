--- conflicted
+++ resolved
@@ -34,6 +34,7 @@
 import kotlinx.coroutines.async
 import kotlinx.coroutines.delay
 import kotlinx.coroutines.launch
+import kotlinx.coroutines.test.advanceTimeBy
 import kotlinx.coroutines.test.runTest
 import org.junit.After
 import org.junit.Test
@@ -336,8 +337,6 @@
         assertThat(result.frameMetadata).isEqualTo(null)
     }
 
-<<<<<<< HEAD
-=======
     @Test
     fun testUnlockNeverConverge_frameLimitedReached() = runTest {
         // Arrange. Launch a task to repeatedly invoke AE Locked info.
@@ -449,7 +448,6 @@
         assertThat(result3ADeferred.getCompleted().status).isEqualTo(Result3A.Status.OK)
     }
 
->>>>>>> fdff00cc
     companion object {
         // The time duration in milliseconds between two frame results.
         private const val FRAME_RATE_MS = 33L
