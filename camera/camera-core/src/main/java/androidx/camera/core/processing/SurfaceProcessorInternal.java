--- conflicted
+++ resolved
@@ -16,15 +16,15 @@
 
 package androidx.camera.core.processing;
 
-<<<<<<< HEAD
-=======
 import android.os.Build;
 
 import androidx.annotation.IntRange;
 import androidx.annotation.NonNull;
 import androidx.annotation.RequiresApi;
->>>>>>> fdff00cc
 import androidx.camera.core.SurfaceProcessor;
+import androidx.camera.core.impl.utils.futures.Futures;
+
+import com.google.common.util.concurrent.ListenableFuture;
 
 /**
  * An internal {@link SurfaceProcessor} that is releasable.
@@ -32,6 +32,7 @@
  * <p>Note: the implementation of this interface must be thread-safe. e.g. methods can be
  * safely invoked on any thread.
  */
+@RequiresApi(api = Build.VERSION_CODES.LOLLIPOP)
 public interface SurfaceProcessorInternal extends SurfaceProcessor {
 
     /**
@@ -46,8 +47,6 @@
      * @see Node#release()
      */
     void release();
-<<<<<<< HEAD
-=======
 
     /**
      * Takes a snapshot of the next available frame and write it to JPEG outputs.
@@ -58,5 +57,4 @@
             @IntRange(from = 0, to = 359) int rotationDegrees) {
         return Futures.immediateFuture(null);
     }
->>>>>>> fdff00cc
 }