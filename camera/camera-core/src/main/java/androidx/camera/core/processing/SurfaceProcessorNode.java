/*
 * Copyright 2022 The Android Open Source Project
 *
 * Licensed under the Apache License, Version 2.0 (the "License");
 * you may not use this file except in compliance with the License.
 * You may obtain a copy of the License at
 *
 *      http://www.apache.org/licenses/LICENSE-2.0
 *
 * Unless required by applicable law or agreed to in writing, software
 * distributed under the License is distributed on an "AS IS" BASIS,
 * WITHOUT WARRANTIES OR CONDITIONS OF ANY KIND, either express or implied.
 * See the License for the specific language governing permissions and
 * limitations under the License.
 */

package androidx.camera.core.processing;

import static androidx.camera.core.impl.ImageOutputConfig.ROTATION_NOT_SPECIFIED;
import static androidx.camera.core.impl.utils.TransformUtils.getRectToRect;
import static androidx.camera.core.impl.utils.TransformUtils.getRotatedSize;
import static androidx.camera.core.impl.utils.TransformUtils.isAspectRatioMatchingWithRoundingError;
import static androidx.camera.core.impl.utils.TransformUtils.sizeToRect;
import static androidx.camera.core.impl.utils.TransformUtils.sizeToRectF;
import static androidx.camera.core.impl.utils.TransformUtils.within360;
import static androidx.camera.core.impl.utils.executor.CameraXExecutors.mainThreadExecutor;
import static androidx.core.util.Preconditions.checkArgument;

import static java.util.UUID.randomUUID;

import android.graphics.Rect;
import android.graphics.RectF;
import android.util.Size;

import androidx.annotation.MainThread;
import androidx.annotation.NonNull;
import androidx.annotation.Nullable;
import androidx.annotation.RequiresApi;
import androidx.annotation.VisibleForTesting;
import androidx.camera.core.CameraEffect;
import androidx.camera.core.Logger;
import androidx.camera.core.ProcessingException;
import androidx.camera.core.SurfaceOutput;
import androidx.camera.core.SurfaceProcessor;
import androidx.camera.core.SurfaceRequest;
import androidx.camera.core.UseCase;
import androidx.camera.core.impl.CameraInternal;
import androidx.camera.core.impl.StreamSpec;
import androidx.camera.core.impl.utils.Threads;
import androidx.camera.core.impl.utils.futures.FutureCallback;
import androidx.camera.core.impl.utils.futures.Futures;
import androidx.core.util.Preconditions;

import com.google.auto.value.AutoValue;
import com.google.common.util.concurrent.ListenableFuture;

import java.util.Collection;
import java.util.HashMap;
import java.util.List;
import java.util.Map;
import java.util.UUID;

/**
 * A {@link Node} implementation that wraps around the public {@link SurfaceProcessor} interface.
 *
 * <p>Responsibilities:
 * <ul>
 * <li>Calculating transformation and passing it to the {@link SurfaceProcessor}.
 * <li>Tracking the state of previously calculate specification and only recreate the pipeline
 * when necessary.
 * </ul>
 *
 * TODO(b/261270972): currently the upstream pipeline is always connected, which means that the
 *  camera is always producing frames. This might be wasteful, if the downstream pipeline is not
 *  connected. For example, when app fails to provide a Surface or when VideoCapture is paused.
 *  One possible optimization is only connecting the upstream when the downstream are available.
 */
@RequiresApi(api = 21)
// TODO(b/233627260): remove once implemented.
@SuppressWarnings("UnusedVariable")
public class SurfaceProcessorNode implements
        Node<SurfaceProcessorNode.In, SurfaceProcessorNode.Out> {

    private static final String TAG = "SurfaceProcessorNode";

    @NonNull
    final SurfaceProcessorInternal mSurfaceProcessor;
    @NonNull
    final CameraInternal mCameraInternal;
    // Guarded by main thread.
    @Nullable
    private Out mOutput;
    @Nullable
    private In mInput;

    /**
     * Constructs the {@link SurfaceProcessorNode}.
     *
     * @param cameraInternal   the associated camera instance.
     * @param surfaceProcessor the interface to wrap around.
     */
    public SurfaceProcessorNode(@NonNull CameraInternal cameraInternal,
            @NonNull SurfaceProcessorInternal surfaceProcessor) {
        mCameraInternal = cameraInternal;
        mSurfaceProcessor = surfaceProcessor;
    }

    /**
     * {@inheritDoc}
     */
    @Override
    @NonNull
    @MainThread
    public Out transform(@NonNull In input) {
        Threads.checkMainThread();
        mInput = input;
        mOutput = new Out();

        SurfaceEdge inputSurface = input.getSurfaceEdge();
        for (OutConfig config : input.getOutConfigs()) {
            mOutput.put(config, transformSingleOutput(inputSurface, config));
        }
        sendSurfaceRequest(inputSurface, mOutput.values());
        sendSurfaceOutputs(inputSurface, mOutput);
        return mOutput;
    }

    @NonNull
    private SurfaceEdge transformSingleOutput(@NonNull SurfaceEdge input,
            @NonNull OutConfig outConfig) {
        SurfaceEdge outputSurface;
        Rect cropRect = outConfig.getCropRect();
        int rotationDegrees = input.getRotationDegrees();
        boolean mirroring = outConfig.getMirroring();

        // Calculate sensorToBufferTransform
        android.graphics.Matrix sensorToBufferTransform =
                new android.graphics.Matrix(input.getSensorToBufferTransform());
        android.graphics.Matrix imageTransform = getRectToRect(
                new RectF(cropRect),
                sizeToRectF(outConfig.getSize()), rotationDegrees, mirroring);
        sensorToBufferTransform.postConcat(imageTransform);

        // The aspect ratio of the output must match the aspect ratio of the crop rect. Otherwise
        // the output will be stretched.
        Size rotatedCropSize = getRotatedSize(outConfig.getCropRect(), rotationDegrees);
        checkArgument(isAspectRatioMatchingWithRoundingError(rotatedCropSize, outConfig.getSize()));

        StreamSpec streamSpec = StreamSpec.builder(outConfig.getSize())
                .setExpectedFrameRateRange(input.getStreamSpec().getExpectedFrameRateRange())
                .build();

        outputSurface = new SurfaceEdge(
                outConfig.getTargets(),
                outConfig.getFormat(),
                streamSpec,
                sensorToBufferTransform,
                // The Surface transform cannot be carried over during buffer copy.
                /*hasCameraTransform=*/false,
                // Crop rect is always the full size.
                sizeToRect(outConfig.getSize()),
<<<<<<< HEAD
                /*rotationDegrees=*/0,
=======
                /*rotationDegrees=*/input.getRotationDegrees() - rotationDegrees,
                // Once copied, the target rotation is no longer useful.
                /*targetRotation*/ ROTATION_NOT_SPECIFIED,
>>>>>>> fdff00cc
                /*mirroring=*/input.getMirroring() != mirroring);

        return outputSurface;
    }

    /**
     * Creates {@link SurfaceRequest} and send it to {@link SurfaceProcessor}.
     */
    private void sendSurfaceRequest(@NonNull SurfaceEdge input,
            @NonNull Collection<SurfaceEdge> outputs) {
        SurfaceRequest surfaceRequest = input.createSurfaceRequest(mCameraInternal);
        setUpRotationUpdates(
                surfaceRequest,
                outputs,
                input.getRotationDegrees());
        try {
            mSurfaceProcessor.onInputSurface(surfaceRequest);
        } catch (ProcessingException e) {
            Logger.e(TAG, "Failed to send SurfaceRequest to SurfaceProcessor.", e);
        }
    }

    /**
     * Creates all {@link SurfaceOutput} and send them to {@link SurfaceProcessor}.
     */
    private void sendSurfaceOutputs(@NonNull SurfaceEdge input,
            @NonNull Map<OutConfig, SurfaceEdge> outputs) {
        for (Map.Entry<OutConfig, SurfaceEdge> output : outputs.entrySet()) {
            createAndSendSurfaceOutput(input, output);
            // Send the new surface to SurfaceProcessor when it resets.
            output.getValue().addOnInvalidatedListener(
                    () -> createAndSendSurfaceOutput(input, output));
        }
    }

    /**
     * Creates a single {@link SurfaceOutput} and send it to {@link SurfaceProcessor}.
     */
    private void createAndSendSurfaceOutput(@NonNull SurfaceEdge input,
            Map.Entry<OutConfig, SurfaceEdge> output) {
        ListenableFuture<SurfaceOutput> future = output.getValue().createSurfaceOutputFuture(
                input.getStreamSpec().getResolution(),
                output.getKey().getFormat(),
                output.getKey().getCropRect(),
                input.getRotationDegrees(),
                output.getKey().getMirroring());
        Futures.addCallback(future, new FutureCallback<SurfaceOutput>() {
            @Override
            public void onSuccess(@Nullable SurfaceOutput output) {
                Preconditions.checkNotNull(output);
                try {
                    mSurfaceProcessor.onOutputSurface(output);
                } catch (ProcessingException e) {
                    Logger.e(TAG, "Failed to send SurfaceOutput to SurfaceProcessor.", e);
                }
            }

            @Override
            public void onFailure(@NonNull Throwable t) {
                Logger.w(TAG, "Downstream node failed to provide Surface.", t);
            }
        }, mainThreadExecutor());
    }

    /**
     * Propagates rotation updates from the input edge to the output edge.
     *
     * <p>Transformation info, such as rotation and crop rect, can be updated after the
     * connection is established. When that happens, the node should update the output
     * transformation via e.g. {@link SurfaceRequest#updateTransformationInfo} without recreating
     * the pipeline.
     *
     * <p>Currently, we only propagates the rotation. When the
     * input edge's rotation changes, we re-calculate the delta and notify the output edge.
     *
     * @param inputSurfaceRequest {@link SurfaceRequest} of the input edge.
     * @param outputs             the output edges.
     * @param rotatedDegrees      how much the node rotates the buffer.
     */
    void setUpRotationUpdates(
            @NonNull SurfaceRequest inputSurfaceRequest,
            @NonNull Collection<SurfaceEdge> outputs,
            int rotatedDegrees) {
        inputSurfaceRequest.setTransformationInfoListener(mainThreadExecutor(), info -> {
            for (SurfaceEdge output : outputs) {
                // To obtain the rotation degrees delta, the rotation performed by the node must be
                // eliminated.
                int rotationDegrees = info.getRotationDegrees() - rotatedDegrees;
                if (output.getMirroring()) {
                    // The order of transformation is cropping -> rotation -> mirroring. To
                    // change the rotation, one must consider the mirroring.
                    rotationDegrees = -rotationDegrees;
                }
                rotationDegrees = within360(rotationDegrees);
<<<<<<< HEAD
                output.setRotationDegrees(rotationDegrees);
=======
                // Once copied, the target rotation is no longer useful.
                output.getValue().updateTransformation(rotationDegrees, ROTATION_NOT_SPECIFIED);
>>>>>>> fdff00cc
            }
        });
    }

    /**
     * {@inheritDoc}
     */
    @Override
    public void release() {
        mSurfaceProcessor.release();
        mainThreadExecutor().execute(() -> {
            if (mOutput != null) {
                for (SurfaceEdge surface : mOutput.values()) {
                    // The output DeferrableSurface will later be terminated by the processor.
                    surface.close();
                }
            }
        });
    }

    @VisibleForTesting
    @NonNull
    public SurfaceProcessorInternal getSurfaceProcessor() {
        return mSurfaceProcessor;
    }

    /**
     * The input of a {@link SurfaceProcessorNode}.
     */
    @AutoValue
    public abstract static class In {

        /**
         * Gets the input stream.
         *
         * <p> {@link SurfaceProcessorNode} only supports a single input stream.
         */
        @NonNull
        public abstract SurfaceEdge getSurfaceEdge();

        /**
         * Gets the config for generating output streams.
         *
         * <p>{@link SurfaceProcessorNode#transform} creates one {@link SurfaceEdge} per
         * {@link OutConfig} in this list.
         */
        @SuppressWarnings("AutoValueImmutableFields")
        @NonNull
        public abstract List<OutConfig> getOutConfigs();

        /**
         * Creates a {@link In} instance.
         */
        @NonNull
        public static In of(@NonNull SurfaceEdge edge, @NonNull List<OutConfig> configs) {
            return new AutoValue_SurfaceProcessorNode_In(edge, configs);
        }
    }

    /**
     * The output of a {@link SurfaceProcessorNode}.
     *
     * <p>A map of {@link OutConfig} with their corresponding {@link SurfaceEdge}.
     */
    public static class Out extends HashMap<OutConfig, SurfaceEdge> {
    }

    /**
     * Configuration of how to create an output stream from an input stream.
     *
     * <p>The value in this class will override the corresponding value in the
     * {@link SurfaceEdge} class. The override is necessary when a single stream is shared
     * to multiple output streams with different transformations. For example, if a single 4:3
     * preview stream is shared to a 16:9 video stream, the video stream must override the crop
     * rect.
     */
    @AutoValue
    public abstract static class OutConfig {

        /**
         * Unique ID of the config.
         *
         * <p> This is for making sure two {@link OutConfig} with the same value can be stored as
         * different keys in a {@link HashMap}.
         */
        @NonNull
        abstract UUID getUuid();

        /**
         * The target {@link UseCase} of the output stream.
         */
        @CameraEffect.Targets
        abstract int getTargets();

        /**
         * The format of the output stream.
         */
        @CameraEffect.Formats
        abstract int getFormat();

        /**
         * How the input should be cropped.
         */
        @NonNull
        abstract Rect getCropRect();

        /**
         * The stream should scale to this size after cropping and rotating.
         *
         * <p>The input stream should be scaled to match this size after cropping and rotating
         */
        @NonNull
        abstract Size getSize();

        /**
         * The whether the stream should be mirrored.
         */
        abstract boolean getMirroring();

        /**
         * Creates an {@link OutConfig} instance from the input edge.
         *
         * <p>The result is an output edge with the input's transformation applied.
         */
        @NonNull
        public static OutConfig of(@NonNull SurfaceEdge inputEdge) {
            return of(inputEdge.getTargets(),
                    inputEdge.getFormat(),
                    inputEdge.getCropRect(),
                    getRotatedSize(inputEdge.getCropRect(), inputEdge.getRotationDegrees()),
                    inputEdge.getMirroring());
        }

        /**
         * Creates an {@link OutConfig} instance with custom transformations.
         */
        @NonNull
        public static OutConfig of(@CameraEffect.Targets int targets,
                @CameraEffect.Formats int format,
                @NonNull Rect cropRect,
                @NonNull Size size, boolean mirroring) {
            return new AutoValue_SurfaceProcessorNode_OutConfig(randomUUID(), targets, format,
                    cropRect, size, mirroring);
        }
    }
}<|MERGE_RESOLUTION|>--- conflicted
+++ resolved
@@ -36,7 +36,6 @@
 import androidx.annotation.NonNull;
 import androidx.annotation.Nullable;
 import androidx.annotation.RequiresApi;
-import androidx.annotation.VisibleForTesting;
 import androidx.camera.core.CameraEffect;
 import androidx.camera.core.Logger;
 import androidx.camera.core.ProcessingException;
@@ -54,7 +53,6 @@
 import com.google.auto.value.AutoValue;
 import com.google.common.util.concurrent.ListenableFuture;
 
-import java.util.Collection;
 import java.util.HashMap;
 import java.util.List;
 import java.util.Map;
@@ -120,7 +118,7 @@
         for (OutConfig config : input.getOutConfigs()) {
             mOutput.put(config, transformSingleOutput(inputSurface, config));
         }
-        sendSurfaceRequest(inputSurface, mOutput.values());
+        sendSurfaceRequest(inputSurface, mOutput);
         sendSurfaceOutputs(inputSurface, mOutput);
         return mOutput;
     }
@@ -130,7 +128,7 @@
             @NonNull OutConfig outConfig) {
         SurfaceEdge outputSurface;
         Rect cropRect = outConfig.getCropRect();
-        int rotationDegrees = input.getRotationDegrees();
+        int rotationDegrees = outConfig.getRotationDegrees();
         boolean mirroring = outConfig.getMirroring();
 
         // Calculate sensorToBufferTransform
@@ -143,12 +141,12 @@
 
         // The aspect ratio of the output must match the aspect ratio of the crop rect. Otherwise
         // the output will be stretched.
-        Size rotatedCropSize = getRotatedSize(outConfig.getCropRect(), rotationDegrees);
+        Size rotatedCropSize = getRotatedSize(cropRect, rotationDegrees);
         checkArgument(isAspectRatioMatchingWithRoundingError(rotatedCropSize, outConfig.getSize()));
 
-        StreamSpec streamSpec = StreamSpec.builder(outConfig.getSize())
-                .setExpectedFrameRateRange(input.getStreamSpec().getExpectedFrameRateRange())
-                .build();
+        // Copy the stream spec from the input to the output, except for the resolution.
+        StreamSpec streamSpec = input.getStreamSpec().toBuilder().setResolution(
+                outConfig.getSize()).build();
 
         outputSurface = new SurfaceEdge(
                 outConfig.getTargets(),
@@ -159,13 +157,9 @@
                 /*hasCameraTransform=*/false,
                 // Crop rect is always the full size.
                 sizeToRect(outConfig.getSize()),
-<<<<<<< HEAD
-                /*rotationDegrees=*/0,
-=======
                 /*rotationDegrees=*/input.getRotationDegrees() - rotationDegrees,
                 // Once copied, the target rotation is no longer useful.
                 /*targetRotation*/ ROTATION_NOT_SPECIFIED,
->>>>>>> fdff00cc
                 /*mirroring=*/input.getMirroring() != mirroring);
 
         return outputSurface;
@@ -175,12 +169,9 @@
      * Creates {@link SurfaceRequest} and send it to {@link SurfaceProcessor}.
      */
     private void sendSurfaceRequest(@NonNull SurfaceEdge input,
-            @NonNull Collection<SurfaceEdge> outputs) {
+            @NonNull Map<OutConfig, SurfaceEdge> outputs) {
         SurfaceRequest surfaceRequest = input.createSurfaceRequest(mCameraInternal);
-        setUpRotationUpdates(
-                surfaceRequest,
-                outputs,
-                input.getRotationDegrees());
+        setUpRotationUpdates(surfaceRequest, outputs);
         try {
             mSurfaceProcessor.onInputSurface(surfaceRequest);
         } catch (ProcessingException e) {
@@ -210,8 +201,9 @@
                 input.getStreamSpec().getResolution(),
                 output.getKey().getFormat(),
                 output.getKey().getCropRect(),
-                input.getRotationDegrees(),
-                output.getKey().getMirroring());
+                output.getKey().getRotationDegrees(),
+                output.getKey().getMirroring(),
+                input.hasCameraTransform() ? mCameraInternal : null);
         Futures.addCallback(future, new FutureCallback<SurfaceOutput>() {
             @Override
             public void onSuccess(@Nullable SurfaceOutput output) {
@@ -243,29 +235,24 @@
      *
      * @param inputSurfaceRequest {@link SurfaceRequest} of the input edge.
      * @param outputs             the output edges.
-     * @param rotatedDegrees      how much the node rotates the buffer.
      */
     void setUpRotationUpdates(
             @NonNull SurfaceRequest inputSurfaceRequest,
-            @NonNull Collection<SurfaceEdge> outputs,
-            int rotatedDegrees) {
+            @NonNull Map<OutConfig, SurfaceEdge> outputs) {
         inputSurfaceRequest.setTransformationInfoListener(mainThreadExecutor(), info -> {
-            for (SurfaceEdge output : outputs) {
+            for (Map.Entry<OutConfig, SurfaceEdge> output : outputs.entrySet()) {
                 // To obtain the rotation degrees delta, the rotation performed by the node must be
                 // eliminated.
-                int rotationDegrees = info.getRotationDegrees() - rotatedDegrees;
-                if (output.getMirroring()) {
+                int rotationDegrees =
+                        info.getRotationDegrees() - output.getKey().getRotationDegrees();
+                if (output.getKey().getMirroring()) {
                     // The order of transformation is cropping -> rotation -> mirroring. To
                     // change the rotation, one must consider the mirroring.
                     rotationDegrees = -rotationDegrees;
                 }
                 rotationDegrees = within360(rotationDegrees);
-<<<<<<< HEAD
-                output.setRotationDegrees(rotationDegrees);
-=======
                 // Once copied, the target rotation is no longer useful.
                 output.getValue().updateTransformation(rotationDegrees, ROTATION_NOT_SPECIFIED);
->>>>>>> fdff00cc
             }
         });
     }
@@ -286,7 +273,9 @@
         });
     }
 
-    @VisibleForTesting
+    /**
+     * Gets the {@link SurfaceProcessorInternal} used by this node.
+     */
     @NonNull
     public SurfaceProcessorInternal getSurfaceProcessor() {
         return mSurfaceProcessor;
@@ -358,19 +347,19 @@
          * The target {@link UseCase} of the output stream.
          */
         @CameraEffect.Targets
-        abstract int getTargets();
+        public abstract int getTargets();
 
         /**
          * The format of the output stream.
          */
         @CameraEffect.Formats
-        abstract int getFormat();
+        public abstract int getFormat();
 
         /**
          * How the input should be cropped.
          */
         @NonNull
-        abstract Rect getCropRect();
+        public abstract Rect getCropRect();
 
         /**
          * The stream should scale to this size after cropping and rotating.
@@ -378,12 +367,17 @@
          * <p>The input stream should be scaled to match this size after cropping and rotating
          */
         @NonNull
-        abstract Size getSize();
+        public abstract Size getSize();
+
+        /**
+         * How the input should be rotated clockwise.
+         */
+        public abstract int getRotationDegrees();
 
         /**
          * The whether the stream should be mirrored.
          */
-        abstract boolean getMirroring();
+        public abstract boolean getMirroring();
 
         /**
          * Creates an {@link OutConfig} instance from the input edge.
@@ -396,6 +390,7 @@
                     inputEdge.getFormat(),
                     inputEdge.getCropRect(),
                     getRotatedSize(inputEdge.getCropRect(), inputEdge.getRotationDegrees()),
+                    inputEdge.getRotationDegrees(),
                     inputEdge.getMirroring());
         }
 
@@ -406,9 +401,11 @@
         public static OutConfig of(@CameraEffect.Targets int targets,
                 @CameraEffect.Formats int format,
                 @NonNull Rect cropRect,
-                @NonNull Size size, boolean mirroring) {
+                @NonNull Size size,
+                int rotationDegrees,
+                boolean mirroring) {
             return new AutoValue_SurfaceProcessorNode_OutConfig(randomUUID(), targets, format,
-                    cropRect, size, mirroring);
+                    cropRect, size, rotationDegrees, mirroring);
         }
     }
 }