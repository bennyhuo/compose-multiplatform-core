--- conflicted
+++ resolved
@@ -21,12 +21,9 @@
 import android.hardware.camera2.CameraDevice.StateCallback;
 import android.hardware.camera2.CaptureRequest;
 import android.hardware.camera2.params.InputConfiguration;
-<<<<<<< HEAD
-=======
 import android.hardware.camera2.params.SessionConfiguration;
 import android.util.Range;
 import android.util.Size;
->>>>>>> fdff00cc
 
 import androidx.annotation.NonNull;
 import androidx.annotation.Nullable;
@@ -193,6 +190,7 @@
             public abstract OutputConfig build();
         }
     }
+
     /**
      * Private constructor for a SessionConfig.
      *
@@ -277,8 +275,6 @@
         return mRepeatingCaptureConfig.getTemplateType();
     }
 
-<<<<<<< HEAD
-=======
     public int getSessionType() {
         return mSessionType;
     }
@@ -288,7 +284,6 @@
         return mRepeatingCaptureConfig.getExpectedFrameRateRange();
     }
 
->>>>>>> fdff00cc
     /** Obtains all registered {@link CameraDevice.StateCallback} callbacks. */
     @NonNull
     public List<CameraDevice.StateCallback> getDeviceStateCallbacks() {
@@ -359,10 +354,14 @@
         /**
          * Apply the options from the config onto the builder
          *
+         * @param resolution the suggested resolution
          * @param config  the set of options to apply
          * @param builder the builder on which to apply the options
          */
-        void unpack(@NonNull UseCaseConfig<?> config, @NonNull SessionConfig.Builder builder);
+        void unpack(
+                @NonNull Size resolution,
+                @NonNull UseCaseConfig<?> config,
+                @NonNull SessionConfig.Builder builder);
     }
 
     /**
@@ -376,13 +375,9 @@
         final List<CameraCaptureSession.StateCallback> mSessionStateCallbacks = new ArrayList<>();
         final List<ErrorListener> mErrorListeners = new ArrayList<>();
         final List<CameraCaptureCallback> mSingleCameraCaptureCallbacks = new ArrayList<>();
-<<<<<<< HEAD
-        @Nullable InputConfiguration mInputConfiguration;
-=======
         @Nullable
         InputConfiguration mInputConfiguration;
         int mSessionType = DEFAULT_SESSION_TYPE;
->>>>>>> fdff00cc
     }
 
     /**
@@ -395,7 +390,9 @@
          * <p>Populates the builder with all the properties defined in the base configuration.
          */
         @NonNull
-        public static Builder createFrom(@NonNull UseCaseConfig<?> config) {
+        public static Builder createFrom(
+                @NonNull UseCaseConfig<?> config,
+                @NonNull Size resolution) {
             OptionUnpacker unpacker = config.getSessionOptionUnpacker(null);
             if (unpacker == null) {
                 throw new IllegalStateException(
@@ -406,7 +403,7 @@
             Builder builder = new Builder();
 
             // Unpack the configuration into this builder
-            unpacker.unpack(config, builder);
+            unpacker.unpack(resolution, config, builder);
             return builder;
         }
 
@@ -436,8 +433,6 @@
         }
 
         /**
-<<<<<<< HEAD
-=======
          * Sets the session type.
          */
         @NonNull
@@ -483,7 +478,6 @@
         }
 
         /**
->>>>>>> fdff00cc
          * Adds a tag to the SessionConfig with a key. For tracking the source.
          */
         @NonNull
@@ -510,8 +504,8 @@
          * Adds all {@link CameraDevice.StateCallback} callbacks.
          */
         @NonNull
-        public Builder addAllDeviceStateCallbacks(@NonNull
-                Collection<CameraDevice.StateCallback> deviceStateCallbacks) {
+        public Builder addAllDeviceStateCallbacks(
+                @NonNull Collection<CameraDevice.StateCallback> deviceStateCallbacks) {
             for (CameraDevice.StateCallback callback : deviceStateCallbacks) {
                 addDeviceStateCallback(callback);
             }
@@ -523,8 +517,8 @@
          */
         // TODO(b/120949879): This is camera2 implementation detail that should be moved
         @NonNull
-        public Builder addSessionStateCallback(@NonNull
-                CameraCaptureSession.StateCallback sessionStateCallback) {
+        public Builder addSessionStateCallback(
+                @NonNull CameraCaptureSession.StateCallback sessionStateCallback) {
             if (mSessionStateCallbacks.contains(sessionStateCallback)) {
                 return this;
             }
@@ -536,8 +530,8 @@
          * Adds all {@link CameraCaptureSession.StateCallback} callbacks.
          */
         @NonNull
-        public Builder addAllSessionStateCallbacks(@NonNull
-                List<CameraCaptureSession.StateCallback> sessionStateCallbacks) {
+        public Builder addAllSessionStateCallbacks(
+                @NonNull List<CameraCaptureSession.StateCallback> sessionStateCallbacks) {
             for (CameraCaptureSession.StateCallback callback : sessionStateCallbacks) {
                 addSessionStateCallback(callback);
             }
@@ -560,8 +554,8 @@
          * <p>These callbacks do not call for single requests.
          */
         @NonNull
-        public Builder addAllRepeatingCameraCaptureCallbacks(@NonNull
-                Collection<CameraCaptureCallback> cameraCaptureCallbacks) {
+        public Builder addAllRepeatingCameraCaptureCallbacks(
+                @NonNull Collection<CameraCaptureCallback> cameraCaptureCallbacks) {
             mCaptureConfigBuilder.addAllCameraCaptureCallbacks(cameraCaptureCallbacks);
             return this;
         }
@@ -589,8 +583,8 @@
          * {@link #getSingleCameraCaptureCallbacks()} methods.
          */
         @NonNull
-        public Builder addAllCameraCaptureCallbacks(@NonNull
-                Collection<CameraCaptureCallback> cameraCaptureCallbacks) {
+        public Builder addAllCameraCaptureCallbacks(
+                @NonNull Collection<CameraCaptureCallback> cameraCaptureCallbacks) {
             for (CameraCaptureCallback c : cameraCaptureCallbacks) {
                 mCaptureConfigBuilder.addCameraCaptureCallback(c);
                 if (!mSingleCameraCaptureCallbacks.contains(c)) {
@@ -603,6 +597,7 @@
         /**
          * Removes a previously added {@link CameraCaptureCallback} callback for single and/or
          * repeating requests.
+         *
          * @param cameraCaptureCallback The callback to remove.
          * @return {@code true} if the callback was successfully removed. {@code false} if the
          * callback wasn't present in this builder.
@@ -800,13 +795,10 @@
                                 mCaptureConfigBuilder.getTemplateType()));
             }
 
-<<<<<<< HEAD
-=======
             setOrVerifyExpectFrameRateRange(captureConfig.getExpectedFrameRateRange());
             setPreviewStabilizationMode(captureConfig.getPreviewStabilizationMode());
             setVideoStabilizationMode(captureConfig.getVideoStabilizationMode());
 
->>>>>>> fdff00cc
             TagBundle tagBundle = sessionConfig.getRepeatingCaptureConfig().getTagBundle();
             mCaptureConfigBuilder.addAllTags(tagBundle);
 
@@ -863,8 +855,6 @@
                     captureConfig.getImplementationOptions());
         }
 
-<<<<<<< HEAD
-=======
         private void setOrVerifyExpectFrameRateRange(
                 @NonNull Range<Integer> expectedFrameRateRange) {
             if (expectedFrameRateRange.equals(StreamSpec.FRAME_RATE_RANGE_UNSPECIFIED)) {
@@ -895,7 +885,6 @@
             }
         }
 
->>>>>>> fdff00cc
         private List<DeferrableSurface> getSurfaces() {
             List<DeferrableSurface> surfaces = new ArrayList<>();
             for (OutputConfig outputConfig : mOutputConfigs) {
