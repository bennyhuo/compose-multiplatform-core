/*
 * Copyright 2022 The Android Open Source Project
 *
 * Licensed under the Apache License, Version 2.0 (the "License");
 * you may not use this file except in compliance with the License.
 * You may obtain a copy of the License at
 *
 *      http://www.apache.org/licenses/LICENSE-2.0
 *
 * Unless required by applicable law or agreed to in writing, software
 * distributed under the License is distributed on an "AS IS" BASIS,
 * WITHOUT WARRANTIES OR CONDITIONS OF ANY KIND, either express or implied.
 * See the License for the specific language governing permissions and
 * limitations under the License.
 */

package androidx.camera.core.imagecapture;

import static androidx.camera.core.ImageCapture.ERROR_CAPTURE_FAILED;
import static androidx.camera.core.impl.utils.Threads.checkMainThread;
import static androidx.camera.core.impl.utils.executor.CameraXExecutors.mainThreadExecutor;
import static androidx.core.util.Preconditions.checkState;

import static java.util.Objects.requireNonNull;

import android.graphics.ImageFormat;
import android.media.ImageReader;
import android.os.Build;
import android.util.Size;
import android.view.Surface;

import androidx.annotation.MainThread;
import androidx.annotation.NonNull;
import androidx.annotation.Nullable;
import androidx.annotation.RequiresApi;
import androidx.annotation.VisibleForTesting;
import androidx.camera.core.ForwardingImageProxy;
import androidx.camera.core.ImageCaptureException;
import androidx.camera.core.ImageProxy;
<<<<<<< HEAD
=======
import androidx.camera.core.ImageReaderProxyProvider;
import androidx.camera.core.ImageReaderProxys;
>>>>>>> fdff00cc
import androidx.camera.core.Logger;
import androidx.camera.core.MetadataImageReader;
import androidx.camera.core.SafeCloseImageReaderProxy;
import androidx.camera.core.impl.CameraCaptureCallback;
import androidx.camera.core.impl.CameraCaptureCallbacks;
import androidx.camera.core.impl.DeferrableSurface;
import androidx.camera.core.impl.ImageReaderProxy;
import androidx.camera.core.impl.ImmediateSurface;
import androidx.camera.core.impl.utils.executor.CameraXExecutors;
import androidx.camera.core.impl.utils.futures.FutureCallback;
import androidx.camera.core.impl.utils.futures.Futures;
import androidx.camera.core.processing.Edge;
import androidx.camera.core.processing.Node;

import com.google.auto.value.AutoValue;

import java.util.HashSet;
import java.util.Set;

/**
 * A {@link Node} that calls back when all the images for one capture are received.
 *
 * <p>This {@link Node} waits for all the images in a {@link ProcessingRequest} are received
 * before invoking the {@link ProcessingRequest#onImageCaptured()} callback. Then it makes
 * sure that the {@link ImageProxy} are omitted after their corresponding {@link ProcessingRequest}.
 *
 * <p>It's also responsible for managing the {@link ImageReaderProxy}. It makes sure that the
 * queue is not overflowed.
 */
@RequiresApi(api = Build.VERSION_CODES.LOLLIPOP)
class CaptureNode implements Node<CaptureNode.In, CaptureNode.Out> {

    private static final String TAG = "CaptureNode";

    // TODO: we might need to calculate this number dynamically based on on many frames are
    //  needed by the post-processing. e.g. night mode might need to merge 10+ frames. 4 images
    //  should be enough for now.
    @VisibleForTesting
    static final int MAX_IMAGES = 4;

    @NonNull
    private final Set<Integer> mPendingStageIds = new HashSet<>();
    ProcessingRequest mCurrentRequest = null;

    @Nullable
    SafeCloseImageReaderProxy mSafeCloseImageReaderProxy;
    @Nullable
    private Out mOutputEdge;
    @Nullable
    private In mInputEdge;

    @NonNull
    @Override
    public Out transform(@NonNull In inputEdge) {
        checkState(mInputEdge == null && mSafeCloseImageReaderProxy == null,
                "CaptureNode does not support recreation yet.");
        mInputEdge = inputEdge;
        Size size = inputEdge.getSize();
        int format = inputEdge.getInputFormat();

<<<<<<< HEAD
        // Creates ImageReaders.
        MetadataImageReader metadataImageReader = new MetadataImageReader(size.getWidth(),
                size.getHeight(), format, MAX_IMAGES);
        mSafeCloseImageReaderProxy = new SafeCloseImageReaderProxy(metadataImageReader);
        inputEdge.setCameraCaptureCallback(metadataImageReader.getCameraCaptureCallback());
        inputEdge.setSurface(requireNonNull(metadataImageReader.getSurface()));
=======
        // Create and configure ImageReader.
        Consumer<ProcessingRequest> requestConsumer;
        ImageReaderProxy wrappedImageReader;
        boolean hasMetadata = !inputEdge.isVirtualCamera();
        if (hasMetadata && inputEdge.getImageReaderProxyProvider() == null) {
            CameraCaptureCallback progressCallback = new CameraCaptureCallback() {
                @Override
                public void onCaptureStarted() {
                    mainThreadExecutor().execute(() -> {
                        if (mCurrentRequest != null) {
                            mCurrentRequest.onCaptureStarted();
                        }
                    });
                }
            };
            // Use MetadataImageReader if the input edge expects metadata.
            MetadataImageReader metadataImageReader = new MetadataImageReader(size.getWidth(),
                    size.getHeight(), format, MAX_IMAGES);
            CameraCaptureCallback cameraCaptureCallbacks =
                    CameraCaptureCallbacks.createComboCallback(
                            progressCallback, metadataImageReader.getCameraCaptureCallback());
            inputEdge.setCameraCaptureCallback(cameraCaptureCallbacks);
            wrappedImageReader = metadataImageReader;
            requestConsumer = this::onRequestAvailable;
        } else {
            // Use NoMetadataImageReader if the input edge does not expect metadata.
            NoMetadataImageReader noMetadataImageReader = new NoMetadataImageReader(
                    createImageReaderProxy(inputEdge.getImageReaderProxyProvider(),
                            size.getWidth(), size.getHeight(), format));
            wrappedImageReader = noMetadataImageReader;
            // Forward the request to the NoMetadataImageReader to create fake metadata.
            requestConsumer = request -> {
                onRequestAvailable(request);
                noMetadataImageReader.acceptProcessingRequest(request);
            };
        }
        inputEdge.setSurface(requireNonNull(wrappedImageReader.getSurface()));
        mSafeCloseImageReaderProxy = new SafeCloseImageReaderProxy(wrappedImageReader);
>>>>>>> fdff00cc

        // Listen to the input edges.
        metadataImageReader.setOnImageAvailableListener(imageReader -> {
            try {
                ImageProxy image = imageReader.acquireLatestImage();
                if (image != null) {
                    onImageProxyAvailable(image);
                } else {
                    sendCaptureError(new ImageCaptureException(ERROR_CAPTURE_FAILED, "Failed to "
                            + "acquire latest image", null));
                }
            } catch (IllegalStateException e) {
                sendCaptureError(new ImageCaptureException(ERROR_CAPTURE_FAILED, "Failed to "
                        + "acquire latest image", e));
            }
        }, mainThreadExecutor());
        inputEdge.getRequestEdge().setListener(this::onRequestAvailable);
        inputEdge.getErrorEdge().setListener(this::sendCaptureError);

<<<<<<< HEAD
        mOutputEdge = Out.of(inputEdge.getFormat());
=======
        mOutputEdge = Out.of(inputEdge.getInputFormat(), inputEdge.getOutputFormat());
>>>>>>> fdff00cc
        return mOutputEdge;
    }

    @NonNull
    private static ImageReaderProxy createImageReaderProxy(
            @Nullable ImageReaderProxyProvider imageReaderProxyProvider, int width, int height,
            int format) {
        if (imageReaderProxyProvider != null) {
            return imageReaderProxyProvider.newInstance(width, height, format, MAX_IMAGES, 0);
        } else {
            return ImageReaderProxys.createIsolatedReader(width, height, format, MAX_IMAGES);
        }
    }

    @VisibleForTesting
    @MainThread
    void onImageProxyAvailable(@NonNull ImageProxy imageProxy) {
        checkMainThread();
        if (mCurrentRequest == null) {
            Logger.d(TAG, "Discarding ImageProxy which was inadvertently acquired: " + imageProxy);
            imageProxy.close();
        } else {
            // Match image and send it downstream.
            matchAndPropagateImage(imageProxy);
        }
    }

    private void matchAndPropagateImage(@NonNull ImageProxy imageProxy) {
        // Check if the capture is complete.
        int stageId = (Integer) requireNonNull(
                imageProxy.getImageInfo().getTagBundle().getTag(mCurrentRequest.getTagBundleKey()));
        checkState(mPendingStageIds.contains(stageId),
                "Received an unexpected stage id" + stageId);
        mPendingStageIds.remove(stageId);

        // Send the image downstream.
        requireNonNull(mOutputEdge).getImageEdge().accept(imageProxy);

        if (mPendingStageIds.isEmpty()) {
            // The capture is complete. Let the pipeline know it can take another picture.
            ProcessingRequest request = mCurrentRequest;
            mCurrentRequest = null;
            request.onImageCaptured();
        }
    }

    @VisibleForTesting
    @MainThread
    void onRequestAvailable(@NonNull ProcessingRequest request) {
        checkMainThread();
        // Unable to issue request if the queue has no capacity.
        checkState(getCapacity() > 0,
                "Too many acquire images. Close image to be able to process next.");
        // Check if there is already a current request. Only one concurrent request is allowed.
        checkState(mCurrentRequest == null || mPendingStageIds.isEmpty(),
                "The previous request is not complete");

        // Track the request and its stage IDs.
        mCurrentRequest = request;
        mPendingStageIds.addAll(request.getStageIds());

        // Send the request downstream.
        requireNonNull(mOutputEdge).getRequestEdge().accept(request);
        Futures.addCallback(request.getCaptureFuture(), new FutureCallback<Void>() {
            @Override
            public void onSuccess(@Nullable Void result) {
                // Do nothing
            }

            @Override
            public void onFailure(@NonNull Throwable t) {
                checkMainThread();
                if (request == mCurrentRequest) {
                    mCurrentRequest = null;
                }
            }
        }, CameraXExecutors.directExecutor());
    }

    @MainThread
    void sendCaptureError(@NonNull ImageCaptureException e) {
        checkMainThread();
        if (mCurrentRequest != null) {
            mCurrentRequest.onCaptureFailure(e);
        }
    }

    @MainThread
    @Override
    public void release() {
        checkMainThread();
        releaseInputResources(requireNonNull(mInputEdge),
                requireNonNull(mSafeCloseImageReaderProxy));
    }

    private void releaseInputResources(@NonNull CaptureNode.In inputEdge,
            @NonNull SafeCloseImageReaderProxy imageReader) {
        inputEdge.getSurface().close();
        // Wait for the termination to close the ImageReader or the Surface may be released
        // prematurely before it can be used by camera2.
        inputEdge.getSurface().getTerminationFuture().addListener(
                imageReader::safeClose, mainThreadExecutor());
    }

    @VisibleForTesting
    @NonNull
    In getInputEdge() {
        return requireNonNull(mInputEdge);
    }

    @MainThread
    public int getCapacity() {
        checkMainThread();
        checkState(mSafeCloseImageReaderProxy != null,
                "The ImageReader is not initialized.");
        return mSafeCloseImageReaderProxy.getCapacity();
    }

    @MainThread
    public void setOnImageCloseListener(ForwardingImageProxy.OnImageCloseListener listener) {
        checkMainThread();
        checkState(mSafeCloseImageReaderProxy != null,
                "The ImageReader is not initialized.");
        mSafeCloseImageReaderProxy.setOnImageCloseListener(listener);
    }

    /**
     * Input edges of a {@link CaptureNode}.
     */
    @AutoValue
    abstract static class In {

        private CameraCaptureCallback mCameraCaptureCallback;

        private DeferrableSurface mSurface;

        /**
         * Size of the {@link ImageReader} buffer.
         */
        abstract Size getSize();

        /**
         * The input format of the pipeline. The format of the {@link ImageReader}.
         */
        abstract int getInputFormat();

        /**
         * The output format of the pipeline.
         *
         * <p> For public users, only {@link ImageFormat#JPEG} is supported. Other formats are
         * only used by in-memory capture in tests.
         */
        abstract int getOutputFormat();

        /**
<<<<<<< HEAD
=======
         * Whether the pipeline is connected to a virtual camera.
         */
        abstract boolean isVirtualCamera();

        /**
         * Whether the pipeline is connected to a virtual camera.
         */
        @Nullable
        abstract ImageReaderProxyProvider getImageReaderProxyProvider();

        /**
>>>>>>> fdff00cc
         * Edge that accepts {@link ProcessingRequest}.
         */
        @NonNull
        abstract Edge<ProcessingRequest> getRequestEdge();

        /**
         * Edge that accepts {@link ImageCaptureException}.
         */
        @NonNull
        abstract Edge<ImageCaptureException> getErrorEdge();

        /**
         * Edge that accepts the image frames.
         *
         * <p>The value will be used in a capture request sent to the camera.
         */
        @NonNull
        DeferrableSurface getSurface() {
            return mSurface;
        }

        void setSurface(@NonNull Surface surface) {
            checkState(mSurface == null, "The surface is already set.");
            mSurface = new ImmediateSurface(surface, getSize(), getInputFormat());
        }

        /**
         * Edge that accepts image metadata.
         *
         * <p>The value will be used in a capture request sent to the camera.
         */
        CameraCaptureCallback getCameraCaptureCallback() {
            return mCameraCaptureCallback;
        }

        void setCameraCaptureCallback(@NonNull CameraCaptureCallback cameraCaptureCallback) {
            mCameraCaptureCallback = cameraCaptureCallback;
        }

        @NonNull
<<<<<<< HEAD
        static In of(Size size, int format) {
            return new AutoValue_CaptureNode_In(size, format, new Edge<>(), new Edge<>());
=======
        static In of(Size size, int inputFormat, int outputFormat, boolean isVirtualCamera,
                @Nullable ImageReaderProxyProvider imageReaderProxyProvider) {
            return new AutoValue_CaptureNode_In(size, inputFormat, outputFormat, isVirtualCamera,
                    imageReaderProxyProvider, new Edge<>(), new Edge<>());
>>>>>>> fdff00cc
        }
    }

    /**
     * Output edges of a {@link CaptureNode}.
     */
    @AutoValue
    abstract static class Out {

        /**
         * Edge that omits {@link ImageProxy}s.
         *
         * <p>The frames will be closed by downstream nodes.
         */
        abstract Edge<ImageProxy> getImageEdge();

        /**
         * Edge that omits {@link ProcessingRequest}.
         */
        abstract Edge<ProcessingRequest> getRequestEdge();

        /**
         * Format of the {@link ImageProxy} in {@link #getImageEdge()}.
         */
        abstract int getInputFormat();

<<<<<<< HEAD
        static Out of(int format) {
            return new AutoValue_CaptureNode_Out(new Edge<>(), new Edge<>(), format);
=======
        /**
         * Output format of the pipeline.
         *
         * <p> For public users, only {@link ImageFormat#JPEG} is supported. Other formats are
         * only used by in-memory capture in tests.
         */
        abstract int getOutputFormat();

        static Out of(int inputFormat, int outputFormat) {
            return new AutoValue_CaptureNode_Out(new Edge<>(), new Edge<>(), inputFormat,
                    outputFormat);
>>>>>>> fdff00cc
        }
    }
}<|MERGE_RESOLUTION|>--- conflicted
+++ resolved
@@ -37,11 +37,8 @@
 import androidx.camera.core.ForwardingImageProxy;
 import androidx.camera.core.ImageCaptureException;
 import androidx.camera.core.ImageProxy;
-<<<<<<< HEAD
-=======
 import androidx.camera.core.ImageReaderProxyProvider;
 import androidx.camera.core.ImageReaderProxys;
->>>>>>> fdff00cc
 import androidx.camera.core.Logger;
 import androidx.camera.core.MetadataImageReader;
 import androidx.camera.core.SafeCloseImageReaderProxy;
@@ -55,6 +52,7 @@
 import androidx.camera.core.impl.utils.futures.Futures;
 import androidx.camera.core.processing.Edge;
 import androidx.camera.core.processing.Node;
+import androidx.core.util.Consumer;
 
 import com.google.auto.value.AutoValue;
 
@@ -102,14 +100,6 @@
         Size size = inputEdge.getSize();
         int format = inputEdge.getInputFormat();
 
-<<<<<<< HEAD
-        // Creates ImageReaders.
-        MetadataImageReader metadataImageReader = new MetadataImageReader(size.getWidth(),
-                size.getHeight(), format, MAX_IMAGES);
-        mSafeCloseImageReaderProxy = new SafeCloseImageReaderProxy(metadataImageReader);
-        inputEdge.setCameraCaptureCallback(metadataImageReader.getCameraCaptureCallback());
-        inputEdge.setSurface(requireNonNull(metadataImageReader.getSurface()));
-=======
         // Create and configure ImageReader.
         Consumer<ProcessingRequest> requestConsumer;
         ImageReaderProxy wrappedImageReader;
@@ -148,10 +138,9 @@
         }
         inputEdge.setSurface(requireNonNull(wrappedImageReader.getSurface()));
         mSafeCloseImageReaderProxy = new SafeCloseImageReaderProxy(wrappedImageReader);
->>>>>>> fdff00cc
 
         // Listen to the input edges.
-        metadataImageReader.setOnImageAvailableListener(imageReader -> {
+        wrappedImageReader.setOnImageAvailableListener(imageReader -> {
             try {
                 ImageProxy image = imageReader.acquireLatestImage();
                 if (image != null) {
@@ -165,14 +154,10 @@
                         + "acquire latest image", e));
             }
         }, mainThreadExecutor());
-        inputEdge.getRequestEdge().setListener(this::onRequestAvailable);
+        inputEdge.getRequestEdge().setListener(requestConsumer);
         inputEdge.getErrorEdge().setListener(this::sendCaptureError);
 
-<<<<<<< HEAD
-        mOutputEdge = Out.of(inputEdge.getFormat());
-=======
         mOutputEdge = Out.of(inputEdge.getInputFormat(), inputEdge.getOutputFormat());
->>>>>>> fdff00cc
         return mOutputEdge;
     }
 
@@ -283,6 +268,12 @@
         return requireNonNull(mInputEdge);
     }
 
+    @VisibleForTesting
+    @NonNull
+    public SafeCloseImageReaderProxy getSafeCloseImageReaderProxy() {
+        return requireNonNull(mSafeCloseImageReaderProxy);
+    }
+
     @MainThread
     public int getCapacity() {
         checkMainThread();
@@ -305,8 +296,11 @@
     @AutoValue
     abstract static class In {
 
-        private CameraCaptureCallback mCameraCaptureCallback;
-
+        @NonNull
+        private CameraCaptureCallback mCameraCaptureCallback = new CameraCaptureCallback() {
+        };
+
+        @Nullable
         private DeferrableSurface mSurface;
 
         /**
@@ -328,8 +322,6 @@
         abstract int getOutputFormat();
 
         /**
-<<<<<<< HEAD
-=======
          * Whether the pipeline is connected to a virtual camera.
          */
         abstract boolean isVirtualCamera();
@@ -341,7 +333,6 @@
         abstract ImageReaderProxyProvider getImageReaderProxyProvider();
 
         /**
->>>>>>> fdff00cc
          * Edge that accepts {@link ProcessingRequest}.
          */
         @NonNull
@@ -360,7 +351,7 @@
          */
         @NonNull
         DeferrableSurface getSurface() {
-            return mSurface;
+            return requireNonNull(mSurface);
         }
 
         void setSurface(@NonNull Surface surface) {
@@ -373,6 +364,7 @@
          *
          * <p>The value will be used in a capture request sent to the camera.
          */
+        @NonNull
         CameraCaptureCallback getCameraCaptureCallback() {
             return mCameraCaptureCallback;
         }
@@ -382,15 +374,10 @@
         }
 
         @NonNull
-<<<<<<< HEAD
-        static In of(Size size, int format) {
-            return new AutoValue_CaptureNode_In(size, format, new Edge<>(), new Edge<>());
-=======
         static In of(Size size, int inputFormat, int outputFormat, boolean isVirtualCamera,
                 @Nullable ImageReaderProxyProvider imageReaderProxyProvider) {
             return new AutoValue_CaptureNode_In(size, inputFormat, outputFormat, isVirtualCamera,
                     imageReaderProxyProvider, new Edge<>(), new Edge<>());
->>>>>>> fdff00cc
         }
     }
 
@@ -417,10 +404,6 @@
          */
         abstract int getInputFormat();
 
-<<<<<<< HEAD
-        static Out of(int format) {
-            return new AutoValue_CaptureNode_Out(new Edge<>(), new Edge<>(), format);
-=======
         /**
          * Output format of the pipeline.
          *
@@ -432,7 +415,6 @@
         static Out of(int inputFormat, int outputFormat) {
             return new AutoValue_CaptureNode_Out(new Edge<>(), new Edge<>(), inputFormat,
                     outputFormat);
->>>>>>> fdff00cc
         }
     }
 }