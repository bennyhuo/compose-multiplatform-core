/*
 * Copyright 2022 The Android Open Source Project
 *
 * Licensed under the Apache License, Version 2.0 (the "License");
 * you may not use this file except in compliance with the License.
 * You may obtain a copy of the License at
 *
 *      http://www.apache.org/licenses/LICENSE-2.0
 *
 * Unless required by applicable law or agreed to in writing, software
 * distributed under the License is distributed on an "AS IS" BASIS,
 * WITHOUT WARRANTIES OR CONDITIONS OF ANY KIND, either express or implied.
 * See the License for the specific language governing permissions and
 * limitations under the License.
 */

package androidx.camera.core.processing;

import static java.util.Objects.requireNonNull;

import android.opengl.EGL14;
import android.opengl.EGLConfig;
import android.opengl.EGLContext;
import android.opengl.EGLDisplay;
import android.opengl.EGLExt;
import android.opengl.EGLSurface;
import android.opengl.GLES11Ext;
import android.opengl.GLES20;
import android.util.Log;
import android.util.Size;
import android.view.Surface;

import androidx.annotation.NonNull;
import androidx.annotation.Nullable;
import androidx.annotation.RequiresApi;
import androidx.annotation.VisibleForTesting;
import androidx.annotation.WorkerThread;
import androidx.camera.core.DynamicRange;
import androidx.camera.core.Logger;
<<<<<<< HEAD
=======
import androidx.camera.core.SurfaceOutput;
import androidx.core.util.Pair;
>>>>>>> fdff00cc
import androidx.core.util.Preconditions;

import com.google.auto.value.AutoValue;

import java.nio.ByteBuffer;
import java.nio.ByteOrder;
import java.nio.FloatBuffer;
import java.util.HashMap;
import java.util.Locale;
import java.util.Map;
import java.util.Objects;
import java.util.concurrent.atomic.AtomicBoolean;
import java.util.regex.Matcher;
import java.util.regex.Pattern;

/**
 * OpenGLRenderer renders texture image to the output surface.
 *
 * <p>OpenGLRenderer's methods must run on the same thread, so called GL thread. The GL thread is
 * locked as the thread running the {@link #init(DynamicRange, ShaderProvider)} method, otherwise an
 * {@link IllegalStateException} will be thrown when other methods are called.
 */
@WorkerThread
@RequiresApi(21) // TODO(b/200306659): Remove and replace with annotation on package-info.java
public final class OpenGlRenderer {
    /** Unknown version information. */
    public static final String VERSION_UNKNOWN = "0.0";

    private static final String TAG = "OpenGlRenderer";

    private static final int EGL_GL_COLORSPACE_KHR = 0x309D;
    private static final int EGL_GL_COLORSPACE_BT2020_HLG_EXT = 0x3540;

    private static final String VAR_TEXTURE_COORD = "vTextureCoord";
    private static final String VAR_TEXTURE = "sTexture";
<<<<<<< HEAD
=======
    private static final int PIXEL_STRIDE = 4;
    private static final int[] EMPTY_ATTRIBS = {EGL14.EGL_NONE};
    private static final int[] HLG_SURFACE_ATTRIBS = {
            EGL_GL_COLORSPACE_KHR, EGL_GL_COLORSPACE_BT2020_HLG_EXT,
            EGL14.EGL_NONE
    };
>>>>>>> fdff00cc

    private static final String DEFAULT_VERTEX_SHADER = String.format(Locale.US,
            "uniform mat4 uTexMatrix;\n"
                    + "attribute vec4 aPosition;\n"
                    + "attribute vec4 aTextureCoord;\n"
                    + "varying vec2 %s;\n"
                    + "void main() {\n"
                    + "    gl_Position = aPosition;\n"
                    + "    %s = (uTexMatrix * aTextureCoord).xy;\n"
                    + "}\n", VAR_TEXTURE_COORD, VAR_TEXTURE_COORD);

    private static final String HDR_VERTEX_SHADER = String.format(Locale.US,
            "#version 300 es\n"
                    + "in vec4 aPosition;\n"
                    + "in vec4 aTextureCoord;\n"
                    + "uniform mat4 uTexMatrix;\n"
                    + "out vec2 %s;\n"
                    + "void main() {\n"
                    + "  gl_Position = aPosition;\n"
                    + "  %s = (uTexMatrix * aTextureCoord).xy;\n"
                    + "}\n", VAR_TEXTURE_COORD, VAR_TEXTURE_COORD);

    private static final String DEFAULT_FRAGMENT_SHADER = String.format(Locale.US,
            "#extension GL_OES_EGL_image_external : require\n"
                    + "precision mediump float;\n"
                    + "varying vec2 %s;\n"
                    + "uniform samplerExternalOES %s;\n"
                    + "void main() {\n"
                    + "    gl_FragColor = texture2D(%s, %s);\n"
                    + "}\n", VAR_TEXTURE_COORD, VAR_TEXTURE, VAR_TEXTURE, VAR_TEXTURE_COORD);

    private static final String HDR_FRAGMENT_SHADER = String.format(Locale.US,
            "#version 300 es\n"
                    + "#extension GL_OES_EGL_image_external : require\n"
                    + "#extension GL_EXT_YUV_target : require\n"
                    + "precision mediump float;\n"
                    + "uniform __samplerExternal2DY2YEXT %s;\n"
                    + "in vec2 %s;\n"
                    + "out vec4 outColor;\n"
                    + "\n"
                    + "vec3 yuvToRgb(vec3 yuv) {\n"
                    + "  const vec3 yuvOffset = vec3(0.0625, 0.5, 0.5);\n"
                    + "  const mat3 yuvToRgbColorTransform = mat3(\n"
                    + "    1.1689f, 1.1689f, 1.1689f,\n"
                    + "    0.0000f, -0.1881f, 2.1502f,\n"
                    + "    1.6853f, -0.6530f, 0.0000f\n"
                    + "  );\n"
                    + "  return clamp(yuvToRgbColorTransform * (yuv - yuvOffset), 0.0, 1.0);\n"
                    + "}\n"
                    + "\n"
                    + "void main() {\n"
                    + "  vec3 srcYuv = texture(%s, %s).xyz;\n"
                    + "  outColor = vec4(yuvToRgb(srcYuv), 1.0);\n"
                    + "}", VAR_TEXTURE, VAR_TEXTURE_COORD, VAR_TEXTURE, VAR_TEXTURE_COORD
    );

    private static final float[] VERTEX_COORDS = {
            -1.0f, -1.0f,   // 0 bottom left
            1.0f, -1.0f,    // 1 bottom right
            -1.0f,  1.0f,   // 2 top left
            1.0f,  1.0f,    // 3 top right
    };
    private static final FloatBuffer VERTEX_BUF = createFloatBuffer(VERTEX_COORDS);

    private static final float[] TEX_COORDS = {
            0.0f, 0.0f,     // 0 bottom left
            1.0f, 0.0f,     // 1 bottom right
            0.0f, 1.0f,     // 2 top left
            1.0f, 1.0f      // 3 top right
    };
    private static final FloatBuffer TEX_BUF = createFloatBuffer(TEX_COORDS);

    private static final int SIZEOF_FLOAT = 4;
    private static final int TEX_TARGET = GLES11Ext.GL_TEXTURE_EXTERNAL_OES;
    private static final OutputSurface NO_OUTPUT_SURFACE =
            OutputSurface.of(EGL14.EGL_NO_SURFACE, 0, 0);

    private final AtomicBoolean mInitialized = new AtomicBoolean(false);
    @VisibleForTesting
    final Map<Surface, OutputSurface> mOutputSurfaceMap = new HashMap<>();
    @Nullable
    private Thread mGlThread;
    @NonNull
    private EGLDisplay mEglDisplay = EGL14.EGL_NO_DISPLAY;
    @NonNull
    private EGLContext mEglContext = EGL14.EGL_NO_CONTEXT;
    @NonNull
    private int[] mSurfaceAttrib = EMPTY_ATTRIBS;
    @Nullable
    private EGLConfig mEglConfig;
    @NonNull
    private EGLSurface mTempSurface = EGL14.EGL_NO_SURFACE;
    @Nullable
    private Surface mCurrentSurface;
    private int mTexId = -1;
    private int mProgramHandle = -1;
    private int mTexMatrixLoc = -1;
    private int mPositionLoc = -1;
    private int mTexCoordLoc = -1;

    /**
     * Initializes the OpenGLRenderer
     *
     * <p>Initialization must be done before calling other methods, otherwise an
     * {@link IllegalStateException} will be thrown. Following methods must run on the same
     * thread as this method, so called GL thread, otherwise an {@link IllegalStateException}
     * will be thrown.
     *
     * @throws IllegalStateException if the renderer is already initialized or failed to be
     * initialized.
     * @throws IllegalArgumentException if the ShaderProvider fails to create shader or provides
<<<<<<< HEAD
     * invalid shader string.
=======
     *                                  invalid shader string.
     * @return Info about the initialized graphics device.
>>>>>>> fdff00cc
     */
    @NonNull
    public GraphicDeviceInfo init(@NonNull DynamicRange dynamicRange,
            @NonNull ShaderProvider shaderProvider) {
        checkInitializedOrThrow(false);
        GraphicDeviceInfo.Builder infoBuilder = GraphicDeviceInfo.builder();
        try {
            if (dynamicRange.is10BitHdr()) {
                Pair<String, String> extensions = getExtensionsBeforeInitialized(dynamicRange);
                String glExtensions = Preconditions.checkNotNull(extensions.first);
                String eglExtensions = Preconditions.checkNotNull(extensions.second);
                if (!glExtensions.contains("GL_EXT_YUV_target")) {
                    Logger.w(TAG, "Device does not support GL_EXT_YUV_target. Fallback to SDR.");
                    dynamicRange = DynamicRange.SDR;
                }
                mSurfaceAttrib = chooseSurfaceAttrib(eglExtensions, dynamicRange);
                infoBuilder.setGlExtensions(glExtensions);
                infoBuilder.setEglExtensions(eglExtensions);
            }
            createEglContext(dynamicRange, infoBuilder);
            createTempSurface();
            makeCurrent(mTempSurface);
            infoBuilder.setGlVersion(getGlVersionNumber());
            createProgram(dynamicRange, shaderProvider);
            loadLocations();
            createTexture();
        } catch (IllegalStateException | IllegalArgumentException e) {
            releaseInternal();
            throw e;
        }
        mGlThread = Thread.currentThread();
        mInitialized.set(true);
        return infoBuilder.build();
    }

    /**
     * Releases the OpenGLRenderer
     *
     * @throws IllegalStateException if the caller doesn't run on the GL thread.
     */
    public void release() {
        if (!mInitialized.getAndSet(false)) {
            return;
        }
        checkGlThreadOrThrow();
        releaseInternal();
    }

    /**
     * Register the output surface.
     *
     * @throws IllegalStateException if the renderer is not initialized or the caller doesn't run
     * on the GL thread.
     */
    public void registerOutputSurface(@NonNull Surface surface) {
        checkInitializedOrThrow(true);
        checkGlThreadOrThrow();

        if (!mOutputSurfaceMap.containsKey(surface)) {
            mOutputSurfaceMap.put(surface, NO_OUTPUT_SURFACE);
        }
    }

    /**
     * Unregister the output surface.
     *
     * @throws IllegalStateException if the renderer is not initialized or the caller doesn't run
     * on the GL thread.
     */
    public void unregisterOutputSurface(@NonNull Surface surface) {
        checkInitializedOrThrow(true);
        checkGlThreadOrThrow();

        removeOutputSurfaceInternal(surface, true);
    }

    /**
     * Gets the texture name.
     *
     * @return the texture name
     * @throws IllegalStateException if the renderer is not initialized or the caller doesn't run
     * on the GL thread.
     */
    public int getTextureName() {
        checkInitializedOrThrow(true);
        checkGlThreadOrThrow();

        return mTexId;
    }

    /**
     * Renders the texture image to the output surface.
     *
     * @throws IllegalStateException if the renderer is not initialized, the caller doesn't run
     * on the GL thread or the surface is not registered by {@link #registerOutputSurface(Surface)}.
     */
    public void render(long timestampNs, @NonNull float[] textureTransform,
            @NonNull Surface surface) {
        checkInitializedOrThrow(true);
        checkGlThreadOrThrow();

        OutputSurface outputSurface = getOutSurfaceOrThrow(surface);

        // Workaround situations that out surface is failed to create or needs to be recreated.
        if (outputSurface == NO_OUTPUT_SURFACE) {
            outputSurface = createOutputSurfaceInternal(surface);
            if (outputSurface == null) {
                return;
            }

            mOutputSurfaceMap.put(surface, outputSurface);
        }

        // Set output surface.
        if (surface != mCurrentSurface) {
            makeCurrent(outputSurface.getEglSurface());
            mCurrentSurface = surface;
            GLES20.glViewport(0, 0, outputSurface.getWidth(), outputSurface.getHeight());
            GLES20.glScissor(0, 0, outputSurface.getWidth(), outputSurface.getHeight());
        }

        // Select the program.
        GLES20.glUseProgram(mProgramHandle);
        checkGlErrorOrThrow("glUseProgram");

        // Set the texture.
        GLES20.glActiveTexture(GLES20.GL_TEXTURE0);
        GLES20.glBindTexture(TEX_TARGET, mTexId);

        // TODO(b/245855601): Upload the matrix to GPU when textureTransform is changed.
        // Copy the texture transformation matrix over.
        GLES20.glUniformMatrix4fv(mTexMatrixLoc, /*count=*/1, /*transpose=*/false, textureTransform,
                /*offset=*/0);
        checkGlErrorOrThrow("glUniformMatrix4fv");

        // Enable the "aPosition" vertex attribute.
        GLES20.glEnableVertexAttribArray(mPositionLoc);
        checkGlErrorOrThrow("glEnableVertexAttribArray");

        // Connect vertexBuffer to "aPosition".
        int coordsPerVertex = 2;
        int vertexStride = 0;
        GLES20.glVertexAttribPointer(mPositionLoc, coordsPerVertex, GLES20.GL_FLOAT,
                /*normalized=*/false, vertexStride, VERTEX_BUF);
        checkGlErrorOrThrow("glVertexAttribPointer");

        // Enable the "aTextureCoord" vertex attribute.
        GLES20.glEnableVertexAttribArray(mTexCoordLoc);
        checkGlErrorOrThrow("glEnableVertexAttribArray");

        // Connect texBuffer to "aTextureCoord".
        int coordsPerTex = 2;
        int texStride = 0;
        GLES20.glVertexAttribPointer(mTexCoordLoc, coordsPerTex, GLES20.GL_FLOAT,
                /*normalized=*/false, texStride, TEX_BUF);
        checkGlErrorOrThrow("glVertexAttribPointer");

        // Draw the rect.
        GLES20.glDrawArrays(GLES20.GL_TRIANGLE_STRIP, /*firstVertex=*/0, /*vertexCount=*/4);
        checkGlErrorOrThrow("glDrawArrays");

        // TODO(b/245855601): Figure out if these calls are necessary.
        // Done -- disable vertex array, texture, and program.
        GLES20.glDisableVertexAttribArray(mPositionLoc);
        GLES20.glDisableVertexAttribArray(mTexCoordLoc);
        GLES20.glUseProgram(0);
        GLES20.glBindTexture(TEX_TARGET, 0);

        // Set timestamp
        EGLExt.eglPresentationTimeANDROID(mEglDisplay, outputSurface.getEglSurface(), timestampNs);

        // Swap buffer
        if (!EGL14.eglSwapBuffers(mEglDisplay, outputSurface.getEglSurface())) {
            Logger.w(TAG, "Failed to swap buffers with EGL error: 0x" + Integer.toHexString(
                    EGL14.eglGetError()));
            removeOutputSurfaceInternal(surface, false);
        }
    }

<<<<<<< HEAD
    private void createEglContext() {
=======
    /**
     * Takes a snapshot of the current external texture and returns a Bitmap.
     *
     * @param size             the size of the output {@link Bitmap}.
     * @param textureTransform the transformation matrix.
     *                         See: {@link SurfaceOutput#updateTransformMatrix(float[], float[])}
     */
    @NonNull
    public Bitmap snapshot(@NonNull Size size, @NonNull float[] textureTransform) {
        // Allocate buffer.
        ByteBuffer byteBuffer = ByteBuffer.allocateDirect(
                size.getWidth() * size.getHeight() * PIXEL_STRIDE);
        // Take a snapshot.
        snapshot(byteBuffer, size, textureTransform);
        // Create a Bitmap and copy the bytes over.
        Bitmap bitmap = Bitmap.createBitmap(
                size.getWidth(), size.getHeight(), Bitmap.Config.ARGB_8888);
        byteBuffer.rewind();
        copyByteBufferToBitmap(bitmap, byteBuffer, size.getWidth() * PIXEL_STRIDE);
        return bitmap;
    }

    /**
     * Takes a snapshot of the current external texture and stores it in the given byte buffer.
     *
     * <p> The image is stored as RGBA with pixel stride of 4 bytes and row stride of width * 4
     * bytes.
     *
     * @param byteBuffer       the byte buffer to store the snapshot.
     * @param size             the size of the output image.
     * @param textureTransform the transformation matrix.
     *                         See: {@link SurfaceOutput#updateTransformMatrix(float[], float[])}
     */
    private void snapshot(@NonNull ByteBuffer byteBuffer, @NonNull Size size,
            @NonNull float[] textureTransform) {
        checkArgument(byteBuffer.capacity() == size.getWidth() * size.getHeight() * 4,
                "ByteBuffer capacity is not equal to width * height * 4.");
        checkArgument(byteBuffer.isDirect(), "ByteBuffer is not direct.");

        // Create and initialize intermediate texture.
        int texture = generateTexture();
        GLES20.glActiveTexture(GLES20.GL_TEXTURE1);
        checkGlErrorOrThrow("glActiveTexture");
        GLES20.glBindTexture(GLES20.GL_TEXTURE_2D, texture);
        checkGlErrorOrThrow("glBindTexture");
        // Configure the texture.
        GLES20.glTexImage2D(GLES20.GL_TEXTURE_2D, 0, GLES20.GL_RGB, size.getWidth(),
                size.getHeight(), 0, GLES20.GL_RGB, GLES20.GL_UNSIGNED_BYTE, null);
        checkGlErrorOrThrow("glTexImage2D");
        GLES20.glTexParameteri(
                GLES20.GL_TEXTURE_2D, GLES20.GL_TEXTURE_MAG_FILTER, GLES20.GL_LINEAR);
        GLES20.glTexParameteri(
                GLES20.GL_TEXTURE_2D, GLES20.GL_TEXTURE_MIN_FILTER, GLES20.GL_LINEAR);

        // Create FBO.
        int fbo = generateFbo();
        GLES20.glBindFramebuffer(GLES20.GL_FRAMEBUFFER, fbo);
        checkGlErrorOrThrow("glBindFramebuffer");

        // Attach the intermediate texture to the FBO
        GLES20.glFramebufferTexture2D(GLES20.GL_FRAMEBUFFER, GLES20.GL_COLOR_ATTACHMENT0,
                GLES20.GL_TEXTURE_2D, texture, 0);
        checkGlErrorOrThrow("glFramebufferTexture2D");

        // Bind external texture (camera output).
        GLES20.glActiveTexture(GLES20.GL_TEXTURE0);
        checkGlErrorOrThrow("glActiveTexture");
        GLES20.glBindTexture(GL_TEXTURE_EXTERNAL_OES, mExternalTextureId);
        checkGlErrorOrThrow("glBindTexture");

        // Set scissor and viewport.
        mCurrentSurface = null;
        GLES20.glViewport(0, 0, size.getWidth(), size.getHeight());
        GLES20.glScissor(0, 0, size.getWidth(), size.getHeight());

        // Upload transform matrix.
        GLES20.glUniformMatrix4fv(mTexMatrixLoc, /*count=*/1, /*transpose=*/false, textureTransform,
                /*offset=*/0);
        checkGlErrorOrThrow("glUniformMatrix4fv");

        // Draw the external texture to the intermediate texture.
        GLES20.glDrawArrays(GLES20.GL_TRIANGLE_STRIP, /*firstVertex=*/0, /*vertexCount=*/4);
        checkGlErrorOrThrow("glDrawArrays");

        // Read the pixels from the framebuffer
        GLES20.glReadPixels(0, 0, size.getWidth(), size.getHeight(), GLES20.GL_RGBA,
                GLES20.GL_UNSIGNED_BYTE,
                byteBuffer);
        checkGlErrorOrThrow("glReadPixels");

        // Clean up
        GLES20.glBindFramebuffer(GLES20.GL_FRAMEBUFFER, 0);
        deleteTexture(texture);
        deleteFbo(fbo);
        // Set the external texture to be active.
        GLES20.glActiveTexture(GLES20.GL_TEXTURE0);
        GLES20.glBindTexture(GL_TEXTURE_EXTERNAL_OES, mExternalTextureId);
    }

    // Returns a pair of GL extension (first) and EGL extension (second) strings.
    @NonNull
    private Pair<String, String> getExtensionsBeforeInitialized(
            @NonNull DynamicRange dynamicRangeToInitialize) {
        checkInitializedOrThrow(false);
        try {
            createEglContext(dynamicRangeToInitialize, /*infoBuilder=*/null);
            createTempSurface();
            makeCurrent(mTempSurface);
            // eglMakeCurrent() has to be called before checking GL_EXTENSIONS.
            String glExtensions = GLES20.glGetString(GLES20.GL_EXTENSIONS);
            String eglExtensions = EGL14.eglQueryString(mEglDisplay, EGL14.EGL_EXTENSIONS);
            return new Pair<>(glExtensions != null ? glExtensions : "", eglExtensions != null
                    ? eglExtensions : "");
        } catch (IllegalStateException e) {
            Logger.w(TAG, "Failed to get GL or EGL extensions: " + e.getMessage(), e);
            return new Pair<>("", "");
        } finally {
            releaseInternal();
        }
    }

    private static String getGlVersionNumber() {
        // Logic adapted from CTS Egl14Utils:
        // https://cs.android.com/android/platform/superproject/+/master:cts/tests/tests/opengl/src/android/opengl/cts/Egl14Utils.java;l=46;drc=1c705168ab5118c42e5831cd84871d51ff5176d1
        String glVersion = GLES20.glGetString(GLES20.GL_VERSION);
        Pattern pattern = Pattern.compile("OpenGL ES ([0-9]+)\\.([0-9]+).*");
        Matcher matcher = pattern.matcher(glVersion);
        if (matcher.find()) {
            String major = Preconditions.checkNotNull(matcher.group(1));
            String minor = Preconditions.checkNotNull(matcher.group(2));
            return major + "." + minor;
        }
        return VERSION_UNKNOWN;
    }

    private static int[] chooseSurfaceAttrib(@NonNull String eglExtensions,
            @NonNull DynamicRange dynamicRange) {
        int[] attribs = EMPTY_ATTRIBS;
        if (dynamicRange.getEncoding() == DynamicRange.ENCODING_HLG) {
            if (eglExtensions.contains("EGL_EXT_gl_colorspace_bt2020_hlg")) {
                attribs = HLG_SURFACE_ATTRIBS;
            } else {
                Logger.w(TAG, "Dynamic range uses HLG encoding, but "
                        + "device does not support EGL_EXT_gl_colorspace_bt2020_hlg."
                        + "Fallback to default colorspace.");
            }
        }
        // TODO(b/303675500): Add path for PQ (EGL_EXT_gl_colorspace_bt2020_pq) output for
        //  HDR10/HDR10+
        return attribs;
    }

    private static int generateFbo() {
        int[] fbos = new int[1];
        GLES20.glGenFramebuffers(1, fbos, 0);
        checkGlErrorOrThrow("glGenFramebuffers");
        return fbos[0];
    }

    private static int generateTexture() {
        int[] textures = new int[1];
        GLES20.glGenTextures(1, textures, 0);
        checkGlErrorOrThrow("glGenTextures");
        return textures[0];
    }

    private static void deleteTexture(int texture) {
        int[] textures = {texture};
        GLES20.glDeleteTextures(1, textures, 0);
        checkGlErrorOrThrow("glDeleteTextures");
    }

    private static void deleteFbo(int fbo) {
        int[] fbos = {fbo};
        GLES20.glDeleteFramebuffers(1, fbos, 0);
        checkGlErrorOrThrow("glDeleteFramebuffers");
    }

    private void createEglContext(@NonNull DynamicRange dynamicRange,
            @Nullable GraphicDeviceInfo.Builder infoBuilder) {
>>>>>>> fdff00cc
        mEglDisplay = EGL14.eglGetDisplay(EGL14.EGL_DEFAULT_DISPLAY);
        if (Objects.equals(mEglDisplay, EGL14.EGL_NO_DISPLAY)) {
            throw new IllegalStateException("Unable to get EGL14 display");
        }
        int[] version = new int[2];
        if (!EGL14.eglInitialize(mEglDisplay, version, 0, version, 1)) {
            mEglDisplay = EGL14.EGL_NO_DISPLAY;
            throw new IllegalStateException("Unable to initialize EGL14");
        }

        if (infoBuilder != null) {
            infoBuilder.setEglVersion(version[0] + "." + version[1]);
        }

        int rgbBits = dynamicRange.is10BitHdr() ? 10 : 8;
        int alphaBits = dynamicRange.is10BitHdr() ? 2 : 8;
        int renderType = dynamicRange.is10BitHdr() ? EGLExt.EGL_OPENGL_ES3_BIT_KHR
                : EGL14.EGL_OPENGL_ES2_BIT;
        // recordableAndroid with EGL14.EGL_TRUE causes eglError for 10BitHdr.
        int recordableAndroid = dynamicRange.is10BitHdr() ? EGL14.EGL_FALSE : EGL14.EGL_TRUE;
        int[] attribToChooseConfig = {
                EGL14.EGL_RED_SIZE, rgbBits,
                EGL14.EGL_GREEN_SIZE, rgbBits,
                EGL14.EGL_BLUE_SIZE, rgbBits,
                EGL14.EGL_ALPHA_SIZE, alphaBits,
                EGL14.EGL_DEPTH_SIZE, 0,
                EGL14.EGL_STENCIL_SIZE, 0,
                EGL14.EGL_RENDERABLE_TYPE, renderType,
                EGLExt.EGL_RECORDABLE_ANDROID, recordableAndroid,
                EGL14.EGL_SURFACE_TYPE, EGL14.EGL_WINDOW_BIT | EGL14.EGL_PBUFFER_BIT,
                EGL14.EGL_NONE
        };
        EGLConfig[] configs = new EGLConfig[1];
        int[] numConfigs = new int[1];
        if (!EGL14.eglChooseConfig(mEglDisplay, attribToChooseConfig, 0, configs, 0, configs.length,
                numConfigs, 0)) {
            throw new IllegalStateException("Unable to find a suitable EGLConfig");
        }
        EGLConfig config = configs[0];
        int[] attribToCreateContext = {
                EGL14.EGL_CONTEXT_CLIENT_VERSION, dynamicRange.is10BitHdr() ? 3 : 2,
                EGL14.EGL_NONE
        };
        EGLContext context = EGL14.eglCreateContext(mEglDisplay, config, EGL14.EGL_NO_CONTEXT,
                attribToCreateContext, 0);
        checkEglErrorOrThrow("eglCreateContext");
        mEglConfig = config;
        mEglContext = context;

        // Confirm with query.
        int[] values = new int[1];
        EGL14.eglQueryContext(mEglDisplay, mEglContext, EGL14.EGL_CONTEXT_CLIENT_VERSION, values,
                0);
        Log.d(TAG, "EGLContext created, client version " + values[0]);
    }

    private void createTempSurface() {
        mTempSurface = createPBufferSurface(mEglDisplay, requireNonNull(mEglConfig), /*width=*/1,
                /*height=*/1);
    }

    private void makeCurrent(@NonNull EGLSurface eglSurface) {
        Preconditions.checkNotNull(mEglDisplay);
        Preconditions.checkNotNull(mEglContext);
        if (!EGL14.eglMakeCurrent(mEglDisplay, eglSurface, eglSurface, mEglContext)) {
            throw new IllegalStateException("eglMakeCurrent failed");
        }
    }

    private void createProgram(@NonNull DynamicRange dynamicRange,
            @NonNull ShaderProvider shaderProvider) {
        int vertexShader = -1;
        int fragmentShader = -1;
        int program = -1;
        try {
            vertexShader = loadShader(GLES20.GL_VERTEX_SHADER,
                    dynamicRange.is10BitHdr() ? HDR_VERTEX_SHADER : DEFAULT_VERTEX_SHADER);
            fragmentShader = loadFragmentShader(dynamicRange, shaderProvider);
            program = GLES20.glCreateProgram();
            checkGlErrorOrThrow("glCreateProgram");
            GLES20.glAttachShader(program, vertexShader);
            checkGlErrorOrThrow("glAttachShader");
            GLES20.glAttachShader(program, fragmentShader);
            checkGlErrorOrThrow("glAttachShader");
            GLES20.glLinkProgram(program);
            int[] linkStatus = new int[1];
            GLES20.glGetProgramiv(program, GLES20.GL_LINK_STATUS, linkStatus, /*offset=*/0);
            if (linkStatus[0] != GLES20.GL_TRUE) {
                throw new IllegalStateException(
                        "Could not link program: " + GLES20.glGetProgramInfoLog(program));
            }
            mProgramHandle = program;
        } catch (IllegalStateException | IllegalArgumentException e) {
            if (vertexShader != -1) {
                GLES20.glDeleteShader(vertexShader);
            }
            if (fragmentShader != -1) {
                GLES20.glDeleteShader(fragmentShader);
            }
            if (program != -1) {
                GLES20.glDeleteProgram(program);
            }
            throw e;
        }
    }

    private void loadLocations() {
        mPositionLoc = GLES20.glGetAttribLocation(mProgramHandle, "aPosition");
        checkLocationOrThrow(mPositionLoc, "aPosition");
        mTexCoordLoc = GLES20.glGetAttribLocation(mProgramHandle, "aTextureCoord");
        checkLocationOrThrow(mTexCoordLoc, "aTextureCoord");
        mTexMatrixLoc = GLES20.glGetUniformLocation(mProgramHandle, "uTexMatrix");
        checkLocationOrThrow(mTexMatrixLoc, "uTexMatrix");
    }

    private void createTexture() {
        int[] textures = new int[1];
        GLES20.glGenTextures(1, textures, 0);
        checkGlErrorOrThrow("glGenTextures");

        int texId = textures[0];
        GLES20.glBindTexture(TEX_TARGET, texId);
        checkGlErrorOrThrow("glBindTexture " + texId);

        GLES20.glTexParameterf(TEX_TARGET, GLES20.GL_TEXTURE_MIN_FILTER, GLES20.GL_NEAREST);
        GLES20.glTexParameterf(TEX_TARGET, GLES20.GL_TEXTURE_MAG_FILTER, GLES20.GL_LINEAR);
        GLES20.glTexParameteri(TEX_TARGET, GLES20.GL_TEXTURE_WRAP_S, GLES20.GL_CLAMP_TO_EDGE);
        GLES20.glTexParameteri(TEX_TARGET, GLES20.GL_TEXTURE_WRAP_T, GLES20.GL_CLAMP_TO_EDGE);
        checkGlErrorOrThrow("glTexParameter");

        mTexId = texId;
    }

    private int loadFragmentShader(@NonNull DynamicRange dynamicRange,
            @NonNull ShaderProvider shaderProvider) {
        if (shaderProvider == ShaderProvider.DEFAULT) {
            return loadShader(GLES20.GL_FRAGMENT_SHADER,
                    dynamicRange.is10BitHdr() ? HDR_FRAGMENT_SHADER : DEFAULT_FRAGMENT_SHADER);
        } else {
            // Throw IllegalArgumentException if the shader provider can not provide a valid
            // fragment shader.
            String source;
            try {
                source = shaderProvider.createFragmentShader(VAR_TEXTURE, VAR_TEXTURE_COORD);
                // A simple check to workaround custom shader doesn't contain required variable.
                // See b/241193761.
                if (source == null || !source.contains(VAR_TEXTURE_COORD) || !source.contains(
                        VAR_TEXTURE)) {
                    throw new IllegalArgumentException("Invalid fragment shader");
                }
                return loadShader(GLES20.GL_FRAGMENT_SHADER, source);
            } catch (Throwable t) {
                if (t instanceof IllegalArgumentException) {
                    throw t;
                }
                throw new IllegalArgumentException("Unable to compile fragment shader", t);
            }
        }
    }

    @NonNull
    private Size getSurfaceSize(@NonNull EGLSurface eglSurface) {
        int width = querySurface(mEglDisplay, eglSurface, EGL14.EGL_WIDTH);
        int height = querySurface(mEglDisplay, eglSurface, EGL14.EGL_HEIGHT);
        return new Size(width, height);
    }

    private void releaseInternal() {
        // Delete program
        if (mProgramHandle != -1) {
            GLES20.glDeleteProgram(mProgramHandle);
            mProgramHandle = -1;
        }

        if (!Objects.equals(mEglDisplay, EGL14.EGL_NO_DISPLAY)) {
            EGL14.eglMakeCurrent(mEglDisplay, EGL14.EGL_NO_SURFACE, EGL14.EGL_NO_SURFACE,
                    EGL14.EGL_NO_CONTEXT);

            // Destroy EGLSurfaces
            for (OutputSurface outputSurface : mOutputSurfaceMap.values()) {
                if (!Objects.equals(outputSurface.getEglSurface(), EGL14.EGL_NO_SURFACE)) {
                    if (!EGL14.eglDestroySurface(mEglDisplay, outputSurface.getEglSurface())) {
                        checkEglErrorOrLog("eglDestroySurface");
                    }
                }
            }
            mOutputSurfaceMap.clear();

            // Destroy temp surface
            if (!Objects.equals(mTempSurface, EGL14.EGL_NO_SURFACE)) {
                EGL14.eglDestroySurface(mEglDisplay, mTempSurface);
                mTempSurface = EGL14.EGL_NO_SURFACE;
            }

            // Destroy EGLContext and terminate display
            if (!Objects.equals(mEglContext, EGL14.EGL_NO_CONTEXT)) {
                EGL14.eglDestroyContext(mEglDisplay, mEglContext);
                mEglContext = EGL14.EGL_NO_CONTEXT;
            }
            EGL14.eglReleaseThread();
            EGL14.eglTerminate(mEglDisplay);
            mEglDisplay = EGL14.EGL_NO_DISPLAY;
        }

        // Reset other members
        mEglConfig = null;
        mProgramHandle = -1;
        mTexMatrixLoc = -1;
        mPositionLoc = -1;
        mTexCoordLoc = -1;
        mTexId = -1;
        mCurrentSurface = null;
        mGlThread = null;
    }

    private void checkInitializedOrThrow(boolean shouldInitialized) {
        boolean result = shouldInitialized == mInitialized.get();
        String message = shouldInitialized ? "OpenGlRenderer is not initialized"
                : "OpenGlRenderer is already initialized";
        Preconditions.checkState(result, message);
    }

    private void checkGlThreadOrThrow() {
        Preconditions.checkState(mGlThread == Thread.currentThread(),
                "Method call must be called on the GL thread.");
    }

    @NonNull
    private OutputSurface getOutSurfaceOrThrow(@NonNull Surface surface) {
        Preconditions.checkState(mOutputSurfaceMap.containsKey(surface),
                "The surface is not registered.");

        return requireNonNull(mOutputSurfaceMap.get(surface));
    }

    @SuppressWarnings("SameParameterValue") // currently hard code width/height with 1/1
    @NonNull
    private static EGLSurface createPBufferSurface(@NonNull EGLDisplay eglDisplay,
            @NonNull EGLConfig eglConfig, int width, int height) {
        int[] surfaceAttrib = {
                EGL14.EGL_WIDTH, width,
                EGL14.EGL_HEIGHT, height,
                EGL14.EGL_NONE
        };
        EGLSurface eglSurface = EGL14.eglCreatePbufferSurface(eglDisplay, eglConfig, surfaceAttrib,
                /*offset=*/0);
        checkEglErrorOrThrow("eglCreatePbufferSurface");
        if (eglSurface == null) {
            throw new IllegalStateException("surface was null");
        }
        return eglSurface;
    }

    @Nullable
    private OutputSurface createOutputSurfaceInternal(@NonNull Surface surface) {
        EGLSurface eglSurface;
        try {
            eglSurface = createWindowSurface(mEglDisplay, requireNonNull(mEglConfig), surface,
                    mSurfaceAttrib);
        } catch (IllegalStateException | IllegalArgumentException e) {
            Logger.w(TAG, "Failed to create EGL surface: " + e.getMessage(), e);
            return null;
        }

        Size size = getSurfaceSize(eglSurface);
        return OutputSurface.of(eglSurface, size.getWidth(), size.getHeight());
    }

    private void removeOutputSurfaceInternal(@NonNull Surface surface, boolean unregister) {
        // Unmake current surface.
        if (mCurrentSurface == surface) {
            mCurrentSurface = null;
            makeCurrent(mTempSurface);
        }

        // Remove cached EGL surface.
        OutputSurface removedOutputSurface;
        if (unregister) {
            removedOutputSurface = mOutputSurfaceMap.remove(surface);
        } else {
            removedOutputSurface = mOutputSurfaceMap.put(surface, NO_OUTPUT_SURFACE);
        }

        // Destroy EGL surface.
        if (removedOutputSurface != null && removedOutputSurface != NO_OUTPUT_SURFACE) {
            try {
                EGL14.eglDestroySurface(mEglDisplay, removedOutputSurface.getEglSurface());
            } catch (RuntimeException e) {
                Logger.w(TAG, "Failed to destroy EGL surface: " + e.getMessage(), e);
            }
        }
    }

    @NonNull
    private static EGLSurface createWindowSurface(@NonNull EGLDisplay eglDisplay,
            @NonNull EGLConfig eglConfig, @NonNull Surface surface, @NonNull int[] surfaceAttrib) {
        // Create a window surface, and attach it to the Surface we received.
        EGLSurface eglSurface = EGL14.eglCreateWindowSurface(eglDisplay, eglConfig, surface,
                surfaceAttrib, /*offset=*/0);
        checkEglErrorOrThrow("eglCreateWindowSurface");
        if (eglSurface == null) {
            throw new IllegalStateException("surface was null");
        }
        return eglSurface;
    }

    private static int loadShader(int shaderType, @NonNull String source) {
        int shader = GLES20.glCreateShader(shaderType);
        checkGlErrorOrThrow("glCreateShader type=" + shaderType);
        GLES20.glShaderSource(shader, source);
        GLES20.glCompileShader(shader);
        int[] compiled = new int[1];
        GLES20.glGetShaderiv(shader, GLES20.GL_COMPILE_STATUS, compiled, /*offset=*/0);
        if (compiled[0] == 0) {
            Logger.w(TAG, "Could not compile shader: " + source);
            GLES20.glDeleteShader(shader);
            throw new IllegalStateException(
                    "Could not compile shader type " + shaderType + ":" + GLES20.glGetShaderInfoLog(
                            shader));
        }
        return shader;
    }

    private static int querySurface(@NonNull EGLDisplay eglDisplay, @NonNull EGLSurface eglSurface,
             int what) {
        int[] value = new int[1];
        EGL14.eglQuerySurface(eglDisplay, eglSurface, what, value, /*offset=*/0);
        return value[0];
    }

    @NonNull
    public static FloatBuffer createFloatBuffer(@NonNull float[] coords) {
        ByteBuffer bb = ByteBuffer.allocateDirect(coords.length * SIZEOF_FLOAT);
        bb.order(ByteOrder.nativeOrder());
        FloatBuffer fb = bb.asFloatBuffer();
        fb.put(coords);
        fb.position(0);
        return fb;
    }

    private static void checkLocationOrThrow(int location, @NonNull String label) {
        if (location < 0) {
            throw new IllegalStateException("Unable to locate '" + label + "' in program");
        }
    }

    private static void checkEglErrorOrThrow(@NonNull String op) {
        int error = EGL14.eglGetError();
        if (error != EGL14.EGL_SUCCESS) {
            throw new IllegalStateException(op + ": EGL error: 0x" + Integer.toHexString(error));
        }
    }

    private static void checkEglErrorOrLog(@NonNull String op) {
        try {
            checkEglErrorOrThrow(op);
        } catch (IllegalStateException e) {
            Logger.e(TAG, e.toString(), e);
        }
    }

    private static void checkGlErrorOrThrow(@NonNull String op) {
        int error = GLES20.glGetError();
        if (error != GLES20.GL_NO_ERROR) {
            throw new IllegalStateException(op + ": GL error 0x" + Integer.toHexString(error));
        }
    }

    @AutoValue
    abstract static class OutputSurface {

        @NonNull
        static OutputSurface of(@NonNull EGLSurface eglSurface, int width, int height) {
            return new AutoValue_OpenGlRenderer_OutputSurface(eglSurface, width, height);
        }

        @NonNull
        abstract EGLSurface getEglSurface();

        abstract int getWidth();

        abstract int getHeight();
    }

    /**
     * Information about an initialized graphics device.
     *
     * <p>This information can be used to determine which version or extensions of OpenGL and EGL
     * are supported on the device to ensure the attached output surface will have expected
     * characteristics.
     */
    @AutoValue
    public abstract static class GraphicDeviceInfo {
        /**
         * Returns the OpenGL version this graphics device has been initialized to.
         *
         * <p>The version is in the form &lt;major&gt;.&lt;minor&gt;.
         *
         * <p>Returns {@link OpenGlRenderer#VERSION_UNKNOWN} if version information can't be
         * retrieved.
         */
        @NonNull
        public abstract String getGlVersion();

        /**
         * Returns the EGL version this graphics device has been initialized to.
         *
         * <p>The version is in the form &lt;major&gt;.&lt;minor&gt;.
         *
         * <p>Returns {@link OpenGlRenderer#VERSION_UNKNOWN} if version information can't be
         * retrieved.
         */
        @NonNull
        public abstract String getEglVersion();

        /**
         * Returns a space separated list of OpenGL extensions or an empty string if extensions
         * could not be retrieved.
         */
        @NonNull
        public abstract String getGlExtensions();

        /**
         * Returns a space separated list of EGL extensions or an empty string if extensions
         * could not be retrieved.
         */
        @NonNull
        public abstract String getEglExtensions();

        static Builder builder() {
            return new AutoValue_OpenGlRenderer_GraphicDeviceInfo.Builder()
                    .setGlVersion(OpenGlRenderer.VERSION_UNKNOWN)
                    .setEglVersion(OpenGlRenderer.VERSION_UNKNOWN)
                    .setGlExtensions("")
                    .setEglExtensions("");
        }

        // Should not be instantiated directly
        GraphicDeviceInfo() {
        }

        @AutoValue.Builder
        abstract static class Builder {
            @NonNull
            abstract Builder setGlVersion(@NonNull String version);

            @NonNull
            abstract Builder setEglVersion(@NonNull String version);

            @NonNull
            abstract Builder setGlExtensions(@NonNull String extensions);

            @NonNull
            abstract Builder setEglExtensions(@NonNull String extensions);

            @NonNull
            abstract GraphicDeviceInfo build();
        }
    }
}<|MERGE_RESOLUTION|>--- conflicted
+++ resolved
@@ -16,15 +16,20 @@
 
 package androidx.camera.core.processing;
 
+import static android.opengl.GLES11Ext.GL_TEXTURE_EXTERNAL_OES;
+
+import static androidx.camera.core.ImageProcessingUtil.copyByteBufferToBitmap;
+import static androidx.core.util.Preconditions.checkArgument;
+
 import static java.util.Objects.requireNonNull;
 
+import android.graphics.Bitmap;
 import android.opengl.EGL14;
 import android.opengl.EGLConfig;
 import android.opengl.EGLContext;
 import android.opengl.EGLDisplay;
 import android.opengl.EGLExt;
 import android.opengl.EGLSurface;
-import android.opengl.GLES11Ext;
 import android.opengl.GLES20;
 import android.util.Log;
 import android.util.Size;
@@ -37,11 +42,8 @@
 import androidx.annotation.WorkerThread;
 import androidx.camera.core.DynamicRange;
 import androidx.camera.core.Logger;
-<<<<<<< HEAD
-=======
 import androidx.camera.core.SurfaceOutput;
 import androidx.core.util.Pair;
->>>>>>> fdff00cc
 import androidx.core.util.Preconditions;
 
 import com.google.auto.value.AutoValue;
@@ -77,15 +79,12 @@
 
     private static final String VAR_TEXTURE_COORD = "vTextureCoord";
     private static final String VAR_TEXTURE = "sTexture";
-<<<<<<< HEAD
-=======
     private static final int PIXEL_STRIDE = 4;
     private static final int[] EMPTY_ATTRIBS = {EGL14.EGL_NONE};
     private static final int[] HLG_SURFACE_ATTRIBS = {
             EGL_GL_COLORSPACE_KHR, EGL_GL_COLORSPACE_BT2020_HLG_EXT,
             EGL14.EGL_NONE
     };
->>>>>>> fdff00cc
 
     private static final String DEFAULT_VERTEX_SHADER = String.format(Locale.US,
             "uniform mat4 uTexMatrix;\n"
@@ -145,8 +144,8 @@
     private static final float[] VERTEX_COORDS = {
             -1.0f, -1.0f,   // 0 bottom left
             1.0f, -1.0f,    // 1 bottom right
-            -1.0f,  1.0f,   // 2 top left
-            1.0f,  1.0f,    // 3 top right
+            -1.0f, 1.0f,   // 2 top left
+            1.0f, 1.0f,    // 3 top right
     };
     private static final FloatBuffer VERTEX_BUF = createFloatBuffer(VERTEX_COORDS);
 
@@ -159,7 +158,6 @@
     private static final FloatBuffer TEX_BUF = createFloatBuffer(TEX_COORDS);
 
     private static final int SIZEOF_FLOAT = 4;
-    private static final int TEX_TARGET = GLES11Ext.GL_TEXTURE_EXTERNAL_OES;
     private static final OutputSurface NO_OUTPUT_SURFACE =
             OutputSurface.of(EGL14.EGL_NO_SURFACE, 0, 0);
 
@@ -180,7 +178,7 @@
     private EGLSurface mTempSurface = EGL14.EGL_NO_SURFACE;
     @Nullable
     private Surface mCurrentSurface;
-    private int mTexId = -1;
+    private int mExternalTextureId = -1;
     private int mProgramHandle = -1;
     private int mTexMatrixLoc = -1;
     private int mPositionLoc = -1;
@@ -194,15 +192,11 @@
      * thread as this method, so called GL thread, otherwise an {@link IllegalStateException}
      * will be thrown.
      *
-     * @throws IllegalStateException if the renderer is already initialized or failed to be
-     * initialized.
+     * @throws IllegalStateException    if the renderer is already initialized or failed to be
+     *                                  initialized.
      * @throws IllegalArgumentException if the ShaderProvider fails to create shader or provides
-<<<<<<< HEAD
-     * invalid shader string.
-=======
      *                                  invalid shader string.
      * @return Info about the initialized graphics device.
->>>>>>> fdff00cc
      */
     @NonNull
     public GraphicDeviceInfo init(@NonNull DynamicRange dynamicRange,
@@ -229,6 +223,7 @@
             createProgram(dynamicRange, shaderProvider);
             loadLocations();
             createTexture();
+            useAndConfigureProgram();
         } catch (IllegalStateException | IllegalArgumentException e) {
             releaseInternal();
             throw e;
@@ -255,7 +250,7 @@
      * Register the output surface.
      *
      * @throws IllegalStateException if the renderer is not initialized or the caller doesn't run
-     * on the GL thread.
+     *                               on the GL thread.
      */
     public void registerOutputSurface(@NonNull Surface surface) {
         checkInitializedOrThrow(true);
@@ -270,7 +265,7 @@
      * Unregister the output surface.
      *
      * @throws IllegalStateException if the renderer is not initialized or the caller doesn't run
-     * on the GL thread.
+     *                               on the GL thread.
      */
     public void unregisterOutputSurface(@NonNull Surface surface) {
         checkInitializedOrThrow(true);
@@ -284,20 +279,21 @@
      *
      * @return the texture name
      * @throws IllegalStateException if the renderer is not initialized or the caller doesn't run
-     * on the GL thread.
+     *                               on the GL thread.
      */
     public int getTextureName() {
         checkInitializedOrThrow(true);
         checkGlThreadOrThrow();
 
-        return mTexId;
+        return mExternalTextureId;
     }
 
     /**
      * Renders the texture image to the output surface.
      *
      * @throws IllegalStateException if the renderer is not initialized, the caller doesn't run
-     * on the GL thread or the surface is not registered by {@link #registerOutputSurface(Surface)}.
+     *                               on the GL thread or the surface is not registered by
+     *                               {@link #registerOutputSurface(Surface)}.
      */
     public void render(long timestampNs, @NonNull float[] textureTransform,
             @NonNull Surface surface) {
@@ -324,52 +320,15 @@
             GLES20.glScissor(0, 0, outputSurface.getWidth(), outputSurface.getHeight());
         }
 
-        // Select the program.
-        GLES20.glUseProgram(mProgramHandle);
-        checkGlErrorOrThrow("glUseProgram");
-
-        // Set the texture.
-        GLES20.glActiveTexture(GLES20.GL_TEXTURE0);
-        GLES20.glBindTexture(TEX_TARGET, mTexId);
-
         // TODO(b/245855601): Upload the matrix to GPU when textureTransform is changed.
         // Copy the texture transformation matrix over.
         GLES20.glUniformMatrix4fv(mTexMatrixLoc, /*count=*/1, /*transpose=*/false, textureTransform,
                 /*offset=*/0);
         checkGlErrorOrThrow("glUniformMatrix4fv");
 
-        // Enable the "aPosition" vertex attribute.
-        GLES20.glEnableVertexAttribArray(mPositionLoc);
-        checkGlErrorOrThrow("glEnableVertexAttribArray");
-
-        // Connect vertexBuffer to "aPosition".
-        int coordsPerVertex = 2;
-        int vertexStride = 0;
-        GLES20.glVertexAttribPointer(mPositionLoc, coordsPerVertex, GLES20.GL_FLOAT,
-                /*normalized=*/false, vertexStride, VERTEX_BUF);
-        checkGlErrorOrThrow("glVertexAttribPointer");
-
-        // Enable the "aTextureCoord" vertex attribute.
-        GLES20.glEnableVertexAttribArray(mTexCoordLoc);
-        checkGlErrorOrThrow("glEnableVertexAttribArray");
-
-        // Connect texBuffer to "aTextureCoord".
-        int coordsPerTex = 2;
-        int texStride = 0;
-        GLES20.glVertexAttribPointer(mTexCoordLoc, coordsPerTex, GLES20.GL_FLOAT,
-                /*normalized=*/false, texStride, TEX_BUF);
-        checkGlErrorOrThrow("glVertexAttribPointer");
-
         // Draw the rect.
         GLES20.glDrawArrays(GLES20.GL_TRIANGLE_STRIP, /*firstVertex=*/0, /*vertexCount=*/4);
         checkGlErrorOrThrow("glDrawArrays");
-
-        // TODO(b/245855601): Figure out if these calls are necessary.
-        // Done -- disable vertex array, texture, and program.
-        GLES20.glDisableVertexAttribArray(mPositionLoc);
-        GLES20.glDisableVertexAttribArray(mTexCoordLoc);
-        GLES20.glUseProgram(0);
-        GLES20.glBindTexture(TEX_TARGET, 0);
 
         // Set timestamp
         EGLExt.eglPresentationTimeANDROID(mEglDisplay, outputSurface.getEglSurface(), timestampNs);
@@ -382,9 +341,6 @@
         }
     }
 
-<<<<<<< HEAD
-    private void createEglContext() {
-=======
     /**
      * Takes a snapshot of the current external texture and returns a Bitmap.
      *
@@ -565,7 +521,6 @@
 
     private void createEglContext(@NonNull DynamicRange dynamicRange,
             @Nullable GraphicDeviceInfo.Builder infoBuilder) {
->>>>>>> fdff00cc
         mEglDisplay = EGL14.eglGetDisplay(EGL14.EGL_DEFAULT_DISPLAY);
         if (Objects.equals(mEglDisplay, EGL14.EGL_NO_DISPLAY)) {
             throw new IllegalStateException("Unable to get EGL14 display");
@@ -672,6 +627,38 @@
         }
     }
 
+    private void useAndConfigureProgram() {
+        // Select the program.
+        GLES20.glUseProgram(mProgramHandle);
+        checkGlErrorOrThrow("glUseProgram");
+
+        // Set the texture.
+        GLES20.glActiveTexture(GLES20.GL_TEXTURE0);
+        GLES20.glBindTexture(GL_TEXTURE_EXTERNAL_OES, mExternalTextureId);
+
+        // Enable the "aPosition" vertex attribute.
+        GLES20.glEnableVertexAttribArray(mPositionLoc);
+        checkGlErrorOrThrow("glEnableVertexAttribArray");
+
+        // Connect vertexBuffer to "aPosition".
+        int coordsPerVertex = 2;
+        int vertexStride = 0;
+        GLES20.glVertexAttribPointer(mPositionLoc, coordsPerVertex, GLES20.GL_FLOAT,
+                /*normalized=*/false, vertexStride, VERTEX_BUF);
+        checkGlErrorOrThrow("glVertexAttribPointer");
+
+        // Enable the "aTextureCoord" vertex attribute.
+        GLES20.glEnableVertexAttribArray(mTexCoordLoc);
+        checkGlErrorOrThrow("glEnableVertexAttribArray");
+
+        // Connect texBuffer to "aTextureCoord".
+        int coordsPerTex = 2;
+        int texStride = 0;
+        GLES20.glVertexAttribPointer(mTexCoordLoc, coordsPerTex, GLES20.GL_FLOAT,
+                /*normalized=*/false, texStride, TEX_BUF);
+        checkGlErrorOrThrow("glVertexAttribPointer");
+    }
+
     private void loadLocations() {
         mPositionLoc = GLES20.glGetAttribLocation(mProgramHandle, "aPosition");
         checkLocationOrThrow(mPositionLoc, "aPosition");
@@ -687,16 +674,20 @@
         checkGlErrorOrThrow("glGenTextures");
 
         int texId = textures[0];
-        GLES20.glBindTexture(TEX_TARGET, texId);
+        GLES20.glBindTexture(GL_TEXTURE_EXTERNAL_OES, texId);
         checkGlErrorOrThrow("glBindTexture " + texId);
 
-        GLES20.glTexParameterf(TEX_TARGET, GLES20.GL_TEXTURE_MIN_FILTER, GLES20.GL_NEAREST);
-        GLES20.glTexParameterf(TEX_TARGET, GLES20.GL_TEXTURE_MAG_FILTER, GLES20.GL_LINEAR);
-        GLES20.glTexParameteri(TEX_TARGET, GLES20.GL_TEXTURE_WRAP_S, GLES20.GL_CLAMP_TO_EDGE);
-        GLES20.glTexParameteri(TEX_TARGET, GLES20.GL_TEXTURE_WRAP_T, GLES20.GL_CLAMP_TO_EDGE);
+        GLES20.glTexParameterf(GL_TEXTURE_EXTERNAL_OES, GLES20.GL_TEXTURE_MIN_FILTER,
+                GLES20.GL_NEAREST);
+        GLES20.glTexParameterf(GL_TEXTURE_EXTERNAL_OES, GLES20.GL_TEXTURE_MAG_FILTER,
+                GLES20.GL_LINEAR);
+        GLES20.glTexParameteri(GL_TEXTURE_EXTERNAL_OES, GLES20.GL_TEXTURE_WRAP_S,
+                GLES20.GL_CLAMP_TO_EDGE);
+        GLES20.glTexParameteri(GL_TEXTURE_EXTERNAL_OES, GLES20.GL_TEXTURE_WRAP_T,
+                GLES20.GL_CLAMP_TO_EDGE);
         checkGlErrorOrThrow("glTexParameter");
 
-        mTexId = texId;
+        mExternalTextureId = texId;
     }
 
     private int loadFragmentShader(@NonNull DynamicRange dynamicRange,
@@ -776,7 +767,7 @@
         mTexMatrixLoc = -1;
         mPositionLoc = -1;
         mTexCoordLoc = -1;
-        mTexId = -1;
+        mExternalTextureId = -1;
         mCurrentSurface = null;
         mGlThread = null;
     }
@@ -890,7 +881,7 @@
     }
 
     private static int querySurface(@NonNull EGLDisplay eglDisplay, @NonNull EGLSurface eglSurface,
-             int what) {
+            int what) {
         int[] value = new int[1];
         EGL14.eglQuerySurface(eglDisplay, eglSurface, what, value, /*offset=*/0);
         return value[0];
