/*
 * Copyright 2021 The Android Open Source Project
 *
 * Licensed under the Apache License, Version 2.0 (the "License");
 * you may not use this file except in compliance with the License.
 * You may obtain a copy of the License at
 *
 *      http://www.apache.org/licenses/LICENSE-2.0
 *
 * Unless required by applicable law or agreed to in writing, software
 * distributed under the License is distributed on an "AS IS" BASIS,
 * WITHOUT WARRANTIES OR CONDITIONS OF ANY KIND, either express or implied.
 * See the License for the specific language governing permissions and
 * limitations under the License.
 */

package androidx.camera.camera2.pipe.integration.impl

import android.hardware.camera2.CameraCharacteristics
import android.os.Build
import androidx.camera.camera2.pipe.Result3A
import androidx.camera.camera2.pipe.integration.adapter.RobolectricCameraPipeTestRunner
<<<<<<< HEAD
=======
import androidx.camera.camera2.pipe.integration.compat.StreamConfigurationMapCompat
import androidx.camera.camera2.pipe.integration.compat.quirk.CameraQuirks
import androidx.camera.camera2.pipe.integration.compat.workaround.AeFpsRange
import androidx.camera.camera2.pipe.integration.compat.workaround.NoOpAutoFlashAEModeDisabler
import androidx.camera.camera2.pipe.integration.compat.workaround.OutputSizesCorrector
>>>>>>> fdff00cc
import androidx.camera.camera2.pipe.integration.testing.FakeCameraProperties
import androidx.camera.camera2.pipe.integration.testing.FakeUseCaseCamera
import androidx.camera.camera2.pipe.integration.testing.FakeUseCaseCameraRequestControl
import androidx.camera.camera2.pipe.testing.FakeCameraMetadata
import androidx.camera.core.CameraControl
import androidx.camera.core.TorchState
import androidx.lifecycle.Lifecycle
import androidx.lifecycle.Observer
import androidx.lifecycle.testing.TestLifecycleOwner
import androidx.testutils.assertThrows
import com.google.common.truth.Truth
import com.google.common.util.concurrent.MoreExecutors
import java.util.Objects
import java.util.concurrent.TimeUnit
import kotlinx.coroutines.CompletableDeferred
import kotlinx.coroutines.CoroutineScope
import kotlinx.coroutines.Deferred
import kotlinx.coroutines.ExperimentalCoroutinesApi
import kotlinx.coroutines.Job
import kotlinx.coroutines.asCoroutineDispatcher
import kotlinx.coroutines.runBlocking
import kotlinx.coroutines.test.UnconfinedTestDispatcher
import kotlinx.coroutines.withTimeout
import org.junit.Before
import org.junit.Test
import org.junit.runner.RunWith
import org.robolectric.annotation.Config
import org.robolectric.annotation.internal.DoNotInstrument
import org.robolectric.shadows.StreamConfigurationMapBuilder

@RunWith(RobolectricCameraPipeTestRunner::class)
@DoNotInstrument
@Config(minSdk = Build.VERSION_CODES.LOLLIPOP)
@OptIn(ExperimentalCoroutinesApi::class)
class TorchControlTest {

    companion object {
        private val executor = MoreExecutors.directExecutor()
        private val fakeUseCaseThreads by lazy {
            val dispatcher = executor.asCoroutineDispatcher()
            val cameraScope = CoroutineScope(Job() + dispatcher)

            UseCaseThreads(
                cameraScope,
                executor,
                dispatcher
            )
        }
    }

    private val metadata = FakeCameraMetadata(
        mapOf(
            CameraCharacteristics.FLASH_INFO_AVAILABLE to true,
        ),
    )

    private val neverCompleteTorchRequestControl = FakeUseCaseCameraRequestControl().apply {
        // Set a CompletableDeferred without set it to completed.
        setTorchResult = CompletableDeferred()
    }
    private val aeFpsRange = AeFpsRange(
        CameraQuirks(
            FakeCameraMetadata(),
            StreamConfigurationMapCompat(
                StreamConfigurationMapBuilder.newBuilder().build(),
                OutputSizesCorrector(
                    FakeCameraMetadata(),
                    StreamConfigurationMapBuilder.newBuilder().build()
                )
            )
        )
    )

    private lateinit var torchControl: TorchControl

    @Before
    fun setUp() {
        val fakeUseCaseCamera = FakeUseCaseCamera()
        val fakeCameraProperties = FakeCameraProperties(metadata)
        torchControl = TorchControl(
            fakeCameraProperties,
<<<<<<< HEAD
            State3AControl(fakeCameraProperties).apply {
=======
            State3AControl(
                fakeCameraProperties,
                NoOpAutoFlashAEModeDisabler,
                aeFpsRange
            ).apply {
>>>>>>> fdff00cc
                useCaseCamera = fakeUseCaseCamera
            },
            fakeUseCaseThreads,
        )
        torchControl.useCaseCamera = fakeUseCaseCamera
    }

    @Test
    fun enableTorch_whenNoFlashUnit(): Unit = runBlocking {
        assertThrows<IllegalStateException> {
            val fakeUseCaseCamera = FakeUseCaseCamera()
            val fakeCameraProperties = FakeCameraProperties()

            // Without a flash unit, this Job will complete immediately with a IllegalStateException
            TorchControl(
                fakeCameraProperties,
<<<<<<< HEAD
                State3AControl(fakeCameraProperties).apply {
=======
                State3AControl(
                    fakeCameraProperties,
                    NoOpAutoFlashAEModeDisabler,
                    aeFpsRange
                ).apply {
>>>>>>> fdff00cc
                    useCaseCamera = fakeUseCaseCamera
                },
                fakeUseCaseThreads,
            ).also {
                it.useCaseCamera = fakeUseCaseCamera
            }.setTorchAsync(true).await()
        }
    }

    @Test
    fun getTorchState_whenNoFlashUnit() {
        val fakeUseCaseCamera = FakeUseCaseCamera()
        val fakeCameraProperties = FakeCameraProperties()

        val torchState = TorchControl(
            fakeCameraProperties,
<<<<<<< HEAD
            State3AControl(fakeCameraProperties).apply {
=======
            State3AControl(
                fakeCameraProperties,
                NoOpAutoFlashAEModeDisabler,
                aeFpsRange
            ).apply {

>>>>>>> fdff00cc
                useCaseCamera = fakeUseCaseCamera
            },
            fakeUseCaseThreads,
        ).also {
            it.useCaseCamera = fakeUseCaseCamera
        }.torchStateLiveData.value

        Truth.assertThat(torchState).isEqualTo(TorchState.OFF)
    }

    @Test
    fun enableTorch_whenInactive(): Unit = runBlocking {
        assertThrows<CameraControl.OperationCanceledException> {
            val fakeUseCaseCamera = FakeUseCaseCamera()
            val fakeCameraProperties = FakeCameraProperties(metadata)

            TorchControl(
                fakeCameraProperties,
<<<<<<< HEAD
                State3AControl(fakeCameraProperties).apply {
=======
                State3AControl(
                    fakeCameraProperties,
                    NoOpAutoFlashAEModeDisabler,
                    aeFpsRange
                ).apply {
>>>>>>> fdff00cc
                    useCaseCamera = fakeUseCaseCamera
                },
                fakeUseCaseThreads,
            ).setTorchAsync(true).await()
        }
    }

    @Test
    fun getTorchState_whenInactive() {
        torchControl.useCaseCamera = null
        Truth.assertThat(torchControl.torchStateLiveData.value).isEqualTo(TorchState.OFF)
    }

    @Test
    fun enableTorch_torchStateOn(): Unit = runBlocking {
        torchControl.setTorchAsync(true)
        // LiveData is updated synchronously. Don't need to wait for the result of the setTorchAsync
        Truth.assertThat(torchControl.torchStateLiveData.value).isEqualTo(TorchState.ON)
    }

    @Test
    fun disableTorch_TorchStateOff() {
        torchControl.setTorchAsync(true)
        // LiveData is updated synchronously. Don't need to wait for the result of the setTorchAsync
        val firstTorchState = Objects.requireNonNull<Int>(torchControl.torchStateLiveData.value)
        torchControl.setTorchAsync(false)
        // LiveData is updated synchronously. Don't need to wait for the result of the setTorchAsync
        val secondTorchState = torchControl.torchStateLiveData.value
        Truth.assertThat(firstTorchState).isEqualTo(TorchState.ON)
        Truth.assertThat(secondTorchState).isEqualTo(TorchState.OFF)
    }

    @Test
    fun enableDisableTorch_futureWillCompleteSuccessfully(): Unit = runBlocking {
        // Job should be completed without exception
        torchControl.setTorchAsync(true).await()

        // Job should be completed without exception
        torchControl.setTorchAsync(false).await()
    }

    @Test
    fun enableTorchTwice_cancelPreviousFuture(): Unit = runBlocking {
        val deferred = torchControl.also {
            it.useCaseCamera = FakeUseCaseCamera(requestControl = neverCompleteTorchRequestControl)
        }.setTorchAsync(true)

        torchControl.setTorchAsync(true)

        assertThrows<CameraControl.OperationCanceledException> {
            deferred.await()
        }
    }

    @Test
    fun setInActive_cancelPreviousFuture(): Unit = runBlocking {
        val deferred = torchControl.also {
            it.useCaseCamera = FakeUseCaseCamera(requestControl = neverCompleteTorchRequestControl)
        }.setTorchAsync(true)

        // reset() will be called after all the UseCases are detached.
        torchControl.reset()

        assertThrows<CameraControl.OperationCanceledException> {
            deferred.await()
        }
    }

    @Test
    fun setInActiveWhenTorchOn_changeToTorchOff() {
        torchControl.setTorchAsync(true)
        val initialTorchState = torchControl.torchStateLiveData.value

        // reset() will be called after all the UseCases are detached.
        torchControl.reset()

        val torchStateAfterInactive = torchControl.torchStateLiveData.value
        Truth.assertThat(initialTorchState).isEqualTo(TorchState.ON)
        Truth.assertThat(torchStateAfterInactive).isEqualTo(TorchState.OFF)
    }

    @Test
    fun enableDisableTorch_observeTorchStateLiveData() {
        val receivedTorchState = mutableListOf<Int?>()
        // The observer should be notified of initial state
        torchControl.torchStateLiveData.observe(
            TestLifecycleOwner(
                Lifecycle.State.STARTED,
                UnconfinedTestDispatcher()
            ), object : Observer<Int?> {
                private var mValue: Int? = null
                override fun onChanged(value: Int?) {
                    if (mValue != value) {
                        mValue = value
                        receivedTorchState.add(value)
                    }
                }
            })
        torchControl.setTorchAsync(true)
        torchControl.setTorchAsync(false)
        Truth.assertThat(receivedTorchState[0]).isEqualTo(TorchState.OFF) // initial state
        Truth.assertThat(receivedTorchState[1]).isEqualTo(TorchState.ON) // by setTorchAsync(true)
        Truth.assertThat(receivedTorchState[2]).isEqualTo(TorchState.OFF) // by setTorchAsync(false)
    }

    @Test
    fun useCaseCameraUpdated_setTorchResultShouldPropagate(): Unit = runBlocking {
        // Arrange.
        torchControl.useCaseCamera =
            FakeUseCaseCamera(requestControl = neverCompleteTorchRequestControl)

        val deferred = torchControl.setTorchAsync(true)
        val fakeRequestControl = FakeUseCaseCameraRequestControl().apply {
            setTorchResult = CompletableDeferred<Result3A>()
        }
        val fakeUseCaseCamera = FakeUseCaseCamera(requestControl = fakeRequestControl)

        // Act. Simulate the UseCaseCamera is recreated.
        torchControl.useCaseCamera = fakeUseCaseCamera

        // Simulate setTorch is completed in the recreated UseCaseCamera
        fakeRequestControl.setTorchResult.complete(Result3A(status = Result3A.Status.OK))

        // Assert. The setTorch task should be completed.
        Truth.assertThat(deferred.awaitWithTimeout()).isNotNull()
    }

    @Test
    fun useCaseCameraUpdated_onlyCompleteLatestRequest(): Unit = runBlocking {
        // Arrange.
        torchControl.useCaseCamera =
            FakeUseCaseCamera(requestControl = neverCompleteTorchRequestControl)

        val deferred = torchControl.setTorchAsync(true)
        val fakeRequestControl = FakeUseCaseCameraRequestControl().apply {
            setTorchResult = CompletableDeferred()
        }
        val fakeUseCaseCamera = FakeUseCaseCamera(requestControl = fakeRequestControl)

        // Act. Simulate the UseCaseCamera is recreated.
        torchControl.useCaseCamera = fakeUseCaseCamera
        // Act. Set Torch mode again.
        val deferred2 = torchControl.setTorchAsync(false)
        // Simulate setTorch is completed in the recreated UseCaseCamera
        fakeRequestControl.setTorchResult.complete(Result3A(status = Result3A.Status.OK))

        // Assert. The previous setTorch task should be cancelled
        assertThrows<CameraControl.OperationCanceledException> {
            deferred.awaitWithTimeout()
        }
        // Assert. The latest setTorch task should be completed.
        Truth.assertThat(deferred2.awaitWithTimeout()).isNotNull()
    }

    private suspend fun <T> Deferred<T>.awaitWithTimeout(
        timeMillis: Long = TimeUnit.SECONDS.toMillis(5)
    ) = withTimeout(timeMillis) {
        await()
    }
}<|MERGE_RESOLUTION|>--- conflicted
+++ resolved
@@ -20,14 +20,11 @@
 import android.os.Build
 import androidx.camera.camera2.pipe.Result3A
 import androidx.camera.camera2.pipe.integration.adapter.RobolectricCameraPipeTestRunner
-<<<<<<< HEAD
-=======
 import androidx.camera.camera2.pipe.integration.compat.StreamConfigurationMapCompat
 import androidx.camera.camera2.pipe.integration.compat.quirk.CameraQuirks
 import androidx.camera.camera2.pipe.integration.compat.workaround.AeFpsRange
 import androidx.camera.camera2.pipe.integration.compat.workaround.NoOpAutoFlashAEModeDisabler
 import androidx.camera.camera2.pipe.integration.compat.workaround.OutputSizesCorrector
->>>>>>> fdff00cc
 import androidx.camera.camera2.pipe.integration.testing.FakeCameraProperties
 import androidx.camera.camera2.pipe.integration.testing.FakeUseCaseCamera
 import androidx.camera.camera2.pipe.integration.testing.FakeUseCaseCameraRequestControl
@@ -109,15 +106,11 @@
         val fakeCameraProperties = FakeCameraProperties(metadata)
         torchControl = TorchControl(
             fakeCameraProperties,
-<<<<<<< HEAD
-            State3AControl(fakeCameraProperties).apply {
-=======
             State3AControl(
                 fakeCameraProperties,
                 NoOpAutoFlashAEModeDisabler,
                 aeFpsRange
             ).apply {
->>>>>>> fdff00cc
                 useCaseCamera = fakeUseCaseCamera
             },
             fakeUseCaseThreads,
@@ -134,15 +127,11 @@
             // Without a flash unit, this Job will complete immediately with a IllegalStateException
             TorchControl(
                 fakeCameraProperties,
-<<<<<<< HEAD
-                State3AControl(fakeCameraProperties).apply {
-=======
                 State3AControl(
                     fakeCameraProperties,
                     NoOpAutoFlashAEModeDisabler,
                     aeFpsRange
                 ).apply {
->>>>>>> fdff00cc
                     useCaseCamera = fakeUseCaseCamera
                 },
                 fakeUseCaseThreads,
@@ -159,16 +148,12 @@
 
         val torchState = TorchControl(
             fakeCameraProperties,
-<<<<<<< HEAD
-            State3AControl(fakeCameraProperties).apply {
-=======
             State3AControl(
                 fakeCameraProperties,
                 NoOpAutoFlashAEModeDisabler,
                 aeFpsRange
             ).apply {
 
->>>>>>> fdff00cc
                 useCaseCamera = fakeUseCaseCamera
             },
             fakeUseCaseThreads,
@@ -187,15 +172,11 @@
 
             TorchControl(
                 fakeCameraProperties,
-<<<<<<< HEAD
-                State3AControl(fakeCameraProperties).apply {
-=======
                 State3AControl(
                     fakeCameraProperties,
                     NoOpAutoFlashAEModeDisabler,
                     aeFpsRange
                 ).apply {
->>>>>>> fdff00cc
                     useCaseCamera = fakeUseCaseCamera
                 },
                 fakeUseCaseThreads,
