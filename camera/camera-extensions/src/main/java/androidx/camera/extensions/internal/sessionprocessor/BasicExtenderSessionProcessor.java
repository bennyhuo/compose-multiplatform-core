/*
 * Copyright 2022 The Android Open Source Project
 *
 * Licensed under the Apache License, Version 2.0 (the "License");
 * you may not use this file except in compliance with the License.
 * You may obtain a copy of the License at
 *
 *      http://www.apache.org/licenses/LICENSE-2.0
 *
 * Unless required by applicable law or agreed to in writing, software
 * distributed under the License is distributed on an "AS IS" BASIS,
 * WITHOUT WARRANTIES OR CONDITIONS OF ANY KIND, either express or implied.
 * See the License for the specific language governing permissions and
 * limitations under the License.
 */

package androidx.camera.extensions.internal.sessionprocessor;

import static androidx.camera.extensions.impl.PreviewExtenderImpl.ProcessorType.PROCESSOR_TYPE_IMAGE_PROCESSOR;
import static androidx.camera.extensions.impl.PreviewExtenderImpl.ProcessorType.PROCESSOR_TYPE_REQUEST_UPDATE_ONLY;

import android.content.Context;
import android.graphics.ImageFormat;
import android.hardware.camera2.CameraCharacteristics;
import android.hardware.camera2.CameraDevice;
import android.hardware.camera2.CaptureRequest;
import android.hardware.camera2.CaptureResult;
import android.hardware.camera2.TotalCaptureResult;
import android.hardware.camera2.params.SessionConfiguration;
import android.util.Pair;
import android.util.Size;

import androidx.annotation.GuardedBy;
import androidx.annotation.NonNull;
import androidx.annotation.Nullable;
import androidx.camera.core.Logger;
import androidx.camera.core.impl.CameraCaptureFailure;
import androidx.camera.core.impl.CameraCaptureResult;
import androidx.camera.core.impl.Config;
import androidx.camera.core.impl.OutputSurface;
import androidx.camera.core.impl.OutputSurfaceConfiguration;
import androidx.camera.core.impl.RequestProcessor;
import androidx.camera.core.impl.SessionProcessor;
import androidx.camera.extensions.impl.CaptureProcessorImpl;
import androidx.camera.extensions.impl.CaptureStageImpl;
import androidx.camera.extensions.impl.ImageCaptureExtenderImpl;
import androidx.camera.extensions.impl.PreviewExtenderImpl;
import androidx.camera.extensions.impl.PreviewImageProcessorImpl;
import androidx.camera.extensions.impl.RequestUpdateProcessorImpl;
import androidx.camera.extensions.internal.ClientVersion;
import androidx.camera.extensions.internal.ExtensionVersion;
import androidx.camera.extensions.internal.RequestOptionConfig;
import androidx.camera.extensions.internal.VendorExtender;
import androidx.camera.extensions.internal.Version;
import androidx.camera.extensions.internal.compat.workaround.OnEnableDisableSessionDurationCheck;
import androidx.core.util.Preconditions;

import java.util.ArrayList;
import java.util.HashMap;
import java.util.LinkedHashMap;
import java.util.List;
import java.util.Map;
import java.util.concurrent.atomic.AtomicInteger;

/**
 * A {@link SessionProcessor} based on OEMs' basic extender implementation.
 */
public class BasicExtenderSessionProcessor extends SessionProcessorBase {
    private static final String TAG = "BasicSessionProcessor";

    private static final int PREVIEW_PROCESS_MAX_IMAGES = 2;
    @NonNull
    private final Context mContext;
    @NonNull
    private final PreviewExtenderImpl mPreviewExtenderImpl;
    @NonNull
    private final ImageCaptureExtenderImpl mImageCaptureExtenderImpl;

    volatile StillCaptureProcessor mStillCaptureProcessor = null;
    volatile PreviewProcessor mPreviewProcessor = null;
    volatile RequestUpdateProcessorImpl mRequestUpdateProcessor = null;
    private volatile Camera2OutputConfig mPreviewOutputConfig;
    private volatile Camera2OutputConfig mCaptureOutputConfig;
    @Nullable
    private volatile Camera2OutputConfig mAnalysisOutputConfig = null;
    private volatile OutputSurface mPreviewOutputSurface;
    private volatile OutputSurface mCaptureOutputSurface;
    private volatile RequestProcessor mRequestProcessor;
    volatile boolean mIsCapturing = false;
    private final AtomicInteger mNextCaptureSequenceId = new AtomicInteger(0);
    static AtomicInteger sLastOutputConfigId = new AtomicInteger(0);
    @GuardedBy("mLock")
    private final Map<CaptureRequest.Key<?>, Object> mParameters = new LinkedHashMap<>();
<<<<<<< HEAD
    private final List<CaptureResult.Key> mSupportedResultKeys;
=======
    @GuardedBy("mLock")
    private final Map<Integer, Long> mRequestCompletedTimestampMap = new HashMap<>();
>>>>>>> 56579bc3
    private OnEnableDisableSessionDurationCheck mOnEnableDisableSessionDurationCheck =
            new OnEnableDisableSessionDurationCheck();
    @Nullable
    private OutputSurface mPostviewOutputSurface;
    private final VendorExtender mVendorExtender;

    public BasicExtenderSessionProcessor(@NonNull PreviewExtenderImpl previewExtenderImpl,
            @NonNull ImageCaptureExtenderImpl imageCaptureExtenderImpl,
            @NonNull List<CaptureRequest.Key> supportedRequestKeys,
            @NonNull List<CaptureResult.Key> supportedResultKeys,
            @NonNull VendorExtender vendorExtender,
            @NonNull Context context) {
        super(supportedRequestKeys);
        mPreviewExtenderImpl = previewExtenderImpl;
        mImageCaptureExtenderImpl = imageCaptureExtenderImpl;
        mSupportedResultKeys = supportedResultKeys;
        mContext = context;
        mVendorExtender = vendorExtender;
    }

    @NonNull
    @Override
    protected Camera2SessionConfig initSessionInternal(@NonNull String cameraId,
            @NonNull Map<String, CameraCharacteristics> cameraCharacteristicsMap,
            @NonNull OutputSurfaceConfiguration outputSurfaceConfiguration) {
        Logger.d(TAG, "PreviewExtenderImpl.onInit");
        mPreviewExtenderImpl.onInit(cameraId, cameraCharacteristicsMap.get(cameraId),
                mContext);
        Logger.d(TAG, "ImageCaptureExtenderImpl.onInit");
        mImageCaptureExtenderImpl.onInit(cameraId, cameraCharacteristicsMap.get(cameraId),
                mContext);

        mPreviewOutputSurface = outputSurfaceConfiguration.getPreviewOutputSurface();
        mCaptureOutputSurface = outputSurfaceConfiguration.getImageCaptureOutputSurface();
        mPostviewOutputSurface = outputSurfaceConfiguration.getPostviewOutputSurface();

        // Preview
        PreviewExtenderImpl.ProcessorType processorType =
                mPreviewExtenderImpl.getProcessorType();
        Logger.d(TAG, "preview processorType=" + processorType);
        if (processorType == PROCESSOR_TYPE_IMAGE_PROCESSOR) {
            mPreviewOutputConfig = ImageReaderOutputConfig.create(
                    sLastOutputConfigId.getAndIncrement(),
                    mPreviewOutputSurface.getSize(),
                    ImageFormat.YUV_420_888,
                    PREVIEW_PROCESS_MAX_IMAGES);
            PreviewImageProcessorImpl previewImageProcessor =
                    (PreviewImageProcessorImpl) mPreviewExtenderImpl.getProcessor();
            mPreviewProcessor = new PreviewProcessor(
                    previewImageProcessor, mPreviewOutputSurface.getSurface(),
                    mPreviewOutputSurface.getSize());
        } else if (processorType == PROCESSOR_TYPE_REQUEST_UPDATE_ONLY) {
            mPreviewOutputConfig = SurfaceOutputConfig.create(
                    sLastOutputConfigId.getAndIncrement(),
                    mPreviewOutputSurface.getSurface());
            mRequestUpdateProcessor =
                    (RequestUpdateProcessorImpl) mPreviewExtenderImpl.getProcessor();
        } else {
            mPreviewOutputConfig = SurfaceOutputConfig.create(
                    sLastOutputConfigId.getAndIncrement(),
                    mPreviewOutputSurface.getSurface());
        }

        // Image Capture
        CaptureProcessorImpl captureProcessor = mImageCaptureExtenderImpl.getCaptureProcessor();
        Logger.d(TAG, "CaptureProcessor=" + captureProcessor);

        if (captureProcessor != null) {
            mCaptureOutputConfig = ImageReaderOutputConfig.create(
                    sLastOutputConfigId.getAndIncrement(),
                    mCaptureOutputSurface.getSize(),
                    ImageFormat.YUV_420_888,
                    mImageCaptureExtenderImpl.getMaxCaptureStage());
            mStillCaptureProcessor = new StillCaptureProcessor(
                    captureProcessor, mCaptureOutputSurface.getSurface(),
                    mCaptureOutputSurface.getSize(),
                    mPostviewOutputSurface,
                    /* needOverrideTimestamp */ !mWillReceiveOnCaptureCompleted);
        } else {
            mCaptureOutputConfig = SurfaceOutputConfig.create(
                    sLastOutputConfigId.getAndIncrement(),
                    mCaptureOutputSurface.getSurface());
        }

        // Image Analysis
        if (outputSurfaceConfiguration.getImageAnalysisOutputSurface() != null) {
            mAnalysisOutputConfig = SurfaceOutputConfig.create(
                    sLastOutputConfigId.getAndIncrement(),
                    outputSurfaceConfiguration.getImageAnalysisOutputSurface()
                            .getSurface());
        }

        Camera2SessionConfigBuilder builder =
                new Camera2SessionConfigBuilder()
                        .addOutputConfig(mPreviewOutputConfig)
                        .addOutputConfig(mCaptureOutputConfig)
                        .setSessionTemplateId(CameraDevice.TEMPLATE_PREVIEW);

        if (ClientVersion.isMinimumCompatibleVersion(Version.VERSION_1_4)
                && ExtensionVersion.isMinimumCompatibleVersion(Version.VERSION_1_4)) {
            int previewSessionType = mPreviewExtenderImpl.onSessionType();
            int captureSessionType = mImageCaptureExtenderImpl.onSessionType();
            Preconditions.checkArgument(previewSessionType == captureSessionType,
                    "Needs same session type in both PreviewExtenderImpl and "
                            + "ImageCaptureExtenderImpl");
            if (previewSessionType == -1) { // -1 means using default value
                previewSessionType = SessionConfiguration.SESSION_REGULAR;
            }
            builder.setSessionType(previewSessionType);
        }

        if (mAnalysisOutputConfig != null) {
            builder.addOutputConfig(mAnalysisOutputConfig);
        }

        CaptureStageImpl captureStagePreview = mPreviewExtenderImpl.onPresetSession();
        Logger.d(TAG, "preview onPresetSession:" + captureStagePreview);

        CaptureStageImpl captureStageCapture = mImageCaptureExtenderImpl.onPresetSession();
        Logger.d(TAG, "capture onPresetSession:" + captureStageCapture);

        if (captureStagePreview != null && captureStagePreview.getParameters() != null) {
            for (Pair<CaptureRequest.Key, Object> parameter :
                    captureStagePreview.getParameters()) {
                builder.addSessionParameter(parameter.first, parameter.second);
            }
        }

        if (captureStageCapture != null && captureStageCapture.getParameters() != null) {
            for (Pair<CaptureRequest.Key, Object> parameter :
                    captureStageCapture.getParameters()) {
                builder.addSessionParameter(parameter.first, parameter.second);
            }
        }
        return builder.build();
    }

    @Override
    protected void deInitSessionInternal() {
        if (mPreviewProcessor != null) {
            mPreviewProcessor.close();
            mPreviewProcessor = null;
        }
        if (mStillCaptureProcessor != null) {
            mStillCaptureProcessor.close();
            mStillCaptureProcessor = null;
        }

        // Close the processor prior to OEMs's onDeinit in case OEMs block the thread for too
        // long and the processor is closed too late.
        Logger.d(TAG, "preview onDeInit");
        mPreviewExtenderImpl.onDeInit();
        Logger.d(TAG, "capture onDeInit");
        mImageCaptureExtenderImpl.onDeInit();
    }

    @Override
    public void setParameters(@NonNull Config config) {
        synchronized (mLock) {
            HashMap<CaptureRequest.Key<?>, Object> map = new HashMap<>();

            RequestOptionConfig options =
                    RequestOptionConfig.Builder.from(config).build();

            for (Config.Option<?> option : options.listOptions()) {
                @SuppressWarnings("unchecked")
                CaptureRequest.Key<Object> key = (CaptureRequest.Key<Object>) option.getToken();
                map.put(key, options.retrieveOption(option));
            }
            mParameters.clear();
            mParameters.putAll(map);
            applyRotationAndJpegQualityToProcessor();
        }
    }

    @Override
    public void onCaptureSessionStart(@NonNull RequestProcessor requestProcessor) {
        mRequestProcessor = requestProcessor;

        List<CaptureStageImpl> captureStages = new ArrayList<>();
        CaptureStageImpl captureStage1 = mPreviewExtenderImpl.onEnableSession();
        Logger.d(TAG, "preview onEnableSession: " + captureStage1);
        if (captureStage1 != null) {
            captureStages.add(captureStage1);
        }
        CaptureStageImpl captureStage2 = mImageCaptureExtenderImpl.onEnableSession();
        Logger.d(TAG, "capture onEnableSession:" + captureStage2);
        if (captureStage2 != null) {
            captureStages.add(captureStage2);
        }
        mOnEnableDisableSessionDurationCheck.onEnableSessionInvoked();

        if (!captureStages.isEmpty()) {
            submitRequestByCaptureStages(requestProcessor, captureStages);
        }

        if (mPreviewProcessor != null) {
            mPreviewProcessor.resume();
            setImageProcessor(mPreviewOutputConfig.getId(),
                    new ImageProcessor() {
                        @Override
                        public void onNextImageAvailable(int outputStreamId, long timestampNs,
                                @NonNull ImageReference imageReference,
                                @Nullable String physicalCameraId) {
                            if (mPreviewProcessor != null) {
                                mPreviewProcessor.notifyImage(imageReference);
                            } else {
                                imageReference.decrement();
                            }
                        }
                    });
        }
    }

    private void applyParameters(RequestBuilder builder) {
        synchronized (mLock) {
            for (CaptureRequest.Key<?> key : mParameters.keySet()) {
                Object value = mParameters.get(key);
                if (value != null) {
                    builder.setParameters(key, value);
                }
            }
        }
    }

    private void applyRotationAndJpegQualityToProcessor() {
        synchronized (mLock) {
            if (mStillCaptureProcessor == null) {
                return;
            }
            Integer orientationObj = (Integer) mParameters.get(CaptureRequest.JPEG_ORIENTATION);
            if (orientationObj != null) {
                mStillCaptureProcessor.setRotationDegrees(orientationObj);
            }

            Byte qualityObj = (Byte) mParameters.get(CaptureRequest.JPEG_QUALITY);
            if (qualityObj != null) {
                mStillCaptureProcessor.setJpegQuality((int) qualityObj);
            }
        }
    }


    private void submitRequestByCaptureStages(RequestProcessor requestProcessor,
            List<CaptureStageImpl> captureStageList) {
        List<RequestProcessor.Request> requestList = new ArrayList<>();
        for (CaptureStageImpl captureStage : captureStageList) {
            RequestBuilder builder = new RequestBuilder();
            builder.addTargetOutputConfigIds(mPreviewOutputConfig.getId());
            if (mAnalysisOutputConfig != null) {
                builder.addTargetOutputConfigIds(mAnalysisOutputConfig.getId());
            }
            for (Pair<CaptureRequest.Key, Object> keyObjectPair : captureStage.getParameters()) {
                builder.setParameters(keyObjectPair.first, keyObjectPair.second);
            }
            builder.setTemplateId(CameraDevice.TEMPLATE_PREVIEW);
            requestList.add(builder.build());
        }
        requestProcessor.submit(requestList, new RequestProcessor.Callback() {
        });
    }

    @Override
    public void onCaptureSessionEnd() {
        mOnEnableDisableSessionDurationCheck.onDisableSessionInvoked();
        if (mPreviewProcessor != null) {
            mPreviewProcessor.pause();
        }
        List<CaptureStageImpl> captureStages = new ArrayList<>();
        CaptureStageImpl captureStage1 = mPreviewExtenderImpl.onDisableSession();
        Logger.d(TAG, "preview onDisableSession: " + captureStage1);
        if (captureStage1 != null) {
            captureStages.add(captureStage1);
        }
        CaptureStageImpl captureStage2 = mImageCaptureExtenderImpl.onDisableSession();
        Logger.d(TAG, "capture onDisableSession:" + captureStage2);
        if (captureStage2 != null) {
            captureStages.add(captureStage2);
        }

        if (!captureStages.isEmpty()) {
            submitRequestByCaptureStages(mRequestProcessor, captureStages);
        }
        mRequestProcessor = null;
        mIsCapturing = false;
    }

    Map<CaptureResult.Key, Object> getCaptureResultKeyMapFromList(
            List<Pair<CaptureResult.Key, Object>> list) {
        Map<CaptureResult.Key, Object> map = new HashMap<>();
        for (Pair<CaptureResult.Key, Object> pair : list) {
            map.put(pair.first, pair.second);
        }
        return map;
    }


    Map<CaptureResult.Key, Object> getCaptureResultKeyMaps(TotalCaptureResult captureResult) {
        Map<CaptureResult.Key, Object> map = new HashMap<>();
        for (CaptureResult.Key supportedResultKey : mSupportedResultKeys) {
            @SuppressWarnings("unchecked")
            Object value = captureResult.get(supportedResultKey);
            if (value != null) {
                map.put(supportedResultKey, value);
            }
        }
        return map;
    }


    @Override
    public int startRepeating(@NonNull CaptureCallback captureCallback) {
        int repeatingCaptureSequenceId = mNextCaptureSequenceId.getAndIncrement();
        if (mRequestProcessor == null) {
            captureCallback.onCaptureFailed(repeatingCaptureSequenceId);
            captureCallback.onCaptureSequenceAborted(repeatingCaptureSequenceId);
        } else {
            if (mPreviewProcessor != null) {
                mPreviewProcessor.start((shutterTimestamp, result) -> {
                    captureCallback.onCaptureCompleted(shutterTimestamp,
                            repeatingCaptureSequenceId, getCaptureResultKeyMapFromList(result));
                });
            }
            updateRepeating(repeatingCaptureSequenceId, captureCallback);
        }

        return repeatingCaptureSequenceId;
    }

    void updateRepeating(int repeatingCaptureSequenceId, @NonNull CaptureCallback captureCallback) {
        if (mRequestProcessor == null) {
            Logger.d(TAG, "mRequestProcessor is null, ignore repeating request");
            return;
        }
        RequestBuilder builder = new RequestBuilder();
        builder.addTargetOutputConfigIds(mPreviewOutputConfig.getId());
        if (mAnalysisOutputConfig != null) {
            builder.addTargetOutputConfigIds(mAnalysisOutputConfig.getId());
        }
        builder.setTemplateId(CameraDevice.TEMPLATE_PREVIEW);
        applyParameters(builder);
        applyPreviewStagesParameters(builder);

        RequestProcessor.Callback callback = new RequestProcessor.Callback() {
            @Override
            public void onCaptureCompleted(@NonNull RequestProcessor.Request request,
                    @NonNull CameraCaptureResult cameraCaptureResult) {
                CaptureResult captureResult = cameraCaptureResult.getCaptureResult();
                Preconditions.checkArgument(captureResult instanceof TotalCaptureResult,
                        "Cannot get TotalCaptureResult from the cameraCaptureResult ");
                TotalCaptureResult totalCaptureResult = (TotalCaptureResult) captureResult;

                if (mPreviewProcessor != null) {
                    mPreviewProcessor.notifyCaptureResult(totalCaptureResult);
                } else {
                    if (ClientVersion.isMinimumCompatibleVersion(Version.VERSION_1_3)
                            && ExtensionVersion
                            .isMinimumCompatibleVersion(Version.VERSION_1_3)) {
                        Long timestamp = totalCaptureResult.get(CaptureResult.SENSOR_TIMESTAMP);
                        if (timestamp != null) {
                            captureCallback.onCaptureCompleted(timestamp,
                                    repeatingCaptureSequenceId,
                                    getCaptureResultKeyMaps(totalCaptureResult));
                        }
                    }
                }

                if (mRequestUpdateProcessor != null) {
                    CaptureStageImpl captureStage =
                            mRequestUpdateProcessor.process(totalCaptureResult);

                    if (captureStage != null) {
                        updateRepeating(repeatingCaptureSequenceId, captureCallback);
                    }
                }

                captureCallback.onCaptureSequenceCompleted(repeatingCaptureSequenceId);
            }
        };

        Logger.d(TAG, "requestProcessor setRepeating");
        mRequestProcessor.setRepeating(builder.build(), callback);
    }

    private void applyPreviewStagesParameters(RequestBuilder builder) {
        CaptureStageImpl captureStage = mPreviewExtenderImpl.getCaptureStage();
        if (captureStage != null) {
            for (Pair<CaptureRequest.Key, Object> keyObjectPair :
                    captureStage.getParameters()) {
                builder.setParameters(keyObjectPair.first, keyObjectPair.second);
            }
        }
    }

    @Override
    public void stopRepeating() {
        mRequestProcessor.stopRepeating();
    }

<<<<<<< HEAD
=======
    private long getRequestCompletedTimestamp(int captureSequenceId) {
        synchronized (mLock) {
            Long timestamp = mRequestCompletedTimestampMap.get(captureSequenceId);
            if (timestamp == null) {
                return INVALID_TIMESTAMP;
            }
            mRequestCompletedTimestampMap.remove(captureSequenceId);
            return timestamp;
        }
    }

>>>>>>> 56579bc3
    @Override
    public int startCapture(boolean postviewEnabled, @NonNull CaptureCallback captureCallback) {
        int captureSequenceId = mNextCaptureSequenceId.getAndIncrement();

        if (mRequestProcessor == null || mIsCapturing) {
            Logger.d(TAG, "startCapture failed");
            captureCallback.onCaptureFailed(captureSequenceId);
            captureCallback.onCaptureSequenceAborted(captureSequenceId);
            return captureSequenceId;
        }
        mIsCapturing = true;

        List<RequestProcessor.Request> requestList = new ArrayList<>();
        List<CaptureStageImpl> captureStages = mImageCaptureExtenderImpl.getCaptureStages();
        List<Integer> captureIdList = new ArrayList<>();

        for (CaptureStageImpl captureStage : captureStages) {
            RequestBuilder builder = new RequestBuilder();
            builder.addTargetOutputConfigIds(mCaptureOutputConfig.getId());
            builder.setTemplateId(CameraDevice.TEMPLATE_STILL_CAPTURE);
            builder.setCaptureStageId(captureStage.getId());

            captureIdList.add(captureStage.getId());

            applyParameters(builder);
            applyPreviewStagesParameters(builder);

            for (Pair<CaptureRequest.Key, Object> keyObjectPair :
                    captureStage.getParameters()) {
                builder.setParameters(keyObjectPair.first, keyObjectPair.second);
            }
            requestList.add(builder.build());
        }

        Logger.d(TAG, "Wait for capture stage id: " + captureIdList);

        RequestProcessor.Callback callback = new RequestProcessor.Callback() {
            boolean mIsCaptureFailed = false;
            boolean mIsCaptureStarted = false;

            @Override
            public void onCaptureStarted(@NonNull RequestProcessor.Request request,
                    long frameNumber, long timestamp) {
                if (!mIsCaptureStarted) {
                    mIsCaptureStarted = true;
                    captureCallback.onCaptureStarted(captureSequenceId, timestamp);
                }
            }

            @Override
            public void onCaptureCompleted(@NonNull RequestProcessor.Request request,
                    @NonNull CameraCaptureResult cameraCaptureResult) {
                CaptureResult captureResult = cameraCaptureResult.getCaptureResult();
                Preconditions.checkArgument(captureResult instanceof TotalCaptureResult,
                        "Cannot get capture TotalCaptureResult from the cameraCaptureResult ");
                TotalCaptureResult totalCaptureResult = (TotalCaptureResult) captureResult;

                RequestBuilder.RequestProcessorRequest requestProcessorRequest =
                        (RequestBuilder.RequestProcessorRequest) request;

                if (mStillCaptureProcessor != null) {
                    synchronized (mLock) {
                        if (!mRequestCompletedTimestampMap.containsKey(captureSequenceId)) {
                            mRequestCompletedTimestampMap.put(
                                    captureSequenceId, cameraCaptureResult.getTimestamp());
                        }
                    }

                    mStillCaptureProcessor.notifyCaptureResult(
                            totalCaptureResult,
                            requestProcessorRequest.getCaptureStageId());
                } else {
                    mIsCapturing = false;
                    if (mRequestProcessor == null) {
                        // notify the onCaptureSequenceAborted callback if onCaptureCompleted
                        // happens but session is closed.
                        captureCallback.onCaptureSequenceAborted(captureSequenceId);
                        return;
                    }
                    captureCallback.onCaptureProcessStarted(captureSequenceId);
                    captureCallback.onCaptureSequenceCompleted(captureSequenceId);
                }
            }

            @Override
            public void onCaptureFailed(@NonNull RequestProcessor.Request request,
                    @NonNull CameraCaptureFailure captureFailure) {
                if (!mIsCaptureFailed) {
                    mIsCaptureFailed = true;
                    captureCallback.onCaptureFailed(captureSequenceId);
                    captureCallback.onCaptureSequenceAborted(captureSequenceId);
                    mIsCapturing = false;
                }
            }

            @Override
            public void onCaptureSequenceAborted(int sequenceId) {
                captureCallback.onCaptureSequenceAborted(captureSequenceId);
                mIsCapturing = false;
            }
        };

        Logger.d(TAG, "startCapture");
        if (mStillCaptureProcessor != null) {
            setImageProcessor(mCaptureOutputConfig.getId(),
                    new ImageProcessor() {
                        boolean mIsFirstFrame = true;

                        @Override
                        public void onNextImageAvailable(int outputStreamId, long timestampNs,
                                @NonNull ImageReference imageReference,
                                @Nullable String physicalCameraId) {
                            Logger.d(TAG,
                                    "onNextImageAvailable  outputStreamId=" + outputStreamId);
                            if (mStillCaptureProcessor != null) {
                                mStillCaptureProcessor.notifyImage(imageReference);
                            } else {
                                imageReference.decrement();
                            }

                            if (mIsFirstFrame) {
                                captureCallback.onCaptureProcessStarted(captureSequenceId);
                                mIsFirstFrame = false;
                            }
                        }
                    });
            mStillCaptureProcessor.startCapture(postviewEnabled, captureIdList,
                    new StillCaptureProcessor.OnCaptureResultCallback() {
                        @Override
<<<<<<< HEAD
                        public void onCompleted() {
                            captureCallback.onCaptureSequenceCompleted(captureSequenceId);
=======
                        public void onProcessCompleted() {
                            if (!mWillReceiveOnCaptureCompleted) {
                                // If ProcessResultImpl.onCaptureCompleted won't be invoked,
                                // We finish the capture sequence using the timestamp retrieved at
                                // onCaptureStarted when the process() completed.
                                long timestamp = getRequestCompletedTimestamp(captureSequenceId);
                                if (timestamp == INVALID_TIMESTAMP) {
                                    Logger.e(TAG, "Cannot get timestamp for the capture result");
                                    captureCallback.onCaptureFailed(captureSequenceId);
                                    captureCallback.onCaptureSequenceAborted(captureSequenceId);
                                    mIsCapturing = false;
                                    return;
                                }
                                captureCallback.onCaptureCompleted(timestamp,
                                        captureSequenceId,
                                        new KeyValueMapCameraCaptureResult(
                                                timestamp,
                                                tagBundle,
                                                Collections.emptyMap()));
                                captureCallback.onCaptureSequenceCompleted(captureSequenceId);
                            }
>>>>>>> 56579bc3
                            mIsCapturing = false;
                        }

                        @Override
                        public void onError(@NonNull Exception e) {
                            captureCallback.onCaptureFailed(captureSequenceId);
                            mIsCapturing = false;
                        }

                        @Override
                        public void onCaptureResult(long shutterTimestamp,
                                @NonNull List<Pair<CaptureResult.Key, Object>> result) {
                            captureCallback.onCaptureCompleted(shutterTimestamp,
                                    captureSequenceId, getCaptureResultKeyMapFromList(result));
                        }

                        @Override
                        public void onCaptureProcessProgressed(int progress) {
                            captureCallback.onCaptureProcessProgressed(progress);
                        }
                    });
        }

        mRequestProcessor.submit(requestList, callback);
        return captureSequenceId;
    }

    @Override
    public void abortCapture(int captureSequenceId) {
        mRequestProcessor.abortCaptures();
    }

    @Override
    public int startTrigger(@NonNull Config config, @NonNull CaptureCallback callback) {
        Logger.d(TAG, "startTrigger");
        int captureSequenceId = mNextCaptureSequenceId.getAndIncrement();
        RequestBuilder builder = new RequestBuilder();
        builder.addTargetOutputConfigIds(mPreviewOutputConfig.getId());
        if (mAnalysisOutputConfig != null) {
            builder.addTargetOutputConfigIds(mAnalysisOutputConfig.getId());
        }
        builder.setTemplateId(CameraDevice.TEMPLATE_PREVIEW);
        applyParameters(builder);
        applyPreviewStagesParameters(builder);

        RequestOptionConfig options =
                RequestOptionConfig.Builder.from(config).build();
        for (Config.Option<?> option : options.listOptions()) {
            @SuppressWarnings("unchecked")
            CaptureRequest.Key<Object> key = (CaptureRequest.Key<Object>) option.getToken();
            builder.setParameters(key, options.retrieveOption(option));
        }

        mRequestProcessor.submit(builder.build(), new RequestProcessor.Callback() {
            @Override
            public void onCaptureCompleted(@NonNull RequestProcessor.Request request,
                    @NonNull CameraCaptureResult captureResult) {
                callback.onCaptureSequenceCompleted(captureSequenceId);
            }

            @Override
            public void onCaptureFailed(@NonNull RequestProcessor.Request request,
                    @NonNull CameraCaptureFailure captureFailure) {
                callback.onCaptureFailed(captureSequenceId);
            }
        });

        return captureSequenceId;
    }

    @Nullable
    @Override
    public Pair<Long, Long> getRealtimeCaptureLatency() {
        if (ClientVersion.isMinimumCompatibleVersion(Version.VERSION_1_4)
                && ExtensionVersion.isMinimumCompatibleVersion(Version.VERSION_1_4)) {
            return mImageCaptureExtenderImpl.getRealtimeCaptureLatency();
        }
        return null;
    }

    @NonNull
    @Override
    public Map<Integer, List<Size>> getSupportedPostviewSize(@NonNull Size captureSize) {
        return mVendorExtender.getSupportedPostviewResolutions(captureSize);
    }
}<|MERGE_RESOLUTION|>--- conflicted
+++ resolved
@@ -41,12 +41,14 @@
 import androidx.camera.core.impl.OutputSurfaceConfiguration;
 import androidx.camera.core.impl.RequestProcessor;
 import androidx.camera.core.impl.SessionProcessor;
+import androidx.camera.core.impl.TagBundle;
 import androidx.camera.extensions.impl.CaptureProcessorImpl;
 import androidx.camera.extensions.impl.CaptureStageImpl;
 import androidx.camera.extensions.impl.ImageCaptureExtenderImpl;
 import androidx.camera.extensions.impl.PreviewExtenderImpl;
 import androidx.camera.extensions.impl.PreviewImageProcessorImpl;
 import androidx.camera.extensions.impl.RequestUpdateProcessorImpl;
+import androidx.camera.extensions.internal.Camera2CameraCaptureResult;
 import androidx.camera.extensions.internal.ClientVersion;
 import androidx.camera.extensions.internal.ExtensionVersion;
 import androidx.camera.extensions.internal.RequestOptionConfig;
@@ -56,6 +58,7 @@
 import androidx.core.util.Preconditions;
 
 import java.util.ArrayList;
+import java.util.Collections;
 import java.util.HashMap;
 import java.util.LinkedHashMap;
 import java.util.List;
@@ -69,6 +72,7 @@
     private static final String TAG = "BasicSessionProcessor";
 
     private static final int PREVIEW_PROCESS_MAX_IMAGES = 2;
+    private static final long INVALID_TIMESTAMP = -1L;
     @NonNull
     private final Context mContext;
     @NonNull
@@ -91,30 +95,26 @@
     static AtomicInteger sLastOutputConfigId = new AtomicInteger(0);
     @GuardedBy("mLock")
     private final Map<CaptureRequest.Key<?>, Object> mParameters = new LinkedHashMap<>();
-<<<<<<< HEAD
-    private final List<CaptureResult.Key> mSupportedResultKeys;
-=======
     @GuardedBy("mLock")
     private final Map<Integer, Long> mRequestCompletedTimestampMap = new HashMap<>();
->>>>>>> 56579bc3
     private OnEnableDisableSessionDurationCheck mOnEnableDisableSessionDurationCheck =
             new OnEnableDisableSessionDurationCheck();
     @Nullable
     private OutputSurface mPostviewOutputSurface;
     private final VendorExtender mVendorExtender;
+    private final boolean mWillReceiveOnCaptureCompleted;
 
     public BasicExtenderSessionProcessor(@NonNull PreviewExtenderImpl previewExtenderImpl,
             @NonNull ImageCaptureExtenderImpl imageCaptureExtenderImpl,
             @NonNull List<CaptureRequest.Key> supportedRequestKeys,
-            @NonNull List<CaptureResult.Key> supportedResultKeys,
             @NonNull VendorExtender vendorExtender,
             @NonNull Context context) {
         super(supportedRequestKeys);
         mPreviewExtenderImpl = previewExtenderImpl;
         mImageCaptureExtenderImpl = imageCaptureExtenderImpl;
-        mSupportedResultKeys = supportedResultKeys;
         mContext = context;
         mVendorExtender = vendorExtender;
+        mWillReceiveOnCaptureCompleted = mVendorExtender.willReceiveOnCaptureCompleted();
     }
 
     @NonNull
@@ -268,7 +268,6 @@
             }
             mParameters.clear();
             mParameters.putAll(map);
-            applyRotationAndJpegQualityToProcessor();
         }
     }
 
@@ -322,24 +321,6 @@
         }
     }
 
-    private void applyRotationAndJpegQualityToProcessor() {
-        synchronized (mLock) {
-            if (mStillCaptureProcessor == null) {
-                return;
-            }
-            Integer orientationObj = (Integer) mParameters.get(CaptureRequest.JPEG_ORIENTATION);
-            if (orientationObj != null) {
-                mStillCaptureProcessor.setRotationDegrees(orientationObj);
-            }
-
-            Byte qualityObj = (Byte) mParameters.get(CaptureRequest.JPEG_QUALITY);
-            if (qualityObj != null) {
-                mStillCaptureProcessor.setJpegQuality((int) qualityObj);
-            }
-        }
-    }
-
-
     private void submitRequestByCaptureStages(RequestProcessor requestProcessor,
             List<CaptureStageImpl> captureStageList) {
         List<RequestProcessor.Request> requestList = new ArrayList<>();
@@ -393,22 +374,9 @@
         return map;
     }
 
-
-    Map<CaptureResult.Key, Object> getCaptureResultKeyMaps(TotalCaptureResult captureResult) {
-        Map<CaptureResult.Key, Object> map = new HashMap<>();
-        for (CaptureResult.Key supportedResultKey : mSupportedResultKeys) {
-            @SuppressWarnings("unchecked")
-            Object value = captureResult.get(supportedResultKey);
-            if (value != null) {
-                map.put(supportedResultKey, value);
-            }
-        }
-        return map;
-    }
-
-
-    @Override
-    public int startRepeating(@NonNull CaptureCallback captureCallback) {
+    @Override
+    public int startRepeating(@NonNull TagBundle tagBundle,
+            @NonNull CaptureCallback captureCallback) {
         int repeatingCaptureSequenceId = mNextCaptureSequenceId.getAndIncrement();
         if (mRequestProcessor == null) {
             captureCallback.onCaptureFailed(repeatingCaptureSequenceId);
@@ -417,7 +385,12 @@
             if (mPreviewProcessor != null) {
                 mPreviewProcessor.start((shutterTimestamp, result) -> {
                     captureCallback.onCaptureCompleted(shutterTimestamp,
-                            repeatingCaptureSequenceId, getCaptureResultKeyMapFromList(result));
+                            repeatingCaptureSequenceId,
+                            new KeyValueMapCameraCaptureResult(
+                                    shutterTimestamp,
+                                    tagBundle,
+                                    getCaptureResultKeyMapFromList(result))
+                    );
                 });
             }
             updateRepeating(repeatingCaptureSequenceId, captureCallback);
@@ -459,7 +432,7 @@
                         if (timestamp != null) {
                             captureCallback.onCaptureCompleted(timestamp,
                                     repeatingCaptureSequenceId,
-                                    getCaptureResultKeyMaps(totalCaptureResult));
+                                    new Camera2CameraCaptureResult(totalCaptureResult));
                         }
                     }
                 }
@@ -496,8 +469,6 @@
         mRequestProcessor.stopRepeating();
     }
 
-<<<<<<< HEAD
-=======
     private long getRequestCompletedTimestamp(int captureSequenceId) {
         synchronized (mLock) {
             Long timestamp = mRequestCompletedTimestampMap.get(captureSequenceId);
@@ -509,9 +480,11 @@
         }
     }
 
->>>>>>> 56579bc3
-    @Override
-    public int startCapture(boolean postviewEnabled, @NonNull CaptureCallback captureCallback) {
+    @Override
+    public int startCapture(boolean postviewEnabled, @NonNull TagBundle tagBundle,
+            @NonNull CaptureCallback captureCallback) {
+        Logger.d(TAG, "startCapture postviewEnabled = " + postviewEnabled
+                + " mWillReceiveOnCaptureCompleted = " + mWillReceiveOnCaptureCompleted);
         int captureSequenceId = mNextCaptureSequenceId.getAndIncrement();
 
         if (mRequestProcessor == null || mIsCapturing) {
@@ -582,6 +555,7 @@
                             totalCaptureResult,
                             requestProcessorRequest.getCaptureStageId());
                 } else {
+                    // No CaptureProcessorImpl
                     mIsCapturing = false;
                     if (mRequestProcessor == null) {
                         // notify the onCaptureSequenceAborted callback if onCaptureCompleted
@@ -590,6 +564,9 @@
                         return;
                     }
                     captureCallback.onCaptureProcessStarted(captureSequenceId);
+                    captureCallback.onCaptureCompleted(cameraCaptureResult.getTimestamp(),
+                            captureSequenceId, new Camera2CameraCaptureResult(
+                                    tagBundle, cameraCaptureResult.getCaptureResult()));
                     captureCallback.onCaptureSequenceCompleted(captureSequenceId);
                 }
             }
@@ -622,8 +599,7 @@
                         public void onNextImageAvailable(int outputStreamId, long timestampNs,
                                 @NonNull ImageReference imageReference,
                                 @Nullable String physicalCameraId) {
-                            Logger.d(TAG,
-                                    "onNextImageAvailable  outputStreamId=" + outputStreamId);
+                            Logger.d(TAG, "onNextImageAvailable  outputStreamId=" + outputStreamId);
                             if (mStillCaptureProcessor != null) {
                                 mStillCaptureProcessor.notifyImage(imageReference);
                             } else {
@@ -639,10 +615,6 @@
             mStillCaptureProcessor.startCapture(postviewEnabled, captureIdList,
                     new StillCaptureProcessor.OnCaptureResultCallback() {
                         @Override
-<<<<<<< HEAD
-                        public void onCompleted() {
-                            captureCallback.onCaptureSequenceCompleted(captureSequenceId);
-=======
                         public void onProcessCompleted() {
                             if (!mWillReceiveOnCaptureCompleted) {
                                 // If ProcessResultImpl.onCaptureCompleted won't be invoked,
@@ -664,7 +636,6 @@
                                                 Collections.emptyMap()));
                                 captureCallback.onCaptureSequenceCompleted(captureSequenceId);
                             }
->>>>>>> 56579bc3
                             mIsCapturing = false;
                         }
 
@@ -675,10 +646,17 @@
                         }
 
                         @Override
-                        public void onCaptureResult(long shutterTimestamp,
+                        public void onCaptureCompleted(long shutterTimestamp,
                                 @NonNull List<Pair<CaptureResult.Key, Object>> result) {
-                            captureCallback.onCaptureCompleted(shutterTimestamp,
-                                    captureSequenceId, getCaptureResultKeyMapFromList(result));
+                            if (mWillReceiveOnCaptureCompleted) {
+                                captureCallback.onCaptureCompleted(shutterTimestamp,
+                                        captureSequenceId,
+                                        new KeyValueMapCameraCaptureResult(
+                                                shutterTimestamp, tagBundle,
+                                                getCaptureResultKeyMapFromList(result)));
+                                captureCallback.onCaptureSequenceCompleted(
+                                        captureSequenceId);
+                            }
                         }
 
                         @Override
@@ -698,7 +676,8 @@
     }
 
     @Override
-    public int startTrigger(@NonNull Config config, @NonNull CaptureCallback callback) {
+    public int startTrigger(@NonNull Config config, @NonNull TagBundle tagBundle,
+            @NonNull CaptureCallback callback) {
         Logger.d(TAG, "startTrigger");
         int captureSequenceId = mNextCaptureSequenceId.getAndIncrement();
         RequestBuilder builder = new RequestBuilder();
@@ -722,6 +701,9 @@
             @Override
             public void onCaptureCompleted(@NonNull RequestProcessor.Request request,
                     @NonNull CameraCaptureResult captureResult) {
+                callback.onCaptureCompleted(captureResult.getTimestamp(), captureSequenceId,
+                        new Camera2CameraCaptureResult(tagBundle,
+                                captureResult.getCaptureResult()));
                 callback.onCaptureSequenceCompleted(captureSequenceId);
             }
 
