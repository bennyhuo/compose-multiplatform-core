--- conflicted
+++ resolved
@@ -25,19 +25,10 @@
 import static androidx.camera.core.impl.UseCaseConfig.OPTION_ZSL_DISABLED;
 
 import android.content.Context;
-<<<<<<< HEAD
-import android.hardware.camera2.CameraDevice;
-
-import androidx.annotation.NonNull;
-import androidx.annotation.RequiresApi;
-import androidx.camera.camera2.internal.compat.workaround.PreviewPixelHDRnet;
-import androidx.camera.core.ImageCapture;
-=======
 import android.util.Size;
 
 import androidx.annotation.NonNull;
 import androidx.annotation.RequiresApi;
->>>>>>> fdff00cc
 import androidx.camera.core.ImageCapture.CaptureMode;
 import androidx.camera.core.impl.CaptureConfig;
 import androidx.camera.core.impl.Config;
@@ -73,38 +64,14 @@
         sessionBuilder.setTemplateType(
                 TemplateTypeUtil.getSessionConfigTemplateType(captureType, captureMode));
 
-        if (captureType == CaptureType.PREVIEW) {
-            // Set the WYSIWYG preview for CAPTURE_TYPE_PREVIEW
-            PreviewPixelHDRnet.setHDRnet(sessionBuilder);
-        }
-
         mutableConfig.insertOption(OPTION_DEFAULT_SESSION_CONFIG, sessionBuilder.build());
 
         mutableConfig.insertOption(OPTION_SESSION_CONFIG_UNPACKER,
                 Camera2SessionOptionUnpacker.INSTANCE);
 
         CaptureConfig.Builder captureBuilder = new CaptureConfig.Builder();
-<<<<<<< HEAD
-
-        switch (captureType) {
-            case IMAGE_CAPTURE:
-                captureBuilder.setTemplateType(
-                        captureMode == ImageCapture.CAPTURE_MODE_ZERO_SHUTTER_LAG
-                                ? CameraDevice.TEMPLATE_ZERO_SHUTTER_LAG :
-                        CameraDevice.TEMPLATE_STILL_CAPTURE);
-                break;
-            case PREVIEW:
-            case IMAGE_ANALYSIS:
-                captureBuilder.setTemplateType(CameraDevice.TEMPLATE_PREVIEW);
-                break;
-            case VIDEO_CAPTURE:
-                captureBuilder.setTemplateType(CameraDevice.TEMPLATE_RECORD);
-                break;
-        }
-=======
         captureBuilder.setTemplateType(
                 TemplateTypeUtil.getCaptureConfigTemplateType(captureType, captureMode));
->>>>>>> fdff00cc
         mutableConfig.insertOption(OPTION_DEFAULT_CAPTURE_CONFIG, captureBuilder.build());
 
         // Only CAPTURE_TYPE_IMAGE_CAPTURE has its own ImageCaptureOptionUnpacker. Other
@@ -114,13 +81,8 @@
                         : Camera2CaptureOptionUnpacker.INSTANCE);
 
         if (captureType == CaptureType.PREVIEW) {
-<<<<<<< HEAD
-            mutableConfig.insertOption(OPTION_MAX_RESOLUTION,
-                    mDisplayInfoManager.getPreviewSize());
-=======
             Size previewSize = mDisplayInfoManager.getPreviewSize();
             mutableConfig.insertOption(OPTION_MAX_RESOLUTION, previewSize);
->>>>>>> fdff00cc
         }
 
         // The default rotation value should be determined by the max non-state-off display.
