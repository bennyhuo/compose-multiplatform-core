--- conflicted
+++ resolved
@@ -16,6 +16,8 @@
 
 package androidx.camera.camera2.internal;
 
+import static androidx.camera.core.concurrent.CameraCoordinator.CAMERA_OPERATING_MODE_CONCURRENT;
+
 import android.annotation.SuppressLint;
 import android.content.Context;
 import android.graphics.SurfaceTexture;
@@ -36,11 +38,7 @@
 import androidx.annotation.Nullable;
 import androidx.annotation.OptIn;
 import androidx.annotation.RequiresApi;
-<<<<<<< HEAD
-import androidx.annotation.RestrictTo;
-=======
 import androidx.annotation.VisibleForTesting;
->>>>>>> fdff00cc
 import androidx.camera.camera2.internal.annotation.CameraExecutor;
 import androidx.camera.camera2.internal.compat.ApiCompat;
 import androidx.camera.camera2.internal.compat.CameraAccessExceptionCompat;
@@ -54,11 +52,8 @@
 import androidx.camera.core.Logger;
 import androidx.camera.core.Preview;
 import androidx.camera.core.UseCase;
-<<<<<<< HEAD
-=======
 import androidx.camera.core.concurrent.CameraCoordinator;
 import androidx.camera.core.impl.AttachedSurfaceInfo;
->>>>>>> fdff00cc
 import androidx.camera.core.impl.CameraConfig;
 import androidx.camera.core.impl.CameraConfigs;
 import androidx.camera.core.impl.CameraControlInternal;
@@ -183,8 +178,10 @@
     final Map<CaptureSessionInterface, ListenableFuture<Void>> mReleasedCaptureSessions =
             new LinkedHashMap<>();
 
-    private final CameraAvailability mCameraAvailability;
-    private final CameraStateRegistry mCameraStateRegistry;
+    @NonNull final CameraAvailability mCameraAvailability;
+    @NonNull final CameraConfigureAvailable mCameraConfigureAvailable;
+    @NonNull final CameraCoordinator mCameraCoordinator;
+    @NonNull final CameraStateRegistry mCameraStateRegistry;
 
     @SuppressWarnings("WeakerAccess") /* synthetic accessor */
     final Set<CaptureSession> mConfiguringForClose = new HashSet<>();
@@ -227,6 +224,7 @@
      *
      * @param cameraManager       the camera service used to retrieve a camera
      * @param cameraId            the name of the camera as defined by the camera service
+     * @param cameraCoordinator   the camera coordinator for concurrent camera mode
      * @param cameraStateRegistry An registry used to track the state of multiple cameras.
      *                            Used as a fence to ensure the number of simultaneously
      *                            opened cameras is limited.
@@ -235,21 +233,19 @@
      * @throws CameraUnavailableException if the {@link CameraCharacteristics} is unavailable. This
      *                                    could occur if the camera was disconnected.
      */
-<<<<<<< HEAD
-    Camera2CameraImpl(@NonNull CameraManagerCompat cameraManager,
-=======
     Camera2CameraImpl(
             @NonNull Context context,
             @NonNull CameraManagerCompat cameraManager,
->>>>>>> fdff00cc
             @NonNull String cameraId,
             @NonNull Camera2CameraInfoImpl cameraInfoImpl,
+            @NonNull CameraCoordinator cameraCoordinator,
             @NonNull CameraStateRegistry cameraStateRegistry,
             @NonNull Executor executor,
             @NonNull Handler schedulerHandler,
             @NonNull DisplayInfoManager displayInfoManager,
             long cameraOpenRetryMaxTimeoutInMs) throws CameraUnavailableException {
         mCameraManager = cameraManager;
+        mCameraCoordinator = cameraCoordinator;
         mCameraStateRegistry = cameraStateRegistry;
         mScheduledExecutorService = CameraXExecutors.newHandlerExecutor(schedulerHandler);
         mExecutor = CameraXExecutors.newSequentialExecutor(executor);
@@ -282,9 +278,14 @@
                 cameraInfoImpl.getCameraQuirks(), DeviceQuirks.getAll());
 
         mCameraAvailability = new CameraAvailability(cameraId);
+        mCameraConfigureAvailable = new CameraConfigureAvailable();
 
         // Register an observer to update the number of available cameras
-        mCameraStateRegistry.registerCamera(this, mExecutor, mCameraAvailability);
+        mCameraStateRegistry.registerCamera(
+                this,
+                mExecutor,
+                mCameraConfigureAvailable,
+                mCameraAvailability);
         mCameraManager.registerAvailabilityCallback(mExecutor, mCameraAvailability);
 
         mSupportedSurfaceCombination = new SupportedSurfaceCombination(context, cameraId,
@@ -369,6 +370,7 @@
         debugLog("Closing camera.");
         switch (mState) {
             case OPENED:
+            case CONFIGURED:
                 setState(InternalState.CLOSING);
                 closeCamera(/*abortInFlightCaptures=*/false);
                 break;
@@ -533,6 +535,7 @@
                 finishClose();
                 break;
             case OPENED:
+            case CONFIGURED:
                 setState(InternalState.RELEASING);
                 //TODO(b/162314023): Avoid calling abortCapture to prevent the many test failures
                 // caused by shutdown(). We should consider re-enabling it once the cause is
@@ -710,14 +713,9 @@
     ) {
         mExecutor.execute(() -> {
             debugLog("Use case " + useCaseId + " RESET");
-<<<<<<< HEAD
-            mUseCaseAttachState.updateUseCase(useCaseId, sessionConfig, useCaseConfig);
-
-=======
             mUseCaseAttachState.updateUseCase(useCaseId, sessionConfig, useCaseConfig,
                     streamSpec, captureTypes);
             addOrRemoveMeteringRepeatingUseCase();
->>>>>>> fdff00cc
             resetCaptureSession(/*abortInFlightCaptures=*/false);
             updateCaptureSessionConfig();
 
@@ -736,7 +734,6 @@
      * <p>This method should only be used by tests. This will post to the Camera's thread and
      * block until completion.
      *
-     * @hide
      */
     @VisibleForTesting
     boolean isUseCaseAttached(@NonNull UseCase useCase) {
@@ -755,6 +752,31 @@
             }).get();
         } catch (InterruptedException | ExecutionException e) {
             throw new RuntimeException("Unable to check if use case is attached.", e);
+        }
+    }
+
+    @VisibleForTesting
+    boolean isMeteringRepeatingAttached() {
+        try {
+            return CallbackToFutureAdapter.<Boolean>getFuture(completer -> {
+                try {
+                    mExecutor.execute(() -> {
+                        if (mMeteringRepeatingSession == null) {
+                            completer.set(false);
+                            return;
+                        }
+                        String id = getMeteringRepeatingId(mMeteringRepeatingSession);
+                        completer.set(mUseCaseAttachState.isUseCaseAttached(id));
+                    });
+                } catch (RejectedExecutionException e) {
+                    completer.setException(new RuntimeException(
+                            "Unable to check if MeteringRepeating is attached. Camera executor "
+                                    + "shut down."));
+                }
+                return "isMeteringRepeatingAttached";
+            }).get();
+        } catch (InterruptedException | ExecutionException e) {
+            throw new RuntimeException("Unable to check if MeteringRepeating is attached.", e);
         }
     }
 
@@ -1138,14 +1160,15 @@
 
     private void addMeteringRepeating() {
         if (mMeteringRepeatingSession != null) {
+            String id = getMeteringRepeatingId(mMeteringRepeatingSession);
             mUseCaseAttachState.setUseCaseAttached(
-                    mMeteringRepeatingSession.getName() + mMeteringRepeatingSession.hashCode(),
+                    id,
                     mMeteringRepeatingSession.getSessionConfig(),
                     mMeteringRepeatingSession.getUseCaseConfig(),
                     null,
                     Collections.singletonList(UseCaseConfigFactory.CaptureType.METERING_REPEATING));
             mUseCaseAttachState.setUseCaseActive(
-                    mMeteringRepeatingSession.getName() + mMeteringRepeatingSession.hashCode(),
+                    id,
                     mMeteringRepeatingSession.getSessionConfig(),
                     mMeteringRepeatingSession.getUseCaseConfig(),
                     null,
@@ -1160,13 +1183,8 @@
         return mCameraInfoInternal;
     }
 
-<<<<<<< HEAD
-    /** @hide */
-    @RestrictTo(RestrictTo.Scope.TESTS)
-=======
     @NonNull
     @VisibleForTesting
->>>>>>> fdff00cc
     public CameraAvailability getCameraAvailability() {
         return mCameraAvailability;
     }
@@ -1406,6 +1424,15 @@
             return;
         }
 
+        // Checks if capture session is allowed to open in concurrent camera mode.
+        if (!mCameraStateRegistry.tryOpenCaptureSession(
+                mCameraDevice.getId(),
+                mCameraCoordinator.getPairedConcurrentCameraId(mCameraDevice.getId()))) {
+            debugLog("Unable to create capture session in camera operating mode = "
+                    + mCameraCoordinator.getCameraOperatingMode());
+            return;
+        }
+
         Map<DeferrableSurface, Long> streamUseCaseMap = new HashMap<>();
         StreamUseCaseUtil.populateSurfaceToStreamUseCaseMapping(
                 mUseCaseAttachState.getAttachedSessionConfigs(),
@@ -1422,7 +1449,11 @@
             @Override
             @ExecutedBy("mExecutor")
             public void onSuccess(@Nullable Void result) {
-                // Nothing to do.
+                // TODO(b/271182406): Apply the CONFIGURED state to non-concurrent mode.
+                if (mCameraCoordinator.getCameraOperatingMode() == CAMERA_OPERATING_MODE_CONCURRENT
+                        && mState == InternalState.OPENED) {
+                    setState(InternalState.CONFIGURED);
+                }
             }
 
             @Override
@@ -1629,8 +1660,6 @@
         return useCase.getName() + useCase.hashCode();
     }
 
-<<<<<<< HEAD
-=======
     @Nullable
     static List<UseCaseConfigFactory.CaptureType> getCaptureTypes(@NonNull UseCase useCase) {
         if (useCase.getCamera() == null) {
@@ -1646,7 +1675,6 @@
         return meteringRepeating.getName() + meteringRepeating.hashCode();
     }
 
->>>>>>> fdff00cc
     @SuppressWarnings("WeakerAccess") /* synthetic accessor */
     void debugLog(@NonNull String msg) {
         debugLog(msg, null);
@@ -1693,6 +1721,13 @@
          */
         OPENED,
         /**
+         * A stable state where the camera has been opened and capture session has been configured.
+         *
+         * <p>It is a state only used in concurrent mode to differentiate from OPENED state for
+         * capture session configuration status.
+         */
+        CONFIGURED,
+        /**
          * A transitional state where the camera device is currently closing.
          *
          * <p>At the end of this state, the camera should move into the INITIALIZED state.
@@ -1765,6 +1800,9 @@
             case OPENED:
                 publicState = State.OPEN;
                 break;
+            case CONFIGURED:
+                publicState = State.CONFIGURED;
+                break;
             case CLOSING:
                 publicState = State.CLOSING;
                 break;
@@ -1890,7 +1928,12 @@
                 case OPENING:
                 case REOPENING:
                     setState(InternalState.OPENED);
-                    openCaptureSession();
+                    if (mCameraStateRegistry.tryOpenCaptureSession(
+                            cameraDevice.getId(),
+                            mCameraCoordinator.getPairedConcurrentCameraId(
+                                    mCameraDevice.getId()))) {
+                        openCaptureSession();
+                    }
                     break;
                 default:
                     throw new IllegalStateException(
@@ -1953,6 +1996,7 @@
                     break;
                 case OPENING:
                 case OPENED:
+                case CONFIGURED:
                 case REOPENING:
                     Logger.d(TAG, String.format("CameraDevice.onError(): %s failed with %s while "
                                     + "in %s state. Will attempt recovering from error.",
@@ -1969,6 +2013,7 @@
         private void handleErrorOnOpen(@NonNull CameraDevice cameraDevice, int error) {
             Preconditions.checkState(
                     mState == InternalState.OPENING || mState == InternalState.OPENED
+                            || mState == InternalState.CONFIGURED
                             || mState == InternalState.REOPENING,
                     "Attempt to handle open error from non open state: " + mState);
             switch (error) {
@@ -2295,6 +2340,17 @@
         }
     }
 
+    final class CameraConfigureAvailable
+            implements CameraStateRegistry.OnConfigureAvailableListener {
+
+        @Override
+        public void onConfigureAvailable() {
+            if (mState == InternalState.OPENED) {
+                openCaptureSession();
+            }
+        }
+    }
+
     final class ControlUpdateListenerInternal implements
             CameraControlInternal.ControlUpdateCallback {
 
