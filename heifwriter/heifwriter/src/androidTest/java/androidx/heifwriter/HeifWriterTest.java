/*
 * Copyright (C) 2018 The Android Open Source Project
 *
 * Licensed under the Apache License, Version 2.0 (the "License");
 * you may not use this file except in compliance with the License.
 * You may obtain a copy of the License at
 *
 *      http://www.apache.org/licenses/LICENSE-2.0
 *
 * Unless required by applicable law or agreed to in writing, software
 * distributed under the License is distributed on an "AS IS" BASIS,
 * WITHOUT WARRANTIES OR CONDITIONS OF ANY KIND, either express or implied.
 * See the License for the specific language governing permissions and
 * limitations under the License.
 */

package androidx.heifwriter;

import static androidx.heifwriter.HeifWriter.INPUT_MODE_BITMAP;
import static androidx.heifwriter.HeifWriter.INPUT_MODE_BUFFER;
import static androidx.heifwriter.HeifWriter.INPUT_MODE_SURFACE;
import static androidx.test.core.app.ApplicationProvider.getApplicationContext;

import static org.junit.Assert.assertEquals;
import static org.junit.Assert.assertTrue;

import android.Manifest;
import android.graphics.Bitmap;
import android.graphics.BitmapFactory;
import android.graphics.Color;
import android.graphics.ImageFormat;
import android.graphics.Rect;
import android.media.MediaCodecInfo;
import android.media.MediaCodecList;
import android.media.MediaExtractor;
import android.media.MediaFormat;
import android.media.MediaMetadataRetriever;
import android.opengl.GLES20;
import android.os.Handler;
import android.os.HandlerThread;
import android.os.Process;
import android.util.Log;

import androidx.annotation.NonNull;
import androidx.annotation.Nullable;
import androidx.heifwriter.test.R;
import androidx.test.ext.junit.runners.AndroidJUnit4;
import androidx.test.filters.FlakyTest;
import androidx.test.filters.LargeTest;
import androidx.test.filters.SdkSuppress;
import androidx.test.filters.SmallTest;
import androidx.test.rule.GrantPermissionRule;

import org.junit.After;
import org.junit.Before;
import org.junit.Ignore;
import org.junit.Rule;
import org.junit.Test;
import org.junit.runner.RunWith;

import java.io.Closeable;
import java.io.File;
import java.io.FileInputStream;
import java.io.FileOutputStream;
import java.io.IOException;
import java.io.InputStream;
import java.io.OutputStream;
import java.util.Arrays;

/**
 * Test {@link HeifWriter}.
 */
@RunWith(AndroidJUnit4.class)
@Ignore("b/201453802")
@FlakyTest
public class HeifWriterTest {
    private static final String TAG = HeifWriterTest.class.getSimpleName();

    private static final MediaCodecList sMCL = new MediaCodecList(MediaCodecList.REGULAR_CODECS);

    @Rule
    public GrantPermissionRule mRuntimePermissionRule1 =
            GrantPermissionRule.grant(Manifest.permission.READ_EXTERNAL_STORAGE);

    @Rule
    public GrantPermissionRule mRuntimePermissionRule =
            GrantPermissionRule.grant(Manifest.permission.WRITE_EXTERNAL_STORAGE);

    private static final boolean DEBUG = false;
    private static final boolean DUMP_YUV_INPUT = false;

    private static final byte[][] TEST_YUV_COLORS = {
            {(byte) 255, (byte) 0, (byte) 0},
            {(byte) 255, (byte) 0, (byte) 255},
            {(byte) 255, (byte) 255, (byte) 255},
            {(byte) 255, (byte) 255, (byte) 0},
    };
    private static final Color COLOR_BLOCK =
            Color.valueOf(1.0f, 1.0f, 1.0f);
    private static final Color[] COLOR_BARS = {
            Color.valueOf(0.0f, 0.0f, 0.0f),
            Color.valueOf(0.0f, 0.0f, 0.64f),
            Color.valueOf(0.0f, 0.64f, 0.0f),
            Color.valueOf(0.0f, 0.64f, 0.64f),
            Color.valueOf(0.64f, 0.0f, 0.0f),
            Color.valueOf(0.64f, 0.0f, 0.64f),
            Color.valueOf(0.64f, 0.64f, 0.0f),
    };
    private static final float MAX_DELTA = 0.025f;
    private static final int BORDER_WIDTH = 16;

    private static final String HEIFWRITER_INPUT = "heifwriter_input.heic";
    private static final int[] IMAGE_RESOURCES = new int[] {
            R.raw.heifwriter_input
    };
    private static final String[] IMAGE_FILENAMES = new String[] {
            HEIFWRITER_INPUT
    };
    private static final String OUTPUT_FILENAME = "output.heic";

    private EglWindowSurface mInputEglSurface;
    private Handler mHandler;
    private int mInputIndex;

    @Before
    public void setUp() throws Exception {
        for (int i = 0; i < IMAGE_RESOURCES.length; ++i) {
            String outputPath = new File(getApplicationContext().getExternalFilesDir(null),
                    IMAGE_FILENAMES[i]).getAbsolutePath();

            InputStream inputStream = null;
            FileOutputStream outputStream = null;
            try {
                inputStream = getApplicationContext()
                        .getResources().openRawResource(IMAGE_RESOURCES[i]);
                outputStream = new FileOutputStream(outputPath);
                copy(inputStream, outputStream);
            } finally {
                closeQuietly(inputStream);
                closeQuietly(outputStream);
            }
        }

        HandlerThread handlerThread = new HandlerThread(
                "HeifEncoderThread", Process.THREAD_PRIORITY_FOREGROUND);
        handlerThread.start();
        mHandler = new Handler(handlerThread.getLooper());
    }

    @After
    public void tearDown() throws Exception {
        for (int i = 0; i < IMAGE_RESOURCES.length; ++i) {
            String imageFilePath = new File(getApplicationContext().getExternalFilesDir(null),
                    IMAGE_FILENAMES[i]).getAbsolutePath();
            File imageFile = new File(imageFilePath);
            if (imageFile.exists()) {
                imageFile.delete();
            }
        }
    }

    @Test
    @LargeTest
    public void testInputBuffer_NoGrid_NoHandler() throws Throwable {
        if (shouldSkip()) return;

        TestConfig.Builder builder = new TestConfig.Builder(INPUT_MODE_BUFFER, false, false);
        doTestForVariousNumberImages(builder);
    }

    @Test
    @LargeTest
    public void testInputBuffer_Grid_NoHandler() throws Throwable {
        if (shouldSkip()) return;

        TestConfig.Builder builder = new TestConfig.Builder(INPUT_MODE_BUFFER, true, false);
        doTestForVariousNumberImages(builder);
    }

    @Test
    @LargeTest
    public void testInputBuffer_NoGrid_Handler() throws Throwable {
        if (shouldSkip()) return;

        TestConfig.Builder builder = new TestConfig.Builder(INPUT_MODE_BUFFER, false, true);
        doTestForVariousNumberImages(builder);
    }

    @Test
    @LargeTest
    public void testInputBuffer_Grid_Handler() throws Throwable {
        if (shouldSkip()) return;

        TestConfig.Builder builder = new TestConfig.Builder(INPUT_MODE_BUFFER, true, true);
        doTestForVariousNumberImages(builder);
    }

<<<<<<< HEAD
    @Ignore("b/201453802")
=======
    @SdkSuppress(maxSdkVersion = 29) // b/192261638
>>>>>>> 5d42ef8c
    @Test
    @LargeTest
    public void testInputSurface_NoGrid_NoHandler() throws Throwable {
        if (shouldSkip()) return;

        TestConfig.Builder builder = new TestConfig.Builder(INPUT_MODE_SURFACE, false, false);
        doTestForVariousNumberImages(builder);
    }

<<<<<<< HEAD
    @Ignore("b/201453802")
=======
    @SdkSuppress(maxSdkVersion = 29) // b/192261638
>>>>>>> 5d42ef8c
    @Test
    @LargeTest
    public void testInputSurface_Grid_NoHandler() throws Throwable {
        if (shouldSkip()) return;

        TestConfig.Builder builder = new TestConfig.Builder(INPUT_MODE_SURFACE, true, false);
        doTestForVariousNumberImages(builder);
    }

<<<<<<< HEAD
    @Ignore("b/201453802")
=======
    @SdkSuppress(maxSdkVersion = 29) // b/192261638
>>>>>>> 5d42ef8c
    @Test
    @LargeTest
    public void testInputSurface_NoGrid_Handler() throws Throwable {
        if (shouldSkip()) return;

        TestConfig.Builder builder = new TestConfig.Builder(INPUT_MODE_SURFACE, false, true);
        doTestForVariousNumberImages(builder);
    }

<<<<<<< HEAD
    @Ignore("b/201453802")
=======
    @SdkSuppress(maxSdkVersion = 29) // b/192261638
>>>>>>> 5d42ef8c
    @Test
    @LargeTest
    public void testInputSurface_Grid_Handler() throws Throwable {
        if (shouldSkip()) return;

        TestConfig.Builder builder = new TestConfig.Builder(INPUT_MODE_SURFACE, true, true);
        doTestForVariousNumberImages(builder);
    }

<<<<<<< HEAD
    @Ignore("b/201453802")
=======
    @SdkSuppress(maxSdkVersion = 29) // b/192261638
>>>>>>> 5d42ef8c
    @Test
    @LargeTest
    public void testInputBitmap_NoGrid_NoHandler() throws Throwable {
        if (shouldSkip()) return;

        TestConfig.Builder builder = new TestConfig.Builder(INPUT_MODE_BITMAP, false, false);
        for (int i = 0; i < IMAGE_RESOURCES.length; ++i) {
            String inputPath = new File(getApplicationContext().getExternalFilesDir(null),
                    IMAGE_FILENAMES[i]).getAbsolutePath();
            doTestForVariousNumberImages(builder.setInputPath(inputPath));
        }
    }

<<<<<<< HEAD
    @Ignore("b/201453802")
=======
    @SdkSuppress(maxSdkVersion = 29) // b/192261638
>>>>>>> 5d42ef8c
    @Test
    @LargeTest
    public void testInputBitmap_Grid_NoHandler() throws Throwable {
        if (shouldSkip()) return;

        TestConfig.Builder builder = new TestConfig.Builder(INPUT_MODE_BITMAP, true, false);
        for (int i = 0; i < IMAGE_RESOURCES.length; ++i) {
            String inputPath = new File(getApplicationContext().getExternalFilesDir(null),
                    IMAGE_FILENAMES[i]).getAbsolutePath();
            doTestForVariousNumberImages(builder.setInputPath(inputPath));
        }
    }

<<<<<<< HEAD
    @Ignore("b/201453802")
=======
    @SdkSuppress(maxSdkVersion = 29) // b/192261638
>>>>>>> 5d42ef8c
    @Test
    @LargeTest
    public void testInputBitmap_NoGrid_Handler() throws Throwable {
        if (shouldSkip()) return;

        TestConfig.Builder builder = new TestConfig.Builder(INPUT_MODE_BITMAP, false, true);
        for (int i = 0; i < IMAGE_RESOURCES.length; ++i) {
            String inputPath = new File(getApplicationContext().getExternalFilesDir(null),
                    IMAGE_FILENAMES[i]).getAbsolutePath();
            doTestForVariousNumberImages(builder.setInputPath(inputPath));
        }
    }

    @SdkSuppress(maxSdkVersion = 29) // b/192261638
    @Test
    @LargeTest
    public void testInputBitmap_Grid_Handler() throws Throwable {
        if (shouldSkip()) return;

        TestConfig.Builder builder = new TestConfig.Builder(INPUT_MODE_BITMAP, true, true);
        for (int i = 0; i < IMAGE_RESOURCES.length; ++i) {
            String inputPath = new File(getApplicationContext().getExternalFilesDir(null),
                    IMAGE_FILENAMES[i]).getAbsolutePath();
            doTestForVariousNumberImages(builder.setInputPath(inputPath));
        }
    }

    @SdkSuppress(maxSdkVersion = 29) // b/192261638
    @Test
    @SmallTest
    public void testCloseWithoutStart() throws Throwable {
        if (shouldSkip()) return;

        final String outputPath = new File(getApplicationContext().getExternalFilesDir(null),
                        OUTPUT_FILENAME).getAbsolutePath();
        HeifWriter heifWriter = new HeifWriter.Builder(
                    outputPath, 1920, 1080, INPUT_MODE_SURFACE)
                    .setGridEnabled(true)
                    .setMaxImages(4)
                    .setQuality(90)
                    .setPrimaryIndex(0)
                    .setHandler(mHandler)
                    .build();

        heifWriter.close();
    }

    private void doTestForVariousNumberImages(TestConfig.Builder builder) throws Exception {
        builder.setNumImages(4);
        doTest(builder.setRotation(270).build());
        doTest(builder.setRotation(180).build());
        doTest(builder.setRotation(90).build());
        doTest(builder.setRotation(0).build());
        doTest(builder.setNumImages(1).build());
        doTest(builder.setNumImages(8).build());
    }

    private void closeQuietly(Closeable closeable) {
        if (closeable != null) {
            try {
                closeable.close();
            } catch (RuntimeException rethrown) {
                throw rethrown;
            } catch (Exception ignored) {
            }
        }
    }

    private int copy(InputStream in, OutputStream out) throws IOException {
        int total = 0;
        byte[] buffer = new byte[8192];
        int c;
        while ((c = in.read(buffer)) != -1) {
            total += c;
            out.write(buffer, 0, c);
        }
        return total;
    }

    private boolean shouldSkip() {
        return !hasEncoderForMime(MediaFormat.MIMETYPE_VIDEO_HEVC)
            && !hasEncoderForMime(MediaFormat.MIMETYPE_IMAGE_ANDROID_HEIC);
    }

    private boolean hasEncoderForMime(String mime) {
        for (MediaCodecInfo info : sMCL.getCodecInfos()) {
            if (info.isEncoder()) {
                for (String type : info.getSupportedTypes()) {
                    if (type.equalsIgnoreCase(mime)) {
                        Log.i(TAG, "found codec " + info.getName() + " for mime " + mime);
                        return true;
                    }
                }
            }
        }
        return false;
    }

    private static class TestConfig {
        final int mInputMode;
        final boolean mUseGrid;
        final boolean mUseHandler;
        final int mMaxNumImages;
        final int mActualNumImages;
        final int mWidth;
        final int mHeight;
        final int mRotation;
        final int mQuality;
        final String mInputPath;
        final String mOutputPath;
        final Bitmap[] mBitmaps;

        TestConfig(int inputMode, boolean useGrid, boolean useHandler,
                   int maxNumImages, int actualNumImages, int width, int height,
                   int rotation, int quality,
                   String inputPath, String outputPath, Bitmap[] bitmaps) {
            mInputMode = inputMode;
            mUseGrid = useGrid;
            mUseHandler = useHandler;
            mMaxNumImages = maxNumImages;
            mActualNumImages = actualNumImages;
            mWidth = width;
            mHeight = height;
            mRotation = rotation;
            mQuality = quality;
            mInputPath = inputPath;
            mOutputPath = outputPath;
            mBitmaps = bitmaps;
        }

        static class Builder {
            final int mInputMode;
            final boolean mUseGrid;
            final boolean mUseHandler;
            int mMaxNumImages;
            int mNumImages;
            int mWidth;
            int mHeight;
            int mRotation;
            final int mQuality;
            String mInputPath;
            final String mOutputPath;
            Bitmap[] mBitmaps;
            boolean mNumImagesSetExplicitly;


            Builder(int inputMode, boolean useGrids, boolean useHandler) {
                mInputMode = inputMode;
                mUseGrid = useGrids;
                mUseHandler = useHandler;
                mMaxNumImages = mNumImages = 4;
                mWidth = 1920;
                mHeight = 1080;
                mRotation = 0;
                mQuality = 100;
                mOutputPath = new File(getApplicationContext().getExternalFilesDir(null),
                        OUTPUT_FILENAME).getAbsolutePath();
            }

            Builder setInputPath(String inputPath) {
                mInputPath = (mInputMode == INPUT_MODE_BITMAP) ? inputPath : null;
                return this;
            }

            Builder setNumImages(int numImages) {
                mNumImagesSetExplicitly = true;
                mNumImages = numImages;
                return this;
            }

            Builder setRotation(int rotation) {
                mRotation = rotation;
                return this;
            }

            private void loadBitmapInputs() {
                if (mInputMode != INPUT_MODE_BITMAP) {
                    return;
                }
                MediaMetadataRetriever retriever = new MediaMetadataRetriever();
                retriever.setDataSource(mInputPath);
                String hasImage = retriever.extractMetadata(
                        MediaMetadataRetriever.METADATA_KEY_HAS_IMAGE);
                if (!"yes".equals(hasImage)) {
                    throw new IllegalArgumentException("no bitmap found!");
                }
                mMaxNumImages = Math.min(mMaxNumImages, Integer.parseInt(retriever.extractMetadata(
                        MediaMetadataRetriever.METADATA_KEY_IMAGE_COUNT)));
                if (!mNumImagesSetExplicitly) {
                    mNumImages = mMaxNumImages;
                }
                mBitmaps = new Bitmap[mMaxNumImages];
                for (int i = 0; i < mBitmaps.length; i++) {
                    mBitmaps[i] = retriever.getImageAtIndex(i);
                }
                mWidth = mBitmaps[0].getWidth();
                mHeight = mBitmaps[0].getHeight();
                retriever.release();
            }

            private void cleanupStaleOutputs() {
                File outputFile = new File(mOutputPath);
                if (outputFile.exists()) {
                    outputFile.delete();
                }
            }

            TestConfig build() {
                cleanupStaleOutputs();
                loadBitmapInputs();

                return new TestConfig(mInputMode, mUseGrid, mUseHandler, mMaxNumImages, mNumImages,
                        mWidth, mHeight, mRotation, mQuality, mInputPath, mOutputPath, mBitmaps);
            }
        }

        @Override
        public String toString() {
            return "TestConfig"
                    + ": mInputMode " + mInputMode
                    + ", mUseGrid " + mUseGrid
                    + ", mUseHandler " + mUseHandler
                    + ", mMaxNumImages " + mMaxNumImages
                    + ", mNumImages " + mActualNumImages
                    + ", mWidth " + mWidth
                    + ", mHeight " + mHeight
                    + ", mRotation " + mRotation
                    + ", mQuality " + mQuality
                    + ", mInputPath " + mInputPath
                    + ", mOutputPath " + mOutputPath;
        }
    }

    private static byte[] mYuvData;
    private void doTest(final TestConfig config) throws Exception {
        final int width = config.mWidth;
        final int height = config.mHeight;
        final int actualNumImages = config.mActualNumImages;

        mInputIndex = 0;
        HeifWriter heifWriter = null;
        FileInputStream inputStream = null;
        FileOutputStream outputStream = null;
        try {
            if (DEBUG) Log.d(TAG, "started: " + config);

            heifWriter = new HeifWriter.Builder(
                    config.mOutputPath, width, height, config.mInputMode)
                    .setRotation(config.mRotation)
                    .setGridEnabled(config.mUseGrid)
                    .setMaxImages(config.mMaxNumImages)
                    .setQuality(config.mQuality)
                    .setPrimaryIndex(config.mMaxNumImages - 1)
                    .setHandler(config.mUseHandler ? mHandler : null)
                    .build();

            if (config.mInputMode == INPUT_MODE_SURFACE) {
                mInputEglSurface = new EglWindowSurface(heifWriter.getInputSurface());
            }

            heifWriter.start();

            if (config.mInputMode == INPUT_MODE_BUFFER) {
                if (mYuvData == null || mYuvData.length != width * height * 3 / 2) {
                    mYuvData = new byte[width * height * 3 / 2];
                }

                if (config.mInputPath != null) {
                    inputStream = new FileInputStream(config.mInputPath);
                }

                if (DUMP_YUV_INPUT) {
                    File outputFile = new File("/sdcard/input.yuv");
                    outputFile.createNewFile();
                    outputStream = new FileOutputStream(outputFile);
                }

                for (int i = 0; i < actualNumImages; i++) {
                    if (DEBUG) Log.d(TAG, "fillYuvBuffer: " + i);
                    fillYuvBuffer(i, mYuvData, width, height, inputStream);
                    if (DUMP_YUV_INPUT) {
                        Log.d(TAG, "@@@ dumping input YUV");
                        outputStream.write(mYuvData);
                    }
                    heifWriter.addYuvBuffer(ImageFormat.YUV_420_888, mYuvData);
                }
            } else if (config.mInputMode == INPUT_MODE_SURFACE) {
                // The input surface is a surface texture using single buffer mode, draws will be
                // blocked until onFrameAvailable is done with the buffer, which is dependant on
                // how fast MediaCodec processes them, which is further dependent on how fast the
                // MediaCodec callbacks are handled. We can't put draws on the same looper that
                // handles MediaCodec callback, it will cause deadlock.
                for (int i = 0; i < actualNumImages; i++) {
                    if (DEBUG) Log.d(TAG, "drawFrame: " + i);
                    drawFrame(width, height);
                }
                heifWriter.setInputEndOfStreamTimestamp(
                        1000 * computePresentationTime(actualNumImages - 1));
            } else if (config.mInputMode == INPUT_MODE_BITMAP) {
                Bitmap[] bitmaps = config.mBitmaps;
                for (int i = 0; i < Math.min(bitmaps.length, actualNumImages); i++) {
                    if (DEBUG) Log.d(TAG, "addBitmap: " + i);
                    heifWriter.addBitmap(bitmaps[i]);
                    bitmaps[i].recycle();
                }
            }

            heifWriter.stop(10000);
            // The test sets the primary index to the last image.
            // However, if we're testing early abort, the last image will not be
            // present and the muxer is supposed to set it to 0 by default.
            int expectedPrimary = config.mMaxNumImages - 1;
            int expectedImageCount = config.mMaxNumImages;
            if (actualNumImages < config.mMaxNumImages) {
                expectedPrimary = 0;
                expectedImageCount = actualNumImages;
            }
            verifyResult(config.mOutputPath, width, height, config.mRotation,
                    expectedImageCount, expectedPrimary, config.mUseGrid,
                    config.mInputMode == INPUT_MODE_SURFACE);
            if (DEBUG) Log.d(TAG, "finished: PASS");
        } finally {
            try {
                if (outputStream != null) {
                    outputStream.close();
                }
                if (inputStream != null) {
                    inputStream.close();
                }
            } catch (IOException e) {}

            if (heifWriter != null) {
                heifWriter.close();
                heifWriter = null;
            }
            if (mInputEglSurface != null) {
                // This also releases the surface from encoder.
                mInputEglSurface.release();
                mInputEglSurface = null;
            }
        }
    }

    private long computePresentationTime(int frameIndex) {
        return 132 + (long)frameIndex * 1000000;
    }

    private void fillYuvBuffer(int frameIndex, @NonNull byte[] data, int width, int height,
                               @Nullable FileInputStream inputStream) throws IOException {
        if (inputStream != null) {
            inputStream.read(data);
        } else {
            byte[] color = TEST_YUV_COLORS[frameIndex % TEST_YUV_COLORS.length];
            int sizeY = width * height;
            Arrays.fill(data, 0, sizeY, color[0]);
            Arrays.fill(data, sizeY, sizeY * 5 / 4, color[1]);
            Arrays.fill(data, sizeY * 5 / 4, sizeY * 3 / 2, color[2]);
        }
    }

    private void drawFrame(int width, int height) {
        mInputEglSurface.makeCurrent();
        generateSurfaceFrame(mInputIndex, width, height);
        mInputEglSurface.setPresentationTime(1000 * computePresentationTime(mInputIndex));
        mInputEglSurface.swapBuffers();
        mInputIndex++;
    }

    private static Rect getColorBarRect(int index, int width, int height) {
        int barWidth = (width - BORDER_WIDTH * 2) / COLOR_BARS.length;
        return new Rect(BORDER_WIDTH + barWidth * index, BORDER_WIDTH,
                BORDER_WIDTH + barWidth * (index + 1), height - BORDER_WIDTH);
    }

    private static Rect getColorBlockRect(int index, int width, int height) {
        int blockCenterX = (width / 5) * (index % 4 + 1);
        return new Rect(blockCenterX - width / 10, height / 6,
                        blockCenterX + width / 10, height / 3);
    }

    private void generateSurfaceFrame(int frameIndex, int width, int height) {
        GLES20.glViewport(0, 0, width, height);
        GLES20.glDisable(GLES20.GL_SCISSOR_TEST);
        GLES20.glClearColor(1.0f, 0.0f, 0.0f, 1.0f);
        GLES20.glClear(GLES20.GL_COLOR_BUFFER_BIT);
        GLES20.glEnable(GLES20.GL_SCISSOR_TEST);

        for (int i = 0; i < COLOR_BARS.length; i++) {
            Rect r = getColorBarRect(i, width, height);

            GLES20.glScissor(r.left, r.top, r.width(), r.height());
            final Color color = COLOR_BARS[i];
            GLES20.glClearColor(color.red(), color.green(), color.blue(), 1.0f);
            GLES20.glClear(GLES20.GL_COLOR_BUFFER_BIT);
        }

        Rect r = getColorBlockRect(frameIndex, width, height);
        GLES20.glScissor(r.left, r.top, r.width(), r.height());
        GLES20.glClearColor(0.5f, 0.5f, 0.5f, 1.0f);
        GLES20.glClear(GLES20.GL_COLOR_BUFFER_BIT);
        r.inset(BORDER_WIDTH, BORDER_WIDTH);
        GLES20.glScissor(r.left, r.top, r.width(), r.height());
        GLES20.glClearColor(COLOR_BLOCK.red(), COLOR_BLOCK.green(), COLOR_BLOCK.blue(), 1.0f);
        GLES20.glClear(GLES20.GL_COLOR_BUFFER_BIT);
    }

    /**
     * Determines if two color values are approximately equal.
     */
    private static boolean approxEquals(Color expected, Color actual) {
        return (Math.abs(expected.red() - actual.red()) <= MAX_DELTA)
            && (Math.abs(expected.green() - actual.green()) <= MAX_DELTA)
            && (Math.abs(expected.blue() - actual.blue()) <= MAX_DELTA);
    }

    private void verifyResult(
            String filename, int width, int height, int rotation,
            int imageCount, int primary, boolean useGrid, boolean checkColor)
            throws Exception {
        MediaMetadataRetriever retriever = new MediaMetadataRetriever();
        retriever.setDataSource(filename);
        String hasImage = retriever.extractMetadata(MediaMetadataRetriever.METADATA_KEY_HAS_IMAGE);
        if (!"yes".equals(hasImage)) {
            throw new Exception("No images found in file " + filename);
        }
        assertEquals("Wrong width", width,
                Integer.parseInt(retriever.extractMetadata(
                    MediaMetadataRetriever.METADATA_KEY_IMAGE_WIDTH)));
        assertEquals("Wrong height", height,
                Integer.parseInt(retriever.extractMetadata(
                    MediaMetadataRetriever.METADATA_KEY_IMAGE_HEIGHT)));
        assertEquals("Wrong rotation", rotation,
                Integer.parseInt(retriever.extractMetadata(
                    MediaMetadataRetriever.METADATA_KEY_IMAGE_ROTATION)));
        assertEquals("Wrong image count", imageCount,
                Integer.parseInt(retriever.extractMetadata(
                        MediaMetadataRetriever.METADATA_KEY_IMAGE_COUNT)));
        assertEquals("Wrong primary index", primary,
                Integer.parseInt(retriever.extractMetadata(
                        MediaMetadataRetriever.METADATA_KEY_IMAGE_PRIMARY)));
        retriever.release();

        if (useGrid) {
            MediaExtractor extractor = new MediaExtractor();
            extractor.setDataSource(filename);
            MediaFormat format = extractor.getTrackFormat(0);
            int tileWidth = format.getInteger(MediaFormat.KEY_TILE_WIDTH);
            int tileHeight = format.getInteger(MediaFormat.KEY_TILE_HEIGHT);
            int gridRows = format.getInteger(MediaFormat.KEY_GRID_ROWS);
            int gridCols = format.getInteger(MediaFormat.KEY_GRID_COLUMNS);
            assertTrue("Wrong tile width or grid cols",
                    ((width + tileWidth - 1) / tileWidth) == gridCols);
            assertTrue("Wrong tile height or grid rows",
                    ((height + tileHeight - 1) / tileHeight) == gridRows);
            extractor.release();
        }

        if (checkColor) {
            Bitmap bitmap = BitmapFactory.decodeFile(filename);

            for (int i = 0; i < COLOR_BARS.length; i++) {
                Rect r = getColorBarRect(i, width, height);
                assertTrue("Color bar " + i + " doesn't match", approxEquals(COLOR_BARS[i],
                        Color.valueOf(bitmap.getPixel(r.centerX(), r.centerY()))));
            }

            Rect r = getColorBlockRect(primary, width, height);
            assertTrue("Color block doesn't match", approxEquals(COLOR_BLOCK,
                    Color.valueOf(bitmap.getPixel(r.centerX(), height - r.centerY()))));

            bitmap.recycle();
        }
    }
}<|MERGE_RESOLUTION|>--- conflicted
+++ resolved
@@ -53,7 +53,6 @@
 
 import org.junit.After;
 import org.junit.Before;
-import org.junit.Ignore;
 import org.junit.Rule;
 import org.junit.Test;
 import org.junit.runner.RunWith;
@@ -71,7 +70,6 @@
  * Test {@link HeifWriter}.
  */
 @RunWith(AndroidJUnit4.class)
-@Ignore("b/201453802")
 @FlakyTest
 public class HeifWriterTest {
     private static final String TAG = HeifWriterTest.class.getSimpleName();
@@ -195,11 +193,7 @@
         doTestForVariousNumberImages(builder);
     }
 
-<<<<<<< HEAD
-    @Ignore("b/201453802")
-=======
-    @SdkSuppress(maxSdkVersion = 29) // b/192261638
->>>>>>> 5d42ef8c
+    @SdkSuppress(maxSdkVersion = 29) // b/192261638
     @Test
     @LargeTest
     public void testInputSurface_NoGrid_NoHandler() throws Throwable {
@@ -209,11 +203,7 @@
         doTestForVariousNumberImages(builder);
     }
 
-<<<<<<< HEAD
-    @Ignore("b/201453802")
-=======
-    @SdkSuppress(maxSdkVersion = 29) // b/192261638
->>>>>>> 5d42ef8c
+    @SdkSuppress(maxSdkVersion = 29) // b/192261638
     @Test
     @LargeTest
     public void testInputSurface_Grid_NoHandler() throws Throwable {
@@ -223,11 +213,7 @@
         doTestForVariousNumberImages(builder);
     }
 
-<<<<<<< HEAD
-    @Ignore("b/201453802")
-=======
-    @SdkSuppress(maxSdkVersion = 29) // b/192261638
->>>>>>> 5d42ef8c
+    @SdkSuppress(maxSdkVersion = 29) // b/192261638
     @Test
     @LargeTest
     public void testInputSurface_NoGrid_Handler() throws Throwable {
@@ -237,11 +223,7 @@
         doTestForVariousNumberImages(builder);
     }
 
-<<<<<<< HEAD
-    @Ignore("b/201453802")
-=======
-    @SdkSuppress(maxSdkVersion = 29) // b/192261638
->>>>>>> 5d42ef8c
+    @SdkSuppress(maxSdkVersion = 29) // b/192261638
     @Test
     @LargeTest
     public void testInputSurface_Grid_Handler() throws Throwable {
@@ -251,11 +233,7 @@
         doTestForVariousNumberImages(builder);
     }
 
-<<<<<<< HEAD
-    @Ignore("b/201453802")
-=======
-    @SdkSuppress(maxSdkVersion = 29) // b/192261638
->>>>>>> 5d42ef8c
+    @SdkSuppress(maxSdkVersion = 29) // b/192261638
     @Test
     @LargeTest
     public void testInputBitmap_NoGrid_NoHandler() throws Throwable {
@@ -269,11 +247,7 @@
         }
     }
 
-<<<<<<< HEAD
-    @Ignore("b/201453802")
-=======
-    @SdkSuppress(maxSdkVersion = 29) // b/192261638
->>>>>>> 5d42ef8c
+    @SdkSuppress(maxSdkVersion = 29) // b/192261638
     @Test
     @LargeTest
     public void testInputBitmap_Grid_NoHandler() throws Throwable {
@@ -287,11 +261,7 @@
         }
     }
 
-<<<<<<< HEAD
-    @Ignore("b/201453802")
-=======
-    @SdkSuppress(maxSdkVersion = 29) // b/192261638
->>>>>>> 5d42ef8c
+    @SdkSuppress(maxSdkVersion = 29) // b/192261638
     @Test
     @LargeTest
     public void testInputBitmap_NoGrid_Handler() throws Throwable {
