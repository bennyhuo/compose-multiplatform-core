/*
 * Copyright 2018 The Android Open Source Project
 *
 * Licensed under the Apache License, Version 2.0 (the "License");
 * you may not use this file except in compliance with the License.
 * You may obtain a copy of the License at
 *
 *      http://www.apache.org/licenses/LICENSE-2.0
 *
 * Unless required by applicable law or agreed to in writing, software
 * distributed under the License is distributed on an "AS IS" BASIS,
 * WITHOUT WARRANTIES OR CONDITIONS OF ANY KIND, either express or implied.
 * See the License for the specific language governing permissions and
 * limitations under the License.
 */

package androidx.build

/**
 * The list of versions codes of all the libraries in this project.
 */
object LibraryVersions {
    val ACTIVITY = Version("1.2.0-alpha07")
    val ADS_IDENTIFIER = Version("1.0.0-alpha04")
    val ANNOTATION = Version("1.2.0-alpha02")
    val ANNOTATION_EXPERIMENTAL = Version("1.1.0-alpha01")
    val APPCOMPAT = Version("1.3.0-alpha01")
    val APPSEARCH = Version("1.0.0-alpha01")
    val ARCH_CORE = Version("2.2.0-alpha01")
    val ARCH_CORE_TESTING = ARCH_CORE
    val ARCH_RUNTIME = Version("2.2.0-alpha01")
    val ASYNCLAYOUTINFLATER = Version("1.1.0-alpha01")
    val AUTOFILL = Version("1.1.0-alpha02")
    val BENCHMARK = Version("1.1.0-alpha02")
    val BIOMETRIC = Version("1.1.0-alpha02")
    val BROWSER = Version("1.3.0-alpha05")
    val BUILDSRC_TESTS = Version("1.0.0-alpha01")
    val CAMERA = Version("1.0.0-beta07")
    val CAMERA_EXTENSIONS = Version("1.0.0-alpha14")
    val CAMERA_PIPE = Version("1.0.0-alpha01")
    val CAMERA_VIEW = Version("1.0.0-alpha14")
    val CARDVIEW = Version("1.1.0-alpha01")
    val COLLECTION = Version("1.2.0-alpha01")
    val CONTENTPAGER = Version("1.1.0-alpha01")
<<<<<<< HEAD
    val COMPOSE = Version("0.1.0-dev13")
=======
    val COMPOSE = Version("0.1.0-dev15")
>>>>>>> 0eb1b74c
    val CONTENTACCESS = Version("1.0.0-alpha01")
    val COORDINATORLAYOUT = Version("1.2.0-alpha01")
    val CORE = Version("1.5.0-alpha01")
    val CORE_ANIMATION = Version("1.0.0-alpha02")
    val CORE_ANIMATION_TESTING = Version("1.0.0-alpha02")
    val CORE_ROLE = Version("1.1.0-alpha02")
    val CURSORADAPTER = Version("1.1.0-alpha01")
    val CUSTOMVIEW = Version("1.2.0-alpha01")
    val DATASTORE = Version("1.0.0-alpha01")
    val DOCUMENTFILE = Version("1.1.0-alpha01")
    val DRAWERLAYOUT = Version("1.2.0-alpha01")
    val DYNAMICANIMATION = Version("1.1.0-alpha04")
    val DYNAMICANIMATION_KTX = Version("1.0.0-alpha04")
    val EMOJI = Version("1.2.0-alpha01")
    val ENTERPRISE = Version("1.1.0-alpha01")
    val EXIFINTERFACE = Version("1.3.0-alpha02")
    val FRAGMENT = Version("1.3.0-alpha07")
    val FUTURES = Version("1.1.0-rc01")
    val GRIDLAYOUT = Version("1.1.0-alpha01")
    val HEIFWRITER = Version("1.1.0-alpha01")
    val HILT = Version("1.0.0-alpha02")
    val INSPECTION = Version("1.0.0-alpha01")
    val INTERPOLATOR = Version("1.1.0-alpha01")
    val IPC = Version("1.0.0-alpha01")
    val JETIFIER = Version("1.0.0-beta09")
    val LEANBACK = Version("1.1.0-alpha04")
    val LEANBACK_PREFERENCE = Version("1.1.0-alpha04")
    val LEGACY = Version("1.1.0-alpha01")
    val LOCALBROADCASTMANAGER = Version("1.1.0-alpha02")
    val LIFECYCLE = Version("2.3.0-alpha06")
    val LIFECYCLE_EXTENSIONS = Version("2.2.0")
    val LOADER = Version("1.2.0-alpha01")
    val MEDIA = Version("1.2.0-alpha05")
    val MEDIA2 = Version("1.1.0-alpha02")
    val MEDIAROUTER = Version("1.2.0-alpha02")
    val NAVIGATION = Version("2.4.0-alpha01")
    val PAGING = Version("3.0.0-alpha03")
    val PALETTE = Version("1.1.0-alpha01")
    val PRINT = Version("1.1.0-alpha01")
    val PERCENTLAYOUT = Version("1.1.0-alpha01")
    val PREFERENCE = Version("1.2.0-alpha01")
    val RECOMMENDATION = Version("1.1.0-alpha01")
    val RECYCLERVIEW = Version("1.2.0-alpha04")
    val RECYCLERVIEW_SELECTION = Version("2.0.0-alpha01")
    val REMOTECALLBACK = Version("1.0.0-alpha02")
    val ROOM = Version("2.3.0-alpha02")
    val SAVEDSTATE = Version("1.1.0-alpha01")
    val SECURITY = Version("1.1.0-alpha01")
    val SECURITY_BIOMETRIC = Version("1.0.0-alpha01")
    val SECURITY_IDENTITY_CREDENTIAL = Version("1.0.0-alpha01")
    val SERIALIZATION = Version("1.0.0-alpha01")
    val SHARETARGET = Version("1.1.0-alpha01")
    val SLICE = Version("1.1.0-alpha02")
    val SLICE_BENCHMARK = Version("1.1.0-alpha02")
    val SLICE_BUILDERS_KTX = Version("1.0.0-alpha08")
    val SLICE_REMOTECALLBACK = Version("1.0.0-alpha01")
    val SLIDINGPANELAYOUT = Version("1.2.0-alpha01")
    val STARTUP = Version("1.0.0-alpha02")
    val SQLITE = Version("2.1.0-rc01")
    val SQLITE_INSPECTOR = Version("2.1.0-alpha01")
    val SWIPEREFRESHLAYOUT = Version("1.2.0-alpha01")
    val TESTSCREENSHOT = Version("1.0.0-alpha01")
    val TEXTCLASSIFIER = Version("1.0.0-alpha03")
    val TRACING = Version("1.0.0-beta01")
    val TRANSITION = Version("1.4.0-beta01")
    val TVPROVIDER = Version("1.1.0-alpha01")
<<<<<<< HEAD
    val UI = Version("0.1.0-dev13")
=======
    val UI = Version("0.1.0-dev15")
>>>>>>> 0eb1b74c
    val VECTORDRAWABLE = Version("1.2.0-alpha02")
    val VECTORDRAWABLE_ANIMATED = Version("1.2.0-alpha01")
    val VECTORDRAWABLE_SEEKABLE = Version("1.0.0-alpha02")
    val VERSIONED_PARCELABLE = Version("1.2.0-alpha01")
    val VIEWPAGER = Version("1.1.0-alpha01")
    val VIEWPAGER2 = Version("1.1.0-alpha02")
    val WEAR = Version("1.2.0-alpha01")
    val WEAR_INPUT = Version("1.0.0-alpha01")
    val WEBKIT = Version("1.3.0-rc01")
    val WINDOW = Version("1.0.0-alpha02")
    val WINDOW_SIDECAR = Version("0.1.0-alpha01")
    val WORK = Version("2.4.0-rc01")
}<|MERGE_RESOLUTION|>--- conflicted
+++ resolved
@@ -42,11 +42,7 @@
     val CARDVIEW = Version("1.1.0-alpha01")
     val COLLECTION = Version("1.2.0-alpha01")
     val CONTENTPAGER = Version("1.1.0-alpha01")
-<<<<<<< HEAD
-    val COMPOSE = Version("0.1.0-dev13")
-=======
     val COMPOSE = Version("0.1.0-dev15")
->>>>>>> 0eb1b74c
     val CONTENTACCESS = Version("1.0.0-alpha01")
     val COORDINATORLAYOUT = Version("1.2.0-alpha01")
     val CORE = Version("1.5.0-alpha01")
@@ -113,11 +109,7 @@
     val TRACING = Version("1.0.0-beta01")
     val TRANSITION = Version("1.4.0-beta01")
     val TVPROVIDER = Version("1.1.0-alpha01")
-<<<<<<< HEAD
-    val UI = Version("0.1.0-dev13")
-=======
     val UI = Version("0.1.0-dev15")
->>>>>>> 0eb1b74c
     val VECTORDRAWABLE = Version("1.2.0-alpha02")
     val VECTORDRAWABLE_ANIMATED = Version("1.2.0-alpha01")
     val VECTORDRAWABLE_SEEKABLE = Version("1.0.0-alpha02")
