--- conflicted
+++ resolved
@@ -17,17 +17,14 @@
 package androidx.build.checkapi
 
 import androidx.build.Version
-import androidx.build.checkapi.ApiLocation.Companion.isResourceApiFile
+import androidx.build.checkapi.ApiLocation.Companion.isResourceApiFilename
 import androidx.build.version
 import java.io.File
-<<<<<<< HEAD
-=======
 import java.nio.file.Files
 import java.nio.file.Path
 import kotlin.io.path.name
 import org.gradle.api.GradleException
 import org.gradle.api.Project
->>>>>>> fdff00cc
 
 enum class ApiType {
     CLASSAPI,
@@ -94,28 +91,30 @@
  */
 fun getRequiredCompatibilityApiFileFromDir(
     apiDir: File,
-    version: Version,
+    apiVersion: Version,
     apiType: ApiType
 ): File? {
-    var lastFile: File? = null
-    var lastVersion: Version? = null
-    apiDir.listFiles()
-        ?.filter { file ->
-            (apiType == ApiType.RESOURCEAPI && isResourceApiFile(file)) ||
-                (apiType == ApiType.CLASSAPI && !isResourceApiFile(file))
-        }
-        ?.forEach { file ->
-            val parsed = Version.parseOrNull(file)
-            parsed?.let { otherVersion ->
-                if ((lastFile == null || lastVersion!! < otherVersion) &&
-                    (otherVersion < version) &&
-                    (otherVersion.isFinalApi()) &&
-                    (otherVersion.major == version.major)
-                ) {
-                    lastFile = file
-                    lastVersion = otherVersion
-                }
+    var highestPath: Path? = null
+    var highestVersion: Version? = null
+
+    // Find the path with highest version that is lower than the current API version.
+    Files.newDirectoryStream(apiDir.toPath()).forEach { path ->
+        val pathName = path.name
+        if ((apiType == ApiType.RESOURCEAPI && isResourceApiFilename(pathName)) ||
+            (apiType == ApiType.CLASSAPI && !isResourceApiFilename(pathName))
+        ) {
+            val pathVersion = Version.parseFilenameOrNull(pathName)
+            if (pathVersion != null &&
+                (highestVersion == null || pathVersion > highestVersion!!) &&
+                pathVersion < apiVersion &&
+                pathVersion.isFinalApi() &&
+                pathVersion.major == apiVersion.major
+            ) {
+                highestPath = path
+                highestVersion = pathVersion
             }
         }
-    return lastFile
+    }
+
+    return highestPath?.toFile()
 }