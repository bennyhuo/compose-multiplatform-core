--- conflicted
+++ resolved
@@ -159,19 +159,11 @@
         }
 
         val mavenGroup =
-<<<<<<< HEAD
-            extension.mavenGroup?.group
-                ?: throw IllegalArgumentException(
-                    "Cannot register a project to release if it does not have a mavenGroup set up"
-                )
-        if (!extension.isVersionSet()) {
-=======
             androidXExtension.mavenGroup?.group
                 ?: throw IllegalArgumentException(
                     "Cannot register a project to release if it does not have a mavenGroup set up"
                 )
         if (!androidXExtension.isVersionSet()) {
->>>>>>> 14a4d776
             throw IllegalArgumentException(
                 "Cannot register a project to release if it does not have a mavenVersion set up"
             )
