/*
 * Copyright 2023 The Android Open Source Project
 *
 * Licensed under the Apache License, Version 2.0 (the "License");
 * you may not use this file except in compliance with the License.
 * You may obtain a copy of the License at
 *
 *      http://www.apache.org/licenses/LICENSE-2.0
 *
 * Unless required by applicable law or agreed to in writing, software
 * distributed under the License is distributed on an "AS IS" BASIS,
 * WITHOUT WARRANTIES OR CONDITIONS OF ANY KIND, either express or implied.
 * See the License for the specific language governing permissions and
 * limitations under the License.
 */

import org.gradle.api.GradleException
import org.gradle.api.model.ObjectFactory
import org.gradle.api.initialization.Settings

import javax.annotation.Nullable
import java.util.regex.Matcher
import java.util.regex.Pattern

/**
 * Tracks Gradle projects and their dependencies and provides functionality to get a subset of
 * projects with their dependencies.
 *
 * This class is shared between the main repository and the playground plugin (github).
 */
class ProjectDependencyGraph {
    private Settings settings;
    private boolean isPlayground;
    private boolean constraintsEnabled
    /**
     * A map of project path to a set of project paths referenced directly by this project.
     */
    private Map<String, Set<String>> projectReferences = new HashMap<String, Set<String>>()

    /**
     * A map of project path to a set of project paths that directly depend on the key project.
     */
    private Map<String, Set<String>> projectConsumers = new HashMap<String, Set<String>>()

    private Set<String> publishedLibraryProjects = new HashSet<>()

    /**
     * A map of all project paths to their project directory.
     */
    private Map<String, File> allProjects = new HashMap<String, File>()

    ProjectDependencyGraph(Settings settings, boolean isPlayground, boolean constraintsEnabled) {
        this.settings = settings
        this.isPlayground = isPlayground
        this.constraintsEnabled = constraintsEnabled
    }

    Set<String> allProjectPaths() {
        return allProjects.keySet()
    }

    /**
     * Adds the given pair to the list of known projects
     *
     * @param projectPath Gradle project path
     * @param projectDir Gradle project directory
     */
    void addToAllProjects(String projectPath, File projectDir) {
        Set<String> cached = projectReferences.get(projectPath)
        if (cached != null) {
            return
        }
        allProjects[projectPath] = projectDir
        Set<String> parsedDependencies = extractReferencesFromBuildFile(projectPath, projectDir)
        projectReferences[projectPath] = parsedDependencies
        parsedDependencies.forEach { dependency ->
            def reverseLookupSet = projectConsumers[dependency] ?: new HashSet<String>()
            reverseLookupSet.add(projectPath)
            projectConsumers[dependency] = reverseLookupSet
        }
    }

    /**
     * Returns a set of project path that includes the given `projectPath` as well as any other project
     * that directly or indirectly depends on `projectPath`
     */
    Set<String> findAllProjectsDependingOn(String projectPath) {
        Set<String> result = new HashSet<String>()
        ArrayDeque<String> toBeTraversed = new ArrayDeque<String>()
        toBeTraversed.add(projectPath)
        while (toBeTraversed.size() > 0) {
            def path = toBeTraversed.removeFirst()
            if (result.add(path)) {
                def dependants = projectConsumers[path]
                if (dependants != null) {
                    toBeTraversed.addAll(dependants)
                }
            }
        }
        return result
    }

    /**
     * Returns a list of (projectPath -> projectDir) tuples that include the given filteredProjects
     * and all of their dependencies (including nested dependencies)
     *
     * @param projectPaths The projects which must be included
     * @return The list of project paths and their directories as a tuple
     */
    List<Tuple2<String, File>> getAllProjectsWithDependencies(Set<String> projectPaths) {
        Set<String> result = new HashSet<String>()
        projectPaths.forEach {
            addReferences(it, result)
        }
        return result.collect { projectPath ->
            File projectDir = allProjects[projectPath]
            if (projectDir == null) {
                throw new GradleException("cannot find project directory for $projectPath")
            }
            new Tuple2(projectPath, projectDir)
        }
    }

    private void addReferences(String projectPath, Set<String> target) {
        if (target.contains(projectPath)) {
            return // already added
        }
        target.add(projectPath)
        Set<String> allReferences = getOutgoingReferences(projectPath)
        allReferences.forEach {
            addReferences(it, target)
        }
    }

    private Set<String> getOutgoingReferences(String projectPath) {
        def references = projectReferences[projectPath]
        if (references == null) {
            throw new GradleException("Project $projectPath does not exist.\n" +
                    "Please check the build.gradle file for your $projectPath project " +
                    "and update the project dependencies.")
        }
        def implicitReferences = findImplicitReferences(projectPath)
        def constraintReferences = findConstraintReferences(projectPath)
        return references + implicitReferences + constraintReferences
    }

    /**
     * Finds sibling projects that will be needed for constraint publishing. This is necessary
     * for when androidx.constraints=true is set and automatic atomic group constraints are enabled
     * meaning that :foo:foo and :foo:foo-bar projects are required even if they don't reference
     * each other.
     *
     * @param projectPath The project path whose sibling projects will be found
     * @return The set of sibling projects that will be needed for constraint publishing
     */
    private Set<String> findConstraintReferences(String projectPath) {
        Set<String> constraintReferences = new HashSet()
        if (!constraintsEnabled || !publishedLibraryProjects.contains(projectPath)) return constraintReferences
        def lastColon = projectPath.lastIndexOf(":")
        if (lastColon == -1) return constraintReferences
        allProjectPaths().forEach {
            if (it.startsWith(projectPath.substring(0, lastColon)) && publishedLibraryProjects.contains(it)) {
                constraintReferences.add(it)
            }
        }
        return constraintReferences
    }


    /**
     * Finds implicit dependencies of a project. This is necessary because when ":foo:bar" is
     * included in Gradle, it automatically also loads ":foo".
     * @param projectPath The project path whose implicit dependencies will be found
     *
     * @return The set of implicit dependencies for projectPath
     */
    private Set<String> findImplicitReferences(String projectPath) {
        Set<String> implicitReferences = new HashSet()
        for (reference in projectReferences[projectPath]) {
            String[] segments = reference.substring(1).split(":")
            String subpath = ""
            for (int i = 0; i < segments.length; i++) {
                subpath += ":" + segments[i]
                if (allProjects.containsKey(subpath)) {
                    implicitReferences.add(subpath)
                }
            }
        }
        return implicitReferences
    }

    /**
     * Find dependency paths from sourceProjectPaths to targetProjectPath.
     * @param sourceProjectPaths The project paths whose outgoing references will be traversed
     * @param targetProjectPath The target project path that will be checked for reachability
     * @return A list of strings where each item is a representation of a dependency path, in
     *        the form of: "path1 -> path2 -> path3". This is intended to be human readable.
     */
    List<String> findPathsBetween(Set<String> sourceProjectPaths, String targetProjectPath) {
        return sourceProjectPaths.collect {
            findPathsBetween(it, targetProjectPath, sourceProjectPaths - it)
        } - null
    }

    @Nullable
    String findPathsBetween(
            String sourceProjectPath, String targetProjectPath, Set<String> visited
    ) {
        if (sourceProjectPath == targetProjectPath) {
            return targetProjectPath
        }
        if (visited.contains(sourceProjectPath)) {
            return null
        }
        Set<String> myReferences = getOutgoingReferences(sourceProjectPath)
        Set<String> subExclude = visited + sourceProjectPath
        for (String dependency : myReferences) {
            String path = findPathsBetween(dependency, targetProjectPath, subExclude)
            if (path != null) {
                return "$sourceProjectPath -> $path"
            }
        }
        return null
    }

    /**
     * Parses the build.gradle file in the given projectDir to find its project dependencies.
     *
     * @param projectPath The Gradle projectPath of the project
     * @param projectDir The project directory on the file system
     * @return Set of project paths that are dependent by the given project
     */
    private Set<String> extractReferencesFromBuildFile(String projectPath, File projectDir) {
        File buildGradle = new File(projectDir, "build.gradle")
        Set<String> links = new HashSet<String>()
        if (buildGradle.exists()) {
            def buildGradleProperty = settings.services.get(ObjectFactory).fileProperty()
                    .fileValue(buildGradle)
            def contents = settings.providers.fileContents(buildGradleProperty)
                    .getAsText().get()
            for (line in contents.lines()) {
                Matcher m = projectReferencePattern.matcher(line)
                if (m.find()) {
                    // ignore projectOrArtifact dependencies in playground
                    def projectOrArtifact = m.group(1) == "projectOrArtifact"
                    if (!isPlayground || !projectOrArtifact) {
                        links.add(m.group("name"))
                    }
                }
                if (multilineProjectReference.matcher(line).find()) {
                    throw new IllegalStateException(
                            "Multi-line project() references are not supported." +
                                    "Please fix $file.absolutePath"
                    )
                }
                Matcher targetProject = testProjectTarget.matcher(line)
                if (targetProject.find()) {
                    links.add(targetProject.group(1))
                }
                Matcher matcherInspection = inspection.matcher(line)
                if (matcherInspection && !isPlayground) {
                    // inspection is not supported in playground
                    links.add(matcherInspection.group(1))
                }
                if (composePlugin.matcher(line).find()) {
                    links.add(":compose:compiler:compiler")
                    links.add(":compose:lint:internal-lint-checks")
                }
                if (iconGenerator.matcher(line).find()) {
                    links.add(":compose:material:material:icons:generator")
                }
                if (publishedLibrary.matcher(line).find()) {
                    publishedLibraryProjects.add(projectPath)
                }
            }
        } else if (!projectDir.exists()) {
            // Remove file existence checking when https://github.com/gradle/gradle/issues/25531 is
            // fixed.
            // This option is supported so that development/simplify_build_failure.sh can try
            // deleting entire projects at once to identify the cause of a build failure
            if (System.getenv("ALLOW_MISSING_PROJECTS") == null) {
                throw new Exception("Path " + buildGradle + " does not exist;" +
                        "cannot include project " + projectPath + " ($projectDir)")
            }
        }
        return links
    }

    private static Pattern projectReferencePattern = Pattern.compile(
            "(project|projectOrArtifact)\\((path: )?[\"'](?<name>\\S*)[\"'](, configuration: .*)?\\)"
    )
    private static Pattern testProjectTarget = Pattern.compile("targetProjectPath = \"(.*)\"")
    private static Pattern multilineProjectReference = Pattern.compile("project\\(\$")
    private static Pattern inspection = Pattern.compile("packageInspector\\(project, \"(.*)\"\\)")
    private static Pattern composePlugin = Pattern.compile("id\\(\"AndroidXComposePlugin\"\\)")
    private static Pattern iconGenerator = Pattern.compile("IconGenerationTask\\.register")
    private static Pattern publishedLibrary = Pattern.compile(
<<<<<<< HEAD
            "(type = LibraryType\\.(PUBLISHED_LIBRARY|GRADLE_PLUGIN|ANNOTATION_PROCESSOR|PUBLISHED_KOTLIN_ONLY_LIBRARY)|" +
=======
            "(type = LibraryType\\.(PUBLISHED_LIBRARY|GRADLE_PLUGIN|ANNOTATION_PROCESSOR|PUBLISHED_LIBRARY_ONLY_USED_BY_KOTLIN_CONSUMERS)|" +
>>>>>>> c29f7383
                    "publish = Publish\\.SNAPSHOT_AND_RELEASE)"
    )
}

ProjectDependencyGraph createProjectDependencyGraph(Settings settings, boolean constraintsEnabled) {
    return new ProjectDependencyGraph(settings, false /** isPlayground **/, constraintsEnabled)
}
// export a function to create ProjectDependencyGraph
ext.createProjectDependencyGraph = this.&createProjectDependencyGraph<|MERGE_RESOLUTION|>--- conflicted
+++ resolved
@@ -295,11 +295,7 @@
     private static Pattern composePlugin = Pattern.compile("id\\(\"AndroidXComposePlugin\"\\)")
     private static Pattern iconGenerator = Pattern.compile("IconGenerationTask\\.register")
     private static Pattern publishedLibrary = Pattern.compile(
-<<<<<<< HEAD
-            "(type = LibraryType\\.(PUBLISHED_LIBRARY|GRADLE_PLUGIN|ANNOTATION_PROCESSOR|PUBLISHED_KOTLIN_ONLY_LIBRARY)|" +
-=======
             "(type = LibraryType\\.(PUBLISHED_LIBRARY|GRADLE_PLUGIN|ANNOTATION_PROCESSOR|PUBLISHED_LIBRARY_ONLY_USED_BY_KOTLIN_CONSUMERS)|" +
->>>>>>> c29f7383
                     "publish = Publish\\.SNAPSHOT_AND_RELEASE)"
     )
 }
