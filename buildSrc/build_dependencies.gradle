--- conflicted
+++ resolved
@@ -20,11 +20,7 @@
 
 // NOTE: lint versions *must* be kept in sync with agp
 if (isUiProject) {
-<<<<<<< HEAD
-    build_versions.kotlin = "1.4-M3"
-=======
     build_versions.kotlin = "1.4.0-rc"
->>>>>>> 96eb302e
     build_versions.kotlin_coroutines = "1.3.6"
     build_versions.agp = '4.2.0-alpha06'
     build_versions.lint = '27.2.0-alpha06'
