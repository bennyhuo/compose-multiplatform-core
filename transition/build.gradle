--- conflicted
+++ resolved
@@ -5,23 +5,12 @@
     api project(':support-compat')
     compileOnly project(':support-fragment')
 
-<<<<<<< HEAD
     androidTestImplementation libs.test_runner,      { exclude module: 'support-annotations' }
     androidTestImplementation libs.espresso_core,    { exclude module: 'support-annotations' }
     androidTestImplementation libs.mockito_core,     { exclude group: 'net.bytebuddy' } // DexMaker has it"s own MockMaker
     androidTestImplementation libs.dexmaker_mockito, { exclude group: 'net.bytebuddy' } // DexMaker has it"s own MockMaker
-=======
-    androidTestImplementation (libs.test_runner) {
-        exclude module: 'support-annotations'
-    }
-    androidTestImplementation (libs.espresso_core) {
-        exclude module: 'support-annotations'
-    }
-    androidTestImplementation libs.mockito_core
-    androidTestImplementation libs.dexmaker_mockito
     androidTestImplementation project(':support-v4')
     androidTestImplementation project(':appcompat-v7')
->>>>>>> bc38abf1
 }
 
 android {
