
/*
 * Copyright 2023 The Android Open Source Project
 *
 * Licensed under the Apache License, Version 2.0 (the "License");
 * you may not use this file except in compliance with the License.
 * You may obtain a copy of the License at
 *
 *      http://www.apache.org/licenses/LICENSE-2.0
 *
 * Unless required by applicable law or agreed to in writing, software
 * distributed under the License is distributed on an "AS IS" BASIS,
 * WITHOUT WARRANTIES OR CONDITIONS OF ANY KIND, either express or implied.
 * See the License for the specific language governing permissions and
 * limitations under the License.
 */

package androidx.appactions.interaction.capabilities.core.impl

import androidx.annotation.NonNull
import androidx.annotation.RestrictTo
<<<<<<< HEAD
import androidx.appactions.interaction.capabilities.core.BaseSession
=======
import androidx.appactions.interaction.capabilities.core.ExecutionCallback
>>>>>>> fdff00cc
import androidx.appactions.interaction.capabilities.core.ExecutionResult
import androidx.appactions.interaction.capabilities.core.impl.concurrent.FutureCallback
import androidx.appactions.interaction.capabilities.core.impl.concurrent.Futures
import androidx.appactions.interaction.capabilities.core.impl.spec.ActionSpec
<<<<<<< HEAD
import androidx.appactions.interaction.proto.AppActionsContext.AppAction
import androidx.appactions.interaction.proto.FulfillmentRequest.Fulfillment.FulfillmentValue
import androidx.appactions.interaction.proto.FulfillmentResponse
import androidx.appactions.interaction.proto.ParamValue

/**
 * ActionCapabilitySession implementation for executing single-turn fulfillment requests.
 *
 * @hide
=======
import androidx.appactions.interaction.capabilities.core.impl.utils.CapabilityLogger
import androidx.appactions.interaction.capabilities.core.impl.utils.LoggerInternal
import androidx.appactions.interaction.capabilities.core.impl.utils.handleExceptionFromRequestProcessing
import androidx.appactions.interaction.capabilities.core.impl.utils.invokeExternalSuspendBlock
import androidx.appactions.interaction.proto.AppActionsContext.AppDialogState
import androidx.appactions.interaction.proto.FulfillmentResponse
import androidx.appactions.interaction.proto.ParamValue
import java.util.concurrent.atomic.AtomicBoolean
import kotlinx.coroutines.CoroutineScope
import kotlinx.coroutines.CoroutineStart
import kotlinx.coroutines.Dispatchers
import kotlinx.coroutines.launch
import kotlinx.coroutines.sync.Mutex

/**
 * CapabilitySession implementation for executing single-turn fulfillment requests.
>>>>>>> fdff00cc
 */
@RestrictTo(RestrictTo.Scope.LIBRARY)
internal class SingleTurnCapabilitySession<
    ArgumentT,
    OutputT,
    >(
<<<<<<< HEAD
    val actionSpec: ActionSpec<*, ArgumentT, OutputT>,
    val externalSession: BaseSession<ArgumentT, OutputT>,
) : ActionCapabilitySession {
    override val state: AppAction
        get() {
            throw UnsupportedOperationException()
        }
    override val status: ActionCapabilitySession.Status
        get() {
            throw UnsupportedOperationException()
        }

=======
    override val sessionId: String,
    private val actionSpec: ActionSpec<ArgumentsT, OutputT>,
    private val executionCallback: ExecutionCallback<ArgumentsT, OutputT>,
    private val mutex: Mutex,
    private val scope: CoroutineScope = CoroutineScope(Dispatchers.Default),
) : CapabilitySession {
    private val isActiveAtomic = AtomicBoolean(true)

    override val state: AppDialogState? = null
    override val isActive: Boolean get() = isActiveAtomic.get()

    override val uiHandle: Any = executionCallback.uiHandle

    override fun destroy() {}

>>>>>>> fdff00cc
    // single-turn capability does not have touch events
    override fun setTouchEventCallback(callback: TouchEventCallback) {
        throw UnsupportedOperationException()
    }

    override fun execute(
        @NonNull argumentsWrapper: ArgumentsWrapper,
        @NonNull callback: CallbackInternal,
    ) {
<<<<<<< HEAD
        val paramValuesMap: Map<String, List<ParamValue>> = argumentsWrapper.paramValues().entries
            .associate {
                    entry: Map.Entry<String, List<FulfillmentValue>> ->
                Pair(
                    entry.key,
                    entry.value.mapNotNull {
                            fulfillmentValue: FulfillmentValue ->
                        fulfillmentValue.getValue()
                    },
                )
=======
        if (!isActiveAtomic.getAndSet(false)) {
            callback.onError(ErrorStatusInternal.SESSION_NOT_FOUND)
            return
        }
        val paramValuesMap: Map<String, List<ParamValue>> =
            argumentsWrapper.paramValues.mapValues { entry -> entry.value.mapNotNull { it.value } }
        val arguments = actionSpec.buildArguments(paramValuesMap)
        scope.launch(start = CoroutineStart.UNDISPATCHED) {
            try {
                mutex.lock(owner = this@SingleTurnCapabilitySession)
                UiHandleRegistry.registerUiHandle(uiHandle, sessionId)
                val output = invokeExternalSuspendBlock("onExecute") {
                    executionCallback.onExecute(arguments)
                }
                callback.onSuccess(convertToFulfillmentResponse(output))
            } catch (t: Throwable) {
                LoggerInternal.log(
                    CapabilityLogger.LogLevel.ERROR,
                    LOG_TAG,
                    "single-turn capability execution failed."
                )
                handleExceptionFromRequestProcessing(t, callback::onError)
            } finally {
                UiHandleRegistry.unregisterUiHandle(uiHandle)
                mutex.unlock(owner = this@SingleTurnCapabilitySession)
>>>>>>> fdff00cc
            }
        val argument = actionSpec.buildArgument(paramValuesMap)
        Futures.addCallback(
            externalSession.onFinishAsync(argument),
            object : FutureCallback<ExecutionResult<OutputT>> {
                override fun onSuccess(executionResult: ExecutionResult<OutputT>) {
                    callback.onSuccess(convertToFulfillmentResponse(executionResult))
                }

                override fun onFailure(t: Throwable) {
                    callback.onError(ErrorStatusInternal.CANCELLED)
                }
            },
            Runnable::run,
        )
    }

    /** Converts typed {@link ExecutionResult} to {@link FulfillmentResponse} proto. */
    private fun convertToFulfillmentResponse(
        executionResult: ExecutionResult<OutputT>,
    ): FulfillmentResponse {
        val fulfillmentResponseBuilder =
            FulfillmentResponse.newBuilder()
                .setStartDictation(executionResult.startDictation)
        executionResult.output?.let { it ->
            fulfillmentResponseBuilder.setExecutionOutput(
                actionSpec.convertOutputToProto(it),
            )
        }
        return fulfillmentResponseBuilder.build()
    }

    companion object {
        private const val LOG_TAG = "SingleTurnCapability"
    }
}<|MERGE_RESOLUTION|>--- conflicted
+++ resolved
@@ -1,4 +1,3 @@
-
 /*
  * Copyright 2023 The Android Open Source Project
  *
@@ -17,28 +16,10 @@
 
 package androidx.appactions.interaction.capabilities.core.impl
 
-import androidx.annotation.NonNull
 import androidx.annotation.RestrictTo
-<<<<<<< HEAD
-import androidx.appactions.interaction.capabilities.core.BaseSession
-=======
 import androidx.appactions.interaction.capabilities.core.ExecutionCallback
->>>>>>> fdff00cc
 import androidx.appactions.interaction.capabilities.core.ExecutionResult
-import androidx.appactions.interaction.capabilities.core.impl.concurrent.FutureCallback
-import androidx.appactions.interaction.capabilities.core.impl.concurrent.Futures
 import androidx.appactions.interaction.capabilities.core.impl.spec.ActionSpec
-<<<<<<< HEAD
-import androidx.appactions.interaction.proto.AppActionsContext.AppAction
-import androidx.appactions.interaction.proto.FulfillmentRequest.Fulfillment.FulfillmentValue
-import androidx.appactions.interaction.proto.FulfillmentResponse
-import androidx.appactions.interaction.proto.ParamValue
-
-/**
- * ActionCapabilitySession implementation for executing single-turn fulfillment requests.
- *
- * @hide
-=======
 import androidx.appactions.interaction.capabilities.core.impl.utils.CapabilityLogger
 import androidx.appactions.interaction.capabilities.core.impl.utils.LoggerInternal
 import androidx.appactions.interaction.capabilities.core.impl.utils.handleExceptionFromRequestProcessing
@@ -55,27 +36,12 @@
 
 /**
  * CapabilitySession implementation for executing single-turn fulfillment requests.
->>>>>>> fdff00cc
  */
 @RestrictTo(RestrictTo.Scope.LIBRARY)
 internal class SingleTurnCapabilitySession<
-    ArgumentT,
+    ArgumentsT,
     OutputT,
     >(
-<<<<<<< HEAD
-    val actionSpec: ActionSpec<*, ArgumentT, OutputT>,
-    val externalSession: BaseSession<ArgumentT, OutputT>,
-) : ActionCapabilitySession {
-    override val state: AppAction
-        get() {
-            throw UnsupportedOperationException()
-        }
-    override val status: ActionCapabilitySession.Status
-        get() {
-            throw UnsupportedOperationException()
-        }
-
-=======
     override val sessionId: String,
     private val actionSpec: ActionSpec<ArgumentsT, OutputT>,
     private val executionCallback: ExecutionCallback<ArgumentsT, OutputT>,
@@ -91,28 +57,15 @@
 
     override fun destroy() {}
 
->>>>>>> fdff00cc
     // single-turn capability does not have touch events
     override fun setTouchEventCallback(callback: TouchEventCallback) {
         throw UnsupportedOperationException()
     }
 
     override fun execute(
-        @NonNull argumentsWrapper: ArgumentsWrapper,
-        @NonNull callback: CallbackInternal,
+        argumentsWrapper: ArgumentsWrapper,
+        callback: CallbackInternal,
     ) {
-<<<<<<< HEAD
-        val paramValuesMap: Map<String, List<ParamValue>> = argumentsWrapper.paramValues().entries
-            .associate {
-                    entry: Map.Entry<String, List<FulfillmentValue>> ->
-                Pair(
-                    entry.key,
-                    entry.value.mapNotNull {
-                            fulfillmentValue: FulfillmentValue ->
-                        fulfillmentValue.getValue()
-                    },
-                )
-=======
         if (!isActiveAtomic.getAndSet(false)) {
             callback.onError(ErrorStatusInternal.SESSION_NOT_FOUND)
             return
@@ -138,22 +91,8 @@
             } finally {
                 UiHandleRegistry.unregisterUiHandle(uiHandle)
                 mutex.unlock(owner = this@SingleTurnCapabilitySession)
->>>>>>> fdff00cc
             }
-        val argument = actionSpec.buildArgument(paramValuesMap)
-        Futures.addCallback(
-            externalSession.onFinishAsync(argument),
-            object : FutureCallback<ExecutionResult<OutputT>> {
-                override fun onSuccess(executionResult: ExecutionResult<OutputT>) {
-                    callback.onSuccess(convertToFulfillmentResponse(executionResult))
-                }
-
-                override fun onFailure(t: Throwable) {
-                    callback.onError(ErrorStatusInternal.CANCELLED)
-                }
-            },
-            Runnable::run,
-        )
+        }
     }
 
     /** Converts typed {@link ExecutionResult} to {@link FulfillmentResponse} proto. */
@@ -161,9 +100,8 @@
         executionResult: ExecutionResult<OutputT>,
     ): FulfillmentResponse {
         val fulfillmentResponseBuilder =
-            FulfillmentResponse.newBuilder()
-                .setStartDictation(executionResult.startDictation)
-        executionResult.output?.let { it ->
+            FulfillmentResponse.newBuilder().setStartDictation(executionResult.shouldStartDictation)
+        executionResult.output?.let {
             fulfillmentResponseBuilder.setExecutionOutput(
                 actionSpec.convertOutputToProto(it),
             )
