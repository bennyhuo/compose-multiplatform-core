--- conflicted
+++ resolved
@@ -31,12 +31,9 @@
     string string_value = 2;
     bool bool_value = 3;
     double number_value = 4;
-    google.protobuf.Struct struct_value = 5;
-  }
-<<<<<<< HEAD
-=======
+    google.protobuf.Struct struct_value = 6;
+  }
   reserved 5;  // Deleted DateTime value.
->>>>>>> fdff00cc
 }
 
 message Entity {
@@ -49,8 +46,13 @@
   // Alternate names for the entity.
   repeated string alternate_names = 3;
 
-  // Structured entity value.
-  google.protobuf.Struct value = 4;
+  oneof entity_value {
+    // Structured entity value.
+    google.protobuf.Struct struct_value = 4;
+    string string_value = 5;
+    bool bool_value = 6;
+    double number_value = 7;
+  }
 }
 
 // Data for disambiguation of the parameter value.
@@ -166,7 +168,7 @@
   message AppDialogState {
     // Each App capability can be associated with multiple dialogs. Use this
     // field to identify the dialog instance.
-    string dialog_identifier = 1;
+    string session_identifier = 1;
 
     // Identifier of the corresponding capability that this dialog state maps
     // to. This field maps to AppActionsContext.AppAction.identifier.
@@ -217,13 +219,8 @@
     google.protobuf.Struct error = 2;
   }
 
-<<<<<<< HEAD
-  // Current version of the protocol. Populated with values from the artifact version of the
-  // interaction-proto Jetpack library.
-=======
 
   // Current version of the protocol. Populated with from the interaction-capabiliites-core library.
->>>>>>> fdff00cc
   optional Version version = 4;
 
   // Represents the dynamic capabilities declared by an App. Capabilities
@@ -245,12 +242,12 @@
 message TaskInfo {
   reserved 2;
 
-  // Whether the app supports partial funfillment with multi-turn dialog.
+  // Whether the app supports partial fulfillment with multi-turn dialog.
   bool supports_partial_fulfillment = 1;
 }
 
 // Represents the data used to perform an intent.
-// Next ID: 5
+// Next ID: 7
 message FulfillmentRequest {
   message Fulfillment {
     // Name of the intent. For example: actions.intent.UPDATE_FORM_FIELD
@@ -412,7 +409,7 @@
   // The patch version.
   optional uint64 patch = 3;
 
-  // The prerelease version: a series of dot-separated identifiers.
+  // The prerelease version suffix.
   optional string prerelease_id = 4;
 }
 
