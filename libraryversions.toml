[versions]
ACTIVITY = "1.9.0-beta01"
ANNOTATION = "1.8.0-alpha01"
ANNOTATION_EXPERIMENTAL = "1.4.0-rc01"
APPACTIONS_BUILTINTYPES = "1.0.0-alpha01"
APPACTIONS_INTERACTION = "1.0.0-alpha01"
APPCOMPAT = "1.7.0-alpha04"
APPSEARCH = "1.1.0-alpha04"
ARCH_CORE = "2.3.0-alpha01"
ASYNCLAYOUTINFLATER = "1.1.0-alpha02"
AUTOFILL = "1.3.0-alpha02"
BENCHMARK = "1.3.0-alpha01"
BIOMETRIC = "1.2.0-alpha06"
BLUETOOTH = "1.0.0-alpha02"
BROWSER = "1.9.0-alpha01"
BUILDSRC_TESTS = "1.0.0-alpha01"
CAMERA = "1.4.0-alpha04"
CAMERA_PIPE = "1.0.0-alpha01"
CAMERA_TESTING = "1.0.0-alpha01"
CAMERA_VIEWFINDER = "1.4.0-alpha04"
CAMERA_VIEWFINDER_COMPOSE = "1.0.0-alpha01"
CARDVIEW = "1.1.0-alpha01"
CAR_APP = "1.7.0-alpha01"
COLLECTION = "1.5.0-alpha01"
COMPOSE = "1.7.0-alpha04"
COMPOSE_COMPILER = "1.5.10"  # Update when preparing for a release
COMPOSE_MATERIAL3 = "1.3.0-alpha02"
COMPOSE_MATERIAL3_ADAPTIVE = "1.0.0-alpha08"
COMPOSE_MATERIAL3_ADAPTIVE_NAVIGATION_SUITE = "1.0.0-alpha05"
COMPOSE_MATERIAL3_COMMON = "1.0.0-alpha01"
COMPOSE_RUNTIME_TRACING = "1.0.0-beta01"
CONSTRAINTLAYOUT = "2.2.0-alpha13"
CONSTRAINTLAYOUT_COMPOSE = "1.1.0-alpha13"
CONSTRAINTLAYOUT_CORE = "1.1.0-alpha13"
CONTENTPAGER = "1.1.0-alpha01"
COORDINATORLAYOUT = "1.3.0-alpha02"
CORE = "1.13.0-beta01"
CORE_ANIMATION = "1.0.0-rc01"
CORE_ANIMATION_TESTING = "1.0.0-rc01"
CORE_APPDIGEST = "1.0.0-alpha01"
CORE_BUNDLE = "1.0.0-alpha01"
CORE_GOOGLE_SHORTCUTS = "1.2.0-alpha02"
CORE_HAPTICS = "1.0.0-alpha01"
CORE_I18N = "1.0.0-alpha02"
CORE_LOCATION_ALTITUDE = "1.0.0-alpha02"
CORE_PERFORMANCE = "1.0.0"
CORE_REMOTEVIEWS = "1.1.0-alpha01"
CORE_ROLE = "1.2.0-alpha01"
CORE_SPLASHSCREEN = "1.1.0-alpha02"
CORE_TELECOM = "1.0.0-alpha02"
CORE_UWB = "1.0.0-alpha08"
CREDENTIALS = "1.3.0-alpha02"
CREDENTIALS_FIDO_QUARANTINE = "1.0.0-alpha02"
CURSORADAPTER = "1.1.0-alpha01"
CUSTOMVIEW = "1.2.0-alpha03"
CUSTOMVIEW_POOLINGCONTAINER = "1.1.0-alpha01"
DATASTORE = "1.1.0-beta02"
DOCUMENTFILE = "1.1.0-alpha02"
DRAGANDDROP = "1.1.0-alpha01"
DRAWERLAYOUT = "1.3.0-alpha01"
DYNAMICANIMATION = "1.1.0-alpha04"
DYNAMICANIMATION_KTX = "1.0.0-alpha04"
EMOJI = "1.2.0-alpha03"
EMOJI2 = "1.5.0-alpha01"
ENTERPRISE = "1.1.0-rc01"
EXIFINTERFACE = "1.4.0-alpha01"
FRAGMENT = "1.7.0-beta01"
FUTURES = "1.2.0-alpha02"
GLANCE = "1.1.0-alpha01"
GLANCE_PREVIEW = "1.0.0-alpha06"
GLANCE_TEMPLATE = "1.0.0-alpha06"
GLANCE_WEAR_TILES = "1.0.0-alpha06"
GRAPHICS_CORE = "1.0.0-beta01"
GRAPHICS_FILTERS = "1.0.0-alpha01"
GRAPHICS_PATH = "1.0.0-rc01"
GRAPHICS_SHAPES = "1.0.0-beta01"
GRIDLAYOUT = "1.1.0-beta02"
HEALTH_CONNECT = "1.1.0-alpha07"
HEALTH_SERVICES_CLIENT = "1.1.0-alpha02"
HEIFWRITER = "1.1.0-alpha03"
HILT = "1.2.0-rc01"
HILT_NAVIGATION = "1.2.0-rc01"
HILT_NAVIGATION_COMPOSE = "1.2.0-rc01"
INPUT_MOTIONPREDICTION = "1.0.0-beta03"
INSPECTION = "1.0.0"
INTERPOLATOR = "1.1.0-alpha01"
JAVASCRIPTENGINE = "1.0.0-beta01"
KRUTH = "1.1.0-alpha01"
LEANBACK = "1.2.0-beta01"
LEANBACK_GRID = "1.0.0-beta01"
LEANBACK_PAGING = "1.1.0-beta01"
LEANBACK_PREFERENCE = "1.2.0-beta01"
LEANBACK_TAB = "1.1.0-beta01"
LEGACY = "1.1.0-alpha01"
LIBYUV = "0.1.0-dev01"
LIFECYCLE = "2.8.0-alpha02"
LIFECYCLE_EXTENSIONS = "2.2.0"
LINT = "1.0.0-alpha01"
LOADER = "1.2.0-alpha01"
MEDIA = "1.7.0-rc01"
MEDIAROUTER = "1.7.0-rc01"
METRICS = "1.0.0-beta02"
NAVIGATION = "2.8.0-alpha04"
PAGING = "3.3.0-alpha04"
PALETTE = "1.1.0-alpha01"
PDF = "1.0.0-alpha01"
PERCENTLAYOUT = "1.1.0-alpha01"
PREFERENCE = "1.3.0-alpha01"
PRINT = "1.1.0-beta01"
PRIVACYSANDBOX_ACTIVITY = "1.0.0-alpha01"
PRIVACYSANDBOX_ADS = "1.1.0-beta04"
PRIVACYSANDBOX_PLUGINS = "1.0.0-alpha03"
PRIVACYSANDBOX_SDKRUNTIME = "1.0.0-alpha13"
PRIVACYSANDBOX_TOOLS = "1.0.0-alpha07"
PRIVACYSANDBOX_UI = "1.0.0-alpha07"
PROFILEINSTALLER = "1.4.0-alpha01"
RECOMMENDATION = "1.1.0-alpha01"
RECYCLERVIEW = "1.4.0-alpha01"
RECYCLERVIEW_SELECTION = "1.2.0-alpha02"
REMOTECALLBACK = "1.0.0-alpha02"
RESOURCEINSPECTION = "1.1.0-alpha01"
ROOM = "2.7.0-alpha01"
SAFEPARCEL = "1.0.0-alpha01"
SAVEDSTATE = "1.3.0-alpha01"
SECURITY = "1.1.0-alpha07"
SECURITY_APP_AUTHENTICATOR = "1.0.0-beta01"
SECURITY_APP_AUTHENTICATOR_TESTING = "1.0.0-beta01"
SECURITY_BIOMETRIC = "1.0.0-alpha01"
SECURITY_IDENTITY_CREDENTIAL = "1.0.0-alpha04"
SECURITY_MLS = "1.0.0-alpha01"
SHARETARGET = "1.3.0-alpha01"
SLICE = "1.1.0-alpha03"
SLICE_BENCHMARK = "1.1.0-alpha03"
SLICE_BUILDERS_KTX = "1.0.0-alpha09"
SLICE_REMOTECALLBACK = "1.0.0-alpha01"
SLIDINGPANELAYOUT = "1.3.0-alpha01"
SQLITE = "2.5.0-alpha01"
SQLITE_INSPECTOR = "2.1.0-alpha01"
STABLE_AIDL = "1.0.0-alpha01"
STARTUP = "1.2.0-alpha03"
SWIPEREFRESHLAYOUT = "1.2.0-alpha01"
TESTEXT = "1.0.0-alpha03"
TESTSCREENSHOT = "1.0.0-alpha01"
TEST_UIAUTOMATOR = "2.4.0-alpha01"
TEXT = "1.0.0-alpha01"
TRACING = "1.3.0-alpha02"
TRACING_PERFETTO = "1.0.0"
TRANSITION = "1.5.0-beta01"
TV = "1.0.0-alpha11"
TVPROVIDER = "1.1.0-alpha02"
VECTORDRAWABLE = "1.2.0-rc01"
VECTORDRAWABLE_ANIMATED = "1.2.0-rc01"
VECTORDRAWABLE_SEEKABLE = "1.0.0-rc01"
VERSIONED_PARCELABLE = "1.2.0-rc01"
VIEWPAGER = "1.1.0-alpha02"
VIEWPAGER2 = "1.1.0-beta03"
WEAR = "1.4.0-alpha01"
WEAR_COMPOSE = "1.4.0-alpha04"
WEAR_COMPOSE_MATERIAL3 = "1.0.0-alpha19"
WEAR_INPUT = "1.2.0-alpha03"
WEAR_INPUT_TESTING = "1.2.0-alpha03"
WEAR_ONGOING = "1.1.0-alpha02"
WEAR_PHONE_INTERACTIONS = "1.1.0-alpha04"
WEAR_PROTOLAYOUT = "1.2.0-alpha01"
WEAR_REMOTE_INTERACTIONS = "1.1.0-alpha02"
WEAR_TILES = "1.4.0-alpha01"
WEAR_TOOLING_PREVIEW = "1.0.0-rc01"
WEAR_WATCHFACE = "1.3.0-alpha01"
WEBKIT = "1.11.0-alpha02"
# Adding a comment to prevent merge conflicts for Window artifact
WINDOW = "1.3.0-alpha03"
WINDOW_EXTENSIONS = "1.3.0-alpha01"
WINDOW_EXTENSIONS_CORE = "1.1.0-alpha01"
WINDOW_SIDECAR = "1.0.0-rc01"
WORK = "2.10.0-alpha01"
XR = "1.0.0-alpha01"

[groups]
ACTIVITY = { group = "androidx.activity", atomicGroupVersion = "versions.ACTIVITY" }
ANNOTATION = { group = "androidx.annotation" }
APPACTIONS_BUILTINTYPES = { group = "androidx.appactions.builtintypes", atomicGroupVersion = "versions.APPACTIONS_BUILTINTYPES" }
APPACTIONS_INTERACTION = { group = "androidx.appactions.interaction", atomicGroupVersion = "versions.APPACTIONS_INTERACTION" }
APPCOMPAT = { group = "androidx.appcompat", atomicGroupVersion = "versions.APPCOMPAT" }
APPSEARCH = { group = "androidx.appsearch", atomicGroupVersion = "versions.APPSEARCH" }
ARCH_CORE = { group = "androidx.arch.core", atomicGroupVersion = "versions.ARCH_CORE" }
ASYNCLAYOUTINFLATER = { group = "androidx.asynclayoutinflater", atomicGroupVersion = "versions.ASYNCLAYOUTINFLATER" }
AUTOFILL = { group = "androidx.autofill", atomicGroupVersion = "versions.AUTOFILL" }
BENCHMARK = { group = "androidx.benchmark", atomicGroupVersion = "versions.BENCHMARK" }
BIOMETRIC = { group = "androidx.biometric", atomicGroupVersion = "versions.BIOMETRIC" }
BLUETOOTH = { group = "androidx.bluetooth", atomicGroupVersion = "versions.BLUETOOTH" }
BROWSER = { group = "androidx.browser", atomicGroupVersion = "versions.BROWSER" }
BUILDSRC_TESTS_MAX_DEP_VERSIONS_DEP = { group = "androidx.buildSrc-tests-max-dep-versions-dep", atomicGroupVersion = "versions.BUILDSRC_TESTS", overrideInclude = [ ":buildSrc-tests:max-dep-versions:buildSrc-tests-max-dep-versions-dep" ] }
BUILDSRC_TESTS_MAX_DEP_VERSIONS_MAIN = { group = "androidx.buildSrc-tests-max-dep-versions-main", atomicGroupVersion = "versions.BUILDSRC_TESTS", overrideInclude = [ ":buildSrc-tests:max-dep-versions:buildSrc-tests-max-dep-versions-main" ] }
CAMERA = { group = "androidx.camera", atomicGroupVersion = "versions.CAMERA" }
CAMERA_PIPE = { group = "androidx.camera", atomicGroupVersion = "versions.CAMERA_PIPE", overrideInclude = [ ":camera:camera-camera2-pipe", ":camera:camera-camera2-pipe-integration" ] }
CAMERA_TESTING = { group = "androidx.camera", atomicGroupVersion = "versions.CAMERA_TESTING", overrideInclude = [ ":camera:camera-testing" ] }
CAMERA_VIEWFINDER = { group = "androidx.camera", atomicGroupVersion = "versions.CAMERA_VIEWFINDER", overrideInclude = [ ":camera:camera-viewfinder", ":camera:camera-viewfinder-core", ":camera:camera-viewfinder-core:camera-viewfinder-core-samples" ] }
CAMERA_VIEWFINDER_COMPOSE = { group = "androidx.camera", atomicGroupVersion = "versions.CAMERA_VIEWFINDER_COMPOSE", overrideInclude = [ ":camera:camera-viewfinder-compose" ] }
CARDVIEW = { group = "androidx.cardview", atomicGroupVersion = "versions.CARDVIEW" }
CAR_APP = { group = "androidx.car.app", atomicGroupVersion = "versions.CAR_APP" }
COLLECTION = { group = "androidx.collection", atomicGroupVersion = "versions.COLLECTION" }
<<<<<<< HEAD
COMPOSE_ANIMATION = { group = "org.jetbrains.compose.animation", atomicGroupVersion = "versions.COMPOSE" }
COMPOSE_COMPILER = { group = "org.jetbrains.compose.compiler", atomicGroupVersion = "versions.COMPOSE_COMPILER" }
COMPOSE_DESKTOP = { group = "org.jetbrains.compose.desktop", atomicGroupVersion = "versions.COMPOSE" }
COMPOSE_FOUNDATION = { group = "org.jetbrains.compose.foundation", atomicGroupVersion = "versions.COMPOSE" }
COMPOSE_MATERIAL = { group = "org.jetbrains.compose.material", atomicGroupVersion = "versions.COMPOSE" }
COMPOSE_MATERIAL3 = { group = "org.jetbrains.compose.material3", atomicGroupVersion = "versions.COMPOSE_MATERIAL3" }
COMPOSE_RUNTIME = { group = "org.jetbrains.compose.runtime", atomicGroupVersion = "versions.COMPOSE" }
=======
COMPOSE_ANIMATION = { group = "androidx.compose.animation", atomicGroupVersion = "versions.COMPOSE" }
COMPOSE_COMPILER = { group = "androidx.compose.compiler", atomicGroupVersion = "versions.COMPOSE_COMPILER" }
COMPOSE_DESKTOP = { group = "androidx.compose.desktop", atomicGroupVersion = "versions.COMPOSE" }
COMPOSE_FOUNDATION = { group = "androidx.compose.foundation", atomicGroupVersion = "versions.COMPOSE" }
COMPOSE_MATERIAL = { group = "androidx.compose.material", atomicGroupVersion = "versions.COMPOSE" }
COMPOSE_MATERIAL3 = { group = "androidx.compose.material3", atomicGroupVersion = "versions.COMPOSE_MATERIAL3" }
COMPOSE_MATERIAL3_ADAPTIVE = { group = "androidx.compose.material3.adaptive", atomicGroupVersion = "versions.COMPOSE_MATERIAL3_ADAPTIVE" }
COMPOSE_RUNTIME = { group = "androidx.compose.runtime", atomicGroupVersion = "versions.COMPOSE" }
>>>>>>> 24205d80
COMPOSE_RUNTIME_TRACING = { group = "androidx.compose.runtime", atomicGroupVersion = "versions.COMPOSE_RUNTIME_TRACING", overrideInclude = [ ":compose:runtime:runtime-tracing" ] }
COMPOSE_UI = { group = "org.jetbrains.compose.ui", atomicGroupVersion = "versions.COMPOSE" }
CONCURRENT = { group = "androidx.concurrent", atomicGroupVersion = "versions.FUTURES" }
CONSTRAINTLAYOUT = { group = "androidx.constraintlayout" }
CONTENTPAGER = { group = "androidx.contentpager", atomicGroupVersion = "versions.CONTENTPAGER" }
COORDINATORLAYOUT = { group = "androidx.coordinatorlayout", atomicGroupVersion = "versions.COORDINATORLAYOUT" }
CORE = { group = "androidx.core" }
CORE_HAPTICS = { group = "androidx.core.haptics", atomicGroupVersion = "versions.CORE_HAPTICS" }
CORE_UWB = { group = "androidx.core.uwb", atomicGroupVersion = "versions.CORE_UWB" }
CREDENTIALS = { group = "androidx.credentials", atomicGroupVersion = "versions.CREDENTIALS" }
CURSORADAPTER = { group = "androidx.cursoradapter", atomicGroupVersion = "versions.CURSORADAPTER" }
CUSTOMVIEW = { group = "androidx.customview" }
DATASTORE = { group = "androidx.datastore", atomicGroupVersion = "versions.DATASTORE" }
DOCUMENTFILE = { group = "androidx.documentfile", atomicGroupVersion = "versions.DOCUMENTFILE" }
DRAGANDDROP = { group = "androidx.draganddrop", atomicGroupVersion = "versions.DRAGANDDROP" }
DRAWERLAYOUT = { group = "androidx.drawerlayout", atomicGroupVersion = "versions.DRAWERLAYOUT" }
DYNAMICANIMATION = { group = "androidx.dynamicanimation" }
EMOJI = { group = "androidx.emoji" }
EMOJI2 = { group = "androidx.emoji2", atomicGroupVersion = "versions.EMOJI2" }
ENTERPRISE = { group = "androidx.enterprise", atomicGroupVersion = "versions.ENTERPRISE" }
EXIFINTERFACE = { group = "androidx.exifinterface", atomicGroupVersion = "versions.EXIFINTERFACE" }
FRAGMENT = { group = "androidx.fragment", atomicGroupVersion = "versions.FRAGMENT" }
GLANCE = { group = "androidx.glance", atomicGroupVersion = "versions.GLANCE" }
GRAPHICS = { group = "androidx.graphics" }
GRAPHICS_FILTERS = { group = "androidx.graphics.filters", atomicGroupVersion = "versions.GRAPHICS_FILTERS" }
GRIDLAYOUT = { group = "androidx.gridlayout", atomicGroupVersion = "versions.GRIDLAYOUT" }
HEALTH = { group = "androidx.health" }
HEALTH_CONNECT = { group = "androidx.health.connect", atomicGroupVersion = "versions.HEALTH_CONNECT" }
HEIFWRITER = { group = "androidx.heifwriter", atomicGroupVersion = "versions.HEIFWRITER" }
HILT = { group = "androidx.hilt" }
INPUT = { group = "androidx.input" }
INSPECTION = { group = "androidx.inspection", atomicGroupVersion = "versions.INSPECTION" }
INSPECTION_EXTENSIONS = { group = "androidx.inspection.extensions", atomicGroupVersion = "versions.SQLITE_INSPECTOR", overrideInclude = [ ":sqlite:sqlite-inspection" ] }
INTERPOLATOR = { group = "androidx.interpolator", atomicGroupVersion = "versions.INTERPOLATOR" }
JAVASCRIPTENGINE = { group = "androidx.javascriptengine", atomicGroupVersion = "versions.JAVASCRIPTENGINE" }
KRUTH = { group = "androidx.kruth", atomicGroupVersion = "versions.KRUTH" }
LEANBACK = { group = "androidx.leanback" }
LEGACY = { group = "androidx.legacy" }
LIBYUV = { group = "libyuv", atomicGroupVersion = "versions.LIBYUV" }
LIFECYCLE = { group = "androidx.lifecycle", atomicGroupVersion = "versions.LIFECYCLE" }
LIFECYCLE_EXTENSIONS = { group = "androidx.lifecycle", atomicGroupVersion = "versions.LIFECYCLE_EXTENSIONS", overrideInclude = [ ":lifecycle:lifecycle-extensions" ] }
LINT = { group = "androidx.lint", atomicGroupVersion = "versions.LINT" }
LOADER = { group = "androidx.loader", atomicGroupVersion = "versions.LOADER" }
MEDIA = { group = "androidx.media" }
MEDIAROUTER = { group = "androidx.mediarouter", atomicGroupVersion = "versions.MEDIAROUTER" }
METRICS = { group = "androidx.metrics", atomicGroupVersion = "versions.METRICS" }
NAVIGATION = { group = "androidx.navigation", atomicGroupVersion = "versions.NAVIGATION" }
PAGING = { group = "androidx.paging", atomicGroupVersion = "versions.PAGING" }
PALETTE = { group = "androidx.palette", atomicGroupVersion = "versions.PALETTE" }
PDF = { group = "androidx.pdf", atomicGroupVersion = "versions.PDF" }
PERCENTLAYOUT = { group = "androidx.percentlayout", atomicGroupVersion = "versions.PERCENTLAYOUT" }
PREFERENCE = { group = "androidx.preference", atomicGroupVersion = "versions.PREFERENCE" }
PRINT = { group = "androidx.print", atomicGroupVersion = "versions.PRINT" }
PRIVACYSANDBOX_ACTIVITY = { group = "androidx.privacysandbox.activity", atomicGroupVersion = "versions.PRIVACYSANDBOX_ACTIVITY" }
PRIVACYSANDBOX_ADS = { group = "androidx.privacysandbox.ads", atomicGroupVersion = "versions.PRIVACYSANDBOX_ADS" }
PRIVACYSANDBOX_PLUGINS = { group = "androidx.privacysandbox.plugins", atomicGroupVersion = "versions.PRIVACYSANDBOX_PLUGINS" }
PRIVACYSANDBOX_SDKRUNTIME = { group = "androidx.privacysandbox.sdkruntime", atomicGroupVersion = "versions.PRIVACYSANDBOX_SDKRUNTIME" }
PRIVACYSANDBOX_TOOLS = { group = "androidx.privacysandbox.tools", atomicGroupVersion = "versions.PRIVACYSANDBOX_TOOLS" }
PRIVACYSANDBOX_UI = { group = "androidx.privacysandbox.ui", atomicGroupVersion = "versions.PRIVACYSANDBOX_UI" }
PROFILEINSTALLER = { group = "androidx.profileinstaller", atomicGroupVersion = "versions.PROFILEINSTALLER" }
RECOMMENDATION = { group = "androidx.recommendation", atomicGroupVersion = "versions.RECOMMENDATION" }
RECYCLERVIEW = { group = "androidx.recyclerview" }
REMOTECALLBACK = { group = "androidx.remotecallback", atomicGroupVersion = "versions.REMOTECALLBACK" }
RESOURCEINSPECTION = { group = "androidx.resourceinspection", atomicGroupVersion = "versions.RESOURCEINSPECTION" }
ROOM = { group = "androidx.room", atomicGroupVersion = "versions.ROOM" }
SAFEPARCEL = { group = "androidx.safeparcel", atomicGroupVersion = "versions.SAFEPARCEL" }
SAVEDSTATE = { group = "androidx.savedstate", atomicGroupVersion = "versions.SAVEDSTATE" }
SECURITY = { group = "androidx.security" }
SHARETARGET = { group = "androidx.sharetarget", atomicGroupVersion = "versions.SHARETARGET" }
SLICE = { group = "androidx.slice" }
SLIDINGPANELAYOUT = { group = "androidx.slidingpanelayout", atomicGroupVersion = "versions.SLIDINGPANELAYOUT" }
SQLITE = { group = "androidx.sqlite", atomicGroupVersion = "versions.SQLITE" }
STABLE_AIDL = { group = "androidx.stableaidl", atomicGroupVersion = "versions.STABLE_AIDL" }
STARTUP = { group = "androidx.startup", atomicGroupVersion = "versions.STARTUP" }
SWIPEREFRESHLAYOUT = { group = "androidx.swiperefreshlayout", atomicGroupVersion = "versions.SWIPEREFRESHLAYOUT" }
TESTEXT = { group = "androidx.test.ext", atomicGroupVersion = "versions.TESTEXT" }
TESTSCREENSHOT = { group = "androidx.test.screenshot", atomicGroupVersion = "versions.TESTSCREENSHOT" }
TEST_UIAUTOMATOR = { group = "androidx.test.uiautomator", atomicGroupVersion = "versions.TEST_UIAUTOMATOR" }
TEXT = { group = "androidx.text", atomicGroupVersion = "versions.TEXT" }
TRACING = { group = "androidx.tracing", atomicGroupVersion = "versions.TRACING" }
TRACING_PERFETTO = { group = "androidx.tracing", atomicGroupVersion = "versions.TRACING_PERFETTO", overrideInclude = [ ":tracing:tracing-perfetto", ":tracing:tracing-perfetto-binary", ":tracing:tracing-perfetto-handshake" ] }
TRANSITION = { group = "androidx.transition", atomicGroupVersion = "versions.TRANSITION" }
TV = { group = "androidx.tv", atomicGroupVersion = "versions.TV" }
TVPROVIDER = { group = "androidx.tvprovider", atomicGroupVersion = "versions.TVPROVIDER" }
VECTORDRAWABLE = { group = "androidx.vectordrawable" }
VERSIONEDPARCELABLE = { group = "androidx.versionedparcelable" }
VIEWPAGER = { group = "androidx.viewpager", atomicGroupVersion = "versions.VIEWPAGER" }
VIEWPAGER2 = { group = "androidx.viewpager2", atomicGroupVersion = "versions.VIEWPAGER2" }
WEAR = { group = "androidx.wear" }
WEAR_COMPOSE = { group = "androidx.wear.compose", atomicGroupVersion = "versions.WEAR_COMPOSE" }
WEAR_PROTOLAYOUT = { group = "androidx.wear.protolayout", atomicGroupVersion = "versions.WEAR_PROTOLAYOUT" }
WEAR_TILES = { group = "androidx.wear.tiles", atomicGroupVersion = "versions.WEAR_TILES" }
WEAR_WATCHFACE = { group = "androidx.wear.watchface", atomicGroupVersion = "versions.WEAR_WATCHFACE" }
WEBKIT = { group = "androidx.webkit", atomicGroupVersion = "versions.WEBKIT" }
WINDOW = { group = "androidx.window", atomicGroupVersion = "versions.WINDOW" }
WINDOW_EXTENSIONS = { group = "androidx.window.extensions", atomicGroupVersion = "versions.WINDOW_EXTENSIONS" }
WINDOW_EXTENSIONS_CORE = { group = "androidx.window.extensions.core", atomicGroupVersion = "versions.WINDOW_EXTENSIONS_CORE" }
WINDOW_SIDECAR = { group = "androidx.window.sidecar", atomicGroupVersion = "versions.WINDOW_SIDECAR" }
WORK = { group = "androidx.work", atomicGroupVersion = "versions.WORK" }
<<<<<<< HEAD

# JetBrains overrides
ANNOTATION_JETBRAINS = { group = "org.jetbrains.compose.annotation-internal", atomicGroupVersion = "versions.COMPOSE", overrideInclude = [ ":annotation:annotation" ] }
COLLECTION_JETBRAINS = { group = "org.jetbrains.compose.collection-internal", atomicGroupVersion = "versions.COMPOSE", overrideInclude = [ ":collection:collection" ] }

CORE_BUNDLE_JETBRAINS = { group = "org.jetbrains.androidx.core", atomicGroupVersion = "versions.CORE_BUNDLE", overrideInclude = [ ":core:core-bundle" ] }
SAVEDSTATE_JETBRAINS = { group = "org.jetbrains.androidx.savedstate", atomicGroupVersion = "versions.SAVEDSTATE", overrideInclude = [ ":savedstate:savedstate" ] }

[groups.LIFECYCLE_JETBRAINS]
group = "org.jetbrains.androidx.lifecycle"
atomicGroupVersion = "versions.LIFECYCLE"
overrideInclude = [
    ":lifecycle:lifecycle-common",
    ":lifecycle:lifecycle-runtime",
    ":lifecycle:lifecycle-runtime-compose",
    ":lifecycle:lifecycle-viewmodel",
    ":lifecycle:lifecycle-viewmodel-compose",
    ":lifecycle:lifecycle-viewmodel-savedstate"
]

[groups.NAVIGATION_JETBRAINS]
group = "org.jetbrains.androidx.navigation"
atomicGroupVersion = "versions.NAVIGATION"
overrideInclude = [
    ":navigation:navigation-common",
    ":navigation:navigation-runtime",
    ":navigation:navigation-compose"
]
=======
XR = { group = "androidx.xr", atomicGroupVersion = "versions.XR" }
>>>>>>> 24205d80
<|MERGE_RESOLUTION|>--- conflicted
+++ resolved
@@ -199,24 +199,14 @@
 CARDVIEW = { group = "androidx.cardview", atomicGroupVersion = "versions.CARDVIEW" }
 CAR_APP = { group = "androidx.car.app", atomicGroupVersion = "versions.CAR_APP" }
 COLLECTION = { group = "androidx.collection", atomicGroupVersion = "versions.COLLECTION" }
-<<<<<<< HEAD
 COMPOSE_ANIMATION = { group = "org.jetbrains.compose.animation", atomicGroupVersion = "versions.COMPOSE" }
 COMPOSE_COMPILER = { group = "org.jetbrains.compose.compiler", atomicGroupVersion = "versions.COMPOSE_COMPILER" }
 COMPOSE_DESKTOP = { group = "org.jetbrains.compose.desktop", atomicGroupVersion = "versions.COMPOSE" }
 COMPOSE_FOUNDATION = { group = "org.jetbrains.compose.foundation", atomicGroupVersion = "versions.COMPOSE" }
 COMPOSE_MATERIAL = { group = "org.jetbrains.compose.material", atomicGroupVersion = "versions.COMPOSE" }
 COMPOSE_MATERIAL3 = { group = "org.jetbrains.compose.material3", atomicGroupVersion = "versions.COMPOSE_MATERIAL3" }
+COMPOSE_MATERIAL3_ADAPTIVE = { group = "androidx.compose.material3.adaptive", atomicGroupVersion = "versions.COMPOSE_MATERIAL3_ADAPTIVE" }
 COMPOSE_RUNTIME = { group = "org.jetbrains.compose.runtime", atomicGroupVersion = "versions.COMPOSE" }
-=======
-COMPOSE_ANIMATION = { group = "androidx.compose.animation", atomicGroupVersion = "versions.COMPOSE" }
-COMPOSE_COMPILER = { group = "androidx.compose.compiler", atomicGroupVersion = "versions.COMPOSE_COMPILER" }
-COMPOSE_DESKTOP = { group = "androidx.compose.desktop", atomicGroupVersion = "versions.COMPOSE" }
-COMPOSE_FOUNDATION = { group = "androidx.compose.foundation", atomicGroupVersion = "versions.COMPOSE" }
-COMPOSE_MATERIAL = { group = "androidx.compose.material", atomicGroupVersion = "versions.COMPOSE" }
-COMPOSE_MATERIAL3 = { group = "androidx.compose.material3", atomicGroupVersion = "versions.COMPOSE_MATERIAL3" }
-COMPOSE_MATERIAL3_ADAPTIVE = { group = "androidx.compose.material3.adaptive", atomicGroupVersion = "versions.COMPOSE_MATERIAL3_ADAPTIVE" }
-COMPOSE_RUNTIME = { group = "androidx.compose.runtime", atomicGroupVersion = "versions.COMPOSE" }
->>>>>>> 24205d80
 COMPOSE_RUNTIME_TRACING = { group = "androidx.compose.runtime", atomicGroupVersion = "versions.COMPOSE_RUNTIME_TRACING", overrideInclude = [ ":compose:runtime:runtime-tracing" ] }
 COMPOSE_UI = { group = "org.jetbrains.compose.ui", atomicGroupVersion = "versions.COMPOSE" }
 CONCURRENT = { group = "androidx.concurrent", atomicGroupVersion = "versions.FUTURES" }
@@ -316,7 +306,7 @@
 WINDOW_EXTENSIONS_CORE = { group = "androidx.window.extensions.core", atomicGroupVersion = "versions.WINDOW_EXTENSIONS_CORE" }
 WINDOW_SIDECAR = { group = "androidx.window.sidecar", atomicGroupVersion = "versions.WINDOW_SIDECAR" }
 WORK = { group = "androidx.work", atomicGroupVersion = "versions.WORK" }
-<<<<<<< HEAD
+XR = { group = "androidx.xr", atomicGroupVersion = "versions.XR" }
 
 # JetBrains overrides
 ANNOTATION_JETBRAINS = { group = "org.jetbrains.compose.annotation-internal", atomicGroupVersion = "versions.COMPOSE", overrideInclude = [ ":annotation:annotation" ] }
@@ -344,7 +334,4 @@
     ":navigation:navigation-common",
     ":navigation:navigation-runtime",
     ":navigation:navigation-compose"
-]
-=======
-XR = { group = "androidx.xr", atomicGroupVersion = "versions.XR" }
->>>>>>> 24205d80
+]