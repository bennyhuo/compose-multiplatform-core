--- conflicted
+++ resolved
@@ -20,11 +20,7 @@
 CARDVIEW = "1.1.0-alpha01"
 CAR_APP = "1.7.0-alpha02"
 COLLECTION = "1.5.0-alpha01"
-<<<<<<< HEAD
-COMPOSE = "1.7.0-beta01"
-=======
 COMPOSE = "1.8.0-alpha01"
->>>>>>> f5541f29
 COMPOSE_COMPILER = "1.5.14"  # Update when preparing for a release
 COMPOSE_MATERIAL3 = "1.3.0-beta03"
 COMPOSE_MATERIAL3_ADAPTIVE = "1.0.0-beta03"
