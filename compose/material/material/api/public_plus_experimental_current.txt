// Signature format: 4.0
package androidx.compose.material {

  public final class AndroidAlertDialog_androidKt {
    method @androidx.compose.runtime.Composable public static void AlertDialog(kotlin.jvm.functions.Function0<kotlin.Unit> onDismissRequest, kotlin.jvm.functions.Function0<kotlin.Unit> confirmButton, optional androidx.compose.ui.Modifier modifier, optional kotlin.jvm.functions.Function0<kotlin.Unit>? dismissButton, optional kotlin.jvm.functions.Function0<kotlin.Unit>? title, optional kotlin.jvm.functions.Function0<kotlin.Unit>? text, optional androidx.compose.ui.graphics.Shape shape, optional long backgroundColor, optional long contentColor, optional androidx.compose.ui.window.DialogProperties properties);
    method @androidx.compose.runtime.Composable public static void AlertDialog(kotlin.jvm.functions.Function0<kotlin.Unit> onDismissRequest, kotlin.jvm.functions.Function0<kotlin.Unit> buttons, optional androidx.compose.ui.Modifier modifier, optional kotlin.jvm.functions.Function0<kotlin.Unit>? title, optional kotlin.jvm.functions.Function0<kotlin.Unit>? text, optional androidx.compose.ui.graphics.Shape shape, optional long backgroundColor, optional long contentColor, optional androidx.compose.ui.window.DialogProperties properties);
  }

  public final class AndroidMenu_androidKt {
    method @androidx.compose.runtime.Composable public static void DropdownMenu(boolean expanded, kotlin.jvm.functions.Function0<kotlin.Unit> onDismissRequest, optional androidx.compose.ui.Modifier modifier, optional long offset, optional androidx.compose.foundation.ScrollState scrollState, optional androidx.compose.ui.window.PopupProperties properties, kotlin.jvm.functions.Function1<? super androidx.compose.foundation.layout.ColumnScope,kotlin.Unit> content);
    method @Deprecated @androidx.compose.runtime.Composable public static void DropdownMenu(boolean expanded, kotlin.jvm.functions.Function0<? extends kotlin.Unit> onDismissRequest, optional androidx.compose.ui.Modifier modifier, optional long offset, optional androidx.compose.ui.window.PopupProperties properties, kotlin.jvm.functions.Function1<? super androidx.compose.foundation.layout.ColumnScope,? extends kotlin.Unit> content);
    method @androidx.compose.runtime.Composable public static void DropdownMenuItem(kotlin.jvm.functions.Function0<kotlin.Unit> onClick, optional androidx.compose.ui.Modifier modifier, optional boolean enabled, optional androidx.compose.foundation.layout.PaddingValues contentPadding, optional androidx.compose.foundation.interaction.MutableInteractionSource interactionSource, kotlin.jvm.functions.Function1<? super androidx.compose.foundation.layout.RowScope,kotlin.Unit> content);
  }

  public final class AppBarDefaults {
    method public float getBottomAppBarElevation();
    method public androidx.compose.foundation.layout.PaddingValues getContentPadding();
    method public float getTopAppBarElevation();
    property public final float BottomAppBarElevation;
    property public final androidx.compose.foundation.layout.PaddingValues ContentPadding;
    property public final float TopAppBarElevation;
    field public static final androidx.compose.material.AppBarDefaults INSTANCE;
  }

  public final class AppBarKt {
    method @androidx.compose.runtime.Composable public static void BottomAppBar(optional androidx.compose.ui.Modifier modifier, optional long backgroundColor, optional long contentColor, optional androidx.compose.ui.graphics.Shape? cutoutShape, optional float elevation, optional androidx.compose.foundation.layout.PaddingValues contentPadding, kotlin.jvm.functions.Function1<? super androidx.compose.foundation.layout.RowScope,kotlin.Unit> content);
    method @androidx.compose.runtime.Composable public static void TopAppBar(kotlin.jvm.functions.Function0<kotlin.Unit> title, optional androidx.compose.ui.Modifier modifier, optional kotlin.jvm.functions.Function0<kotlin.Unit>? navigationIcon, optional kotlin.jvm.functions.Function1<? super androidx.compose.foundation.layout.RowScope,kotlin.Unit> actions, optional long backgroundColor, optional long contentColor, optional float elevation);
    method @androidx.compose.runtime.Composable public static void TopAppBar(optional androidx.compose.ui.Modifier modifier, optional long backgroundColor, optional long contentColor, optional float elevation, optional androidx.compose.foundation.layout.PaddingValues contentPadding, kotlin.jvm.functions.Function1<? super androidx.compose.foundation.layout.RowScope,kotlin.Unit> content);
  }

  public final class BackdropScaffoldDefaults {
    method public float getFrontLayerElevation();
    method @androidx.compose.runtime.Composable public long getFrontLayerScrimColor();
    method @androidx.compose.runtime.Composable public androidx.compose.ui.graphics.Shape getFrontLayerShape();
    method public float getHeaderHeight();
    method public float getPeekHeight();
    property public final float FrontLayerElevation;
    property public final float HeaderHeight;
    property public final float PeekHeight;
    property @androidx.compose.runtime.Composable public final long frontLayerScrimColor;
    property @androidx.compose.runtime.Composable public final androidx.compose.ui.graphics.Shape frontLayerShape;
    field public static final androidx.compose.material.BackdropScaffoldDefaults INSTANCE;
  }

  public final class BackdropScaffoldKt {
    method @androidx.compose.material.ExperimentalMaterialApi @androidx.compose.runtime.Composable public static void BackdropScaffold(kotlin.jvm.functions.Function0<kotlin.Unit> appBar, kotlin.jvm.functions.Function0<kotlin.Unit> backLayerContent, kotlin.jvm.functions.Function0<kotlin.Unit> frontLayerContent, optional androidx.compose.ui.Modifier modifier, optional androidx.compose.material.BackdropScaffoldState scaffoldState, optional boolean gesturesEnabled, optional float peekHeight, optional float headerHeight, optional boolean persistentAppBar, optional boolean stickyFrontLayer, optional long backLayerBackgroundColor, optional long backLayerContentColor, optional androidx.compose.ui.graphics.Shape frontLayerShape, optional float frontLayerElevation, optional long frontLayerBackgroundColor, optional long frontLayerContentColor, optional long frontLayerScrimColor, optional kotlin.jvm.functions.Function1<? super androidx.compose.material.SnackbarHostState,kotlin.Unit> snackbarHost);
    method @androidx.compose.material.ExperimentalMaterialApi @androidx.compose.runtime.Composable public static androidx.compose.material.BackdropScaffoldState rememberBackdropScaffoldState(androidx.compose.material.BackdropValue initialValue, optional androidx.compose.animation.core.AnimationSpec<java.lang.Float> animationSpec, optional kotlin.jvm.functions.Function1<? super androidx.compose.material.BackdropValue,java.lang.Boolean> confirmStateChange, optional androidx.compose.material.SnackbarHostState snackbarHostState);
  }

  @androidx.compose.material.ExperimentalMaterialApi @androidx.compose.runtime.Stable public final class BackdropScaffoldState extends androidx.compose.material.SwipeableState<androidx.compose.material.BackdropValue> {
    ctor public BackdropScaffoldState(androidx.compose.material.BackdropValue initialValue, optional androidx.compose.animation.core.AnimationSpec<java.lang.Float> animationSpec, optional kotlin.jvm.functions.Function1<? super androidx.compose.material.BackdropValue,java.lang.Boolean> confirmStateChange, optional androidx.compose.material.SnackbarHostState snackbarHostState);
    method public suspend Object? conceal(kotlin.coroutines.Continuation<? super kotlin.Unit>);
    method public androidx.compose.material.SnackbarHostState getSnackbarHostState();
    method public boolean isConcealed();
    method public boolean isRevealed();
    method public suspend Object? reveal(kotlin.coroutines.Continuation<? super kotlin.Unit>);
    property public final boolean isConcealed;
    property public final boolean isRevealed;
    property public final androidx.compose.material.SnackbarHostState snackbarHostState;
    field public static final androidx.compose.material.BackdropScaffoldState.Companion Companion;
  }

  public static final class BackdropScaffoldState.Companion {
    method public androidx.compose.runtime.saveable.Saver<androidx.compose.material.BackdropScaffoldState,?> Saver(androidx.compose.animation.core.AnimationSpec<java.lang.Float> animationSpec, kotlin.jvm.functions.Function1<? super androidx.compose.material.BackdropValue,java.lang.Boolean> confirmStateChange, androidx.compose.material.SnackbarHostState snackbarHostState);
  }

  @androidx.compose.material.ExperimentalMaterialApi public enum BackdropValue {
    method public static androidx.compose.material.BackdropValue valueOf(String name) throws java.lang.IllegalArgumentException;
    method public static androidx.compose.material.BackdropValue[] values();
    enum_constant public static final androidx.compose.material.BackdropValue Concealed;
    enum_constant public static final androidx.compose.material.BackdropValue Revealed;
  }

  public final class BadgeKt {
    method @androidx.compose.runtime.Composable public static void Badge(optional androidx.compose.ui.Modifier modifier, optional long backgroundColor, optional long contentColor, optional kotlin.jvm.functions.Function1<? super androidx.compose.foundation.layout.RowScope,kotlin.Unit>? content);
    method @androidx.compose.runtime.Composable public static void BadgedBox(kotlin.jvm.functions.Function1<? super androidx.compose.foundation.layout.BoxScope,kotlin.Unit> badge, optional androidx.compose.ui.Modifier modifier, kotlin.jvm.functions.Function1<? super androidx.compose.foundation.layout.BoxScope,kotlin.Unit> content);
  }

<<<<<<< HEAD
  @androidx.compose.material.ExperimentalMaterialApi public final class BottomDrawerState extends androidx.compose.material.SwipeableState<androidx.compose.material.BottomDrawerValue> {
    ctor public BottomDrawerState(androidx.compose.material.BottomDrawerValue initialValue, optional kotlin.jvm.functions.Function1<? super androidx.compose.material.BottomDrawerValue,java.lang.Boolean> confirmStateChange);
    method public suspend Object? close(kotlin.coroutines.Continuation<? super kotlin.Unit>);
    method public suspend Object? expand(kotlin.coroutines.Continuation<? super kotlin.Unit>);
=======
  @androidx.compose.material.ExperimentalMaterialApi public final class BottomDrawerState {
    ctor @Deprecated public BottomDrawerState(androidx.compose.material.BottomDrawerValue initialValue, optional kotlin.jvm.functions.Function1<? super androidx.compose.material.BottomDrawerValue,java.lang.Boolean> confirmStateChange);
    method public suspend Object? close(kotlin.coroutines.Continuation<? super kotlin.Unit>);
    method public suspend Object? expand(kotlin.coroutines.Continuation<? super kotlin.Unit>);
    method public androidx.compose.material.BottomDrawerValue getCurrentValue();
    method public float getOffset();
    method public float getProgress();
    method public androidx.compose.material.BottomDrawerValue getTargetValue();
>>>>>>> fdff00cc
    method public boolean isClosed();
    method public boolean isExpanded();
    method public boolean isOpen();
    method public suspend Object? open(kotlin.coroutines.Continuation<? super kotlin.Unit>);
    property public final boolean isClosed;
    property public final boolean isExpanded;
    property public final boolean isOpen;
<<<<<<< HEAD
=======
    property public final float offset;
    property @androidx.compose.material.ExperimentalMaterialApi public final float progress;
    property public final androidx.compose.material.BottomDrawerValue targetValue;
>>>>>>> fdff00cc
    field public static final androidx.compose.material.BottomDrawerState.Companion Companion;
  }

  public static final class BottomDrawerState.Companion {
    method public androidx.compose.runtime.saveable.Saver<androidx.compose.material.BottomDrawerState,androidx.compose.material.BottomDrawerValue> Saver(androidx.compose.ui.unit.Density density, kotlin.jvm.functions.Function1<? super androidx.compose.material.BottomDrawerValue,java.lang.Boolean> confirmStateChange);
    method @Deprecated public androidx.compose.runtime.saveable.Saver<androidx.compose.material.BottomDrawerState,androidx.compose.material.BottomDrawerValue> Saver(kotlin.jvm.functions.Function1<? super androidx.compose.material.BottomDrawerValue,java.lang.Boolean> confirmStateChange);
  }

  @androidx.compose.material.ExperimentalMaterialApi public enum BottomDrawerValue {
    method public static androidx.compose.material.BottomDrawerValue valueOf(String name) throws java.lang.IllegalArgumentException;
    method public static androidx.compose.material.BottomDrawerValue[] values();
    enum_constant public static final androidx.compose.material.BottomDrawerValue Closed;
    enum_constant public static final androidx.compose.material.BottomDrawerValue Expanded;
    enum_constant public static final androidx.compose.material.BottomDrawerValue Open;
  }

  public final class BottomNavigationDefaults {
    method public float getElevation();
    property public final float Elevation;
    field public static final androidx.compose.material.BottomNavigationDefaults INSTANCE;
  }

  public final class BottomNavigationKt {
    method @androidx.compose.runtime.Composable public static void BottomNavigation(optional androidx.compose.ui.Modifier modifier, optional long backgroundColor, optional long contentColor, optional float elevation, kotlin.jvm.functions.Function1<? super androidx.compose.foundation.layout.RowScope,kotlin.Unit> content);
    method @androidx.compose.runtime.Composable public static void BottomNavigationItem(androidx.compose.foundation.layout.RowScope, boolean selected, kotlin.jvm.functions.Function0<kotlin.Unit> onClick, kotlin.jvm.functions.Function0<kotlin.Unit> icon, optional androidx.compose.ui.Modifier modifier, optional boolean enabled, optional kotlin.jvm.functions.Function0<kotlin.Unit>? label, optional boolean alwaysShowLabel, optional androidx.compose.foundation.interaction.MutableInteractionSource interactionSource, optional long selectedContentColor, optional long unselectedContentColor);
  }

  public final class BottomSheetScaffoldDefaults {
    method public float getSheetElevation();
    method public float getSheetPeekHeight();
    property public final float SheetElevation;
    property public final float SheetPeekHeight;
    field public static final androidx.compose.material.BottomSheetScaffoldDefaults INSTANCE;
  }

  public final class BottomSheetScaffoldKt {
    method @androidx.compose.material.ExperimentalMaterialApi @androidx.compose.runtime.Composable public static void BottomSheetScaffold(kotlin.jvm.functions.Function1<? super androidx.compose.foundation.layout.ColumnScope,kotlin.Unit> sheetContent, optional androidx.compose.ui.Modifier modifier, optional androidx.compose.material.BottomSheetScaffoldState scaffoldState, optional kotlin.jvm.functions.Function0<kotlin.Unit>? topBar, optional kotlin.jvm.functions.Function1<? super androidx.compose.material.SnackbarHostState,kotlin.Unit> snackbarHost, optional kotlin.jvm.functions.Function0<kotlin.Unit>? floatingActionButton, optional int floatingActionButtonPosition, optional boolean sheetGesturesEnabled, optional androidx.compose.ui.graphics.Shape sheetShape, optional float sheetElevation, optional long sheetBackgroundColor, optional long sheetContentColor, optional float sheetPeekHeight, optional kotlin.jvm.functions.Function1<? super androidx.compose.foundation.layout.ColumnScope,kotlin.Unit>? drawerContent, optional boolean drawerGesturesEnabled, optional androidx.compose.ui.graphics.Shape drawerShape, optional float drawerElevation, optional long drawerBackgroundColor, optional long drawerContentColor, optional long drawerScrimColor, optional long backgroundColor, optional long contentColor, kotlin.jvm.functions.Function1<? super androidx.compose.foundation.layout.PaddingValues,kotlin.Unit> content);
    method @Deprecated @androidx.compose.material.ExperimentalMaterialApi public static androidx.compose.material.BottomSheetState BottomSheetScaffoldState(androidx.compose.material.BottomSheetValue initialValue, optional androidx.compose.animation.core.AnimationSpec<java.lang.Float> animationSpec, kotlin.jvm.functions.Function1<? super androidx.compose.material.BottomSheetValue,java.lang.Boolean> confirmStateChange);
    method @androidx.compose.material.ExperimentalMaterialApi @androidx.compose.runtime.Stable public static androidx.compose.material.BottomSheetState BottomSheetState(androidx.compose.material.BottomSheetValue initialValue, androidx.compose.ui.unit.Density density, optional androidx.compose.animation.core.AnimationSpec<java.lang.Float> animationSpec, optional kotlin.jvm.functions.Function1<? super androidx.compose.material.BottomSheetValue,java.lang.Boolean> confirmValueChange);
    method @androidx.compose.material.ExperimentalMaterialApi @androidx.compose.runtime.Composable public static androidx.compose.material.BottomSheetScaffoldState rememberBottomSheetScaffoldState(optional androidx.compose.material.DrawerState drawerState, optional androidx.compose.material.BottomSheetState bottomSheetState, optional androidx.compose.material.SnackbarHostState snackbarHostState);
    method @androidx.compose.material.ExperimentalMaterialApi @androidx.compose.runtime.Composable public static androidx.compose.material.BottomSheetState rememberBottomSheetState(androidx.compose.material.BottomSheetValue initialValue, optional androidx.compose.animation.core.AnimationSpec<java.lang.Float> animationSpec, optional kotlin.jvm.functions.Function1<? super androidx.compose.material.BottomSheetValue,java.lang.Boolean> confirmStateChange);
  }

  @androidx.compose.material.ExperimentalMaterialApi @androidx.compose.runtime.Stable public final class BottomSheetScaffoldState {
    ctor public BottomSheetScaffoldState(androidx.compose.material.DrawerState drawerState, androidx.compose.material.BottomSheetState bottomSheetState, androidx.compose.material.SnackbarHostState snackbarHostState);
    method public androidx.compose.material.BottomSheetState getBottomSheetState();
    method public androidx.compose.material.DrawerState getDrawerState();
    method public androidx.compose.material.SnackbarHostState getSnackbarHostState();
    property public final androidx.compose.material.BottomSheetState bottomSheetState;
    property public final androidx.compose.material.DrawerState drawerState;
    property public final androidx.compose.material.SnackbarHostState snackbarHostState;
  }

  @androidx.compose.material.ExperimentalMaterialApi @androidx.compose.runtime.Stable public final class BottomSheetState {
    ctor @Deprecated public BottomSheetState(androidx.compose.material.BottomSheetValue initialValue, optional androidx.compose.animation.core.AnimationSpec<java.lang.Float> animationSpec, optional kotlin.jvm.functions.Function1<? super androidx.compose.material.BottomSheetValue,java.lang.Boolean> confirmValueChange);
    method public suspend Object? collapse(kotlin.coroutines.Continuation<? super kotlin.Unit>);
    method public suspend Object? expand(kotlin.coroutines.Continuation<? super kotlin.Unit>);
    method public androidx.compose.material.BottomSheetValue getCurrentValue();
    method @Deprecated public float getOffset();
    method public float getProgress();
    method public androidx.compose.material.BottomSheetValue getTargetValue();
    method public boolean isCollapsed();
    method public boolean isExpanded();
    method public float requireOffset();
    property public final androidx.compose.material.BottomSheetValue currentValue;
    property public final boolean isCollapsed;
    property public final boolean isExpanded;
    property @Deprecated public final float offset;
    property @androidx.compose.material.ExperimentalMaterialApi public final float progress;
    property public final androidx.compose.material.BottomSheetValue targetValue;
    field public static final androidx.compose.material.BottomSheetState.Companion Companion;
  }

  public static final class BottomSheetState.Companion {
    method public androidx.compose.runtime.saveable.Saver<androidx.compose.material.BottomSheetState,?> Saver(androidx.compose.animation.core.AnimationSpec<java.lang.Float> animationSpec, kotlin.jvm.functions.Function1<? super androidx.compose.material.BottomSheetValue,java.lang.Boolean> confirmStateChange, androidx.compose.ui.unit.Density density);
    method @Deprecated public androidx.compose.runtime.saveable.Saver<androidx.compose.material.BottomSheetState,?> Saver(androidx.compose.animation.core.AnimationSpec<java.lang.Float> animationSpec, kotlin.jvm.functions.Function1<? super androidx.compose.material.BottomSheetValue,java.lang.Boolean> confirmStateChange);
  }

  @androidx.compose.material.ExperimentalMaterialApi public enum BottomSheetValue {
    method public static androidx.compose.material.BottomSheetValue valueOf(String name) throws java.lang.IllegalArgumentException;
    method public static androidx.compose.material.BottomSheetValue[] values();
    enum_constant public static final androidx.compose.material.BottomSheetValue Collapsed;
    enum_constant public static final androidx.compose.material.BottomSheetValue Expanded;
  }

  @androidx.compose.runtime.Stable public interface ButtonColors {
    method @androidx.compose.runtime.Composable public androidx.compose.runtime.State<androidx.compose.ui.graphics.Color> backgroundColor(boolean enabled);
    method @androidx.compose.runtime.Composable public androidx.compose.runtime.State<androidx.compose.ui.graphics.Color> contentColor(boolean enabled);
  }

  public final class ButtonDefaults {
    method @androidx.compose.runtime.Composable public androidx.compose.material.ButtonColors buttonColors(optional long backgroundColor, optional long contentColor, optional long disabledBackgroundColor, optional long disabledContentColor);
    method @androidx.compose.runtime.Composable public androidx.compose.material.ButtonElevation elevation(optional float defaultElevation, optional float pressedElevation, optional float disabledElevation, optional float hoveredElevation, optional float focusedElevation);
    method @Deprecated @androidx.compose.runtime.Composable public androidx.compose.material.ButtonElevation elevation(optional float defaultElevation, optional float pressedElevation, optional float disabledElevation);
    method public androidx.compose.foundation.layout.PaddingValues getContentPadding();
    method public float getIconSize();
    method public float getIconSpacing();
    method public float getMinHeight();
    method public float getMinWidth();
    method @androidx.compose.runtime.Composable public androidx.compose.foundation.BorderStroke getOutlinedBorder();
    method public float getOutlinedBorderSize();
    method public androidx.compose.foundation.layout.PaddingValues getTextButtonContentPadding();
    method @androidx.compose.runtime.Composable public androidx.compose.material.ButtonColors outlinedButtonColors(optional long backgroundColor, optional long contentColor, optional long disabledContentColor);
    method @androidx.compose.runtime.Composable public androidx.compose.material.ButtonColors textButtonColors(optional long backgroundColor, optional long contentColor, optional long disabledContentColor);
    property public final androidx.compose.foundation.layout.PaddingValues ContentPadding;
    property public final float IconSize;
    property public final float IconSpacing;
    property public final float MinHeight;
    property public final float MinWidth;
    property public final float OutlinedBorderSize;
    property public final androidx.compose.foundation.layout.PaddingValues TextButtonContentPadding;
    property @androidx.compose.runtime.Composable public final androidx.compose.foundation.BorderStroke outlinedBorder;
    field public static final androidx.compose.material.ButtonDefaults INSTANCE;
    field public static final float OutlinedBorderOpacity = 0.12f;
  }

  @androidx.compose.runtime.Stable public interface ButtonElevation {
    method @androidx.compose.runtime.Composable public androidx.compose.runtime.State<androidx.compose.ui.unit.Dp> elevation(boolean enabled, androidx.compose.foundation.interaction.InteractionSource interactionSource);
  }

  public final class ButtonKt {
    method @androidx.compose.runtime.Composable public static void Button(kotlin.jvm.functions.Function0<kotlin.Unit> onClick, optional androidx.compose.ui.Modifier modifier, optional boolean enabled, optional androidx.compose.foundation.interaction.MutableInteractionSource interactionSource, optional androidx.compose.material.ButtonElevation? elevation, optional androidx.compose.ui.graphics.Shape shape, optional androidx.compose.foundation.BorderStroke? border, optional androidx.compose.material.ButtonColors colors, optional androidx.compose.foundation.layout.PaddingValues contentPadding, kotlin.jvm.functions.Function1<? super androidx.compose.foundation.layout.RowScope,kotlin.Unit> content);
    method @androidx.compose.runtime.Composable @androidx.compose.runtime.NonRestartableComposable public static void OutlinedButton(kotlin.jvm.functions.Function0<kotlin.Unit> onClick, optional androidx.compose.ui.Modifier modifier, optional boolean enabled, optional androidx.compose.foundation.interaction.MutableInteractionSource interactionSource, optional androidx.compose.material.ButtonElevation? elevation, optional androidx.compose.ui.graphics.Shape shape, optional androidx.compose.foundation.BorderStroke? border, optional androidx.compose.material.ButtonColors colors, optional androidx.compose.foundation.layout.PaddingValues contentPadding, kotlin.jvm.functions.Function1<? super androidx.compose.foundation.layout.RowScope,kotlin.Unit> content);
    method @androidx.compose.runtime.Composable @androidx.compose.runtime.NonRestartableComposable public static void TextButton(kotlin.jvm.functions.Function0<kotlin.Unit> onClick, optional androidx.compose.ui.Modifier modifier, optional boolean enabled, optional androidx.compose.foundation.interaction.MutableInteractionSource interactionSource, optional androidx.compose.material.ButtonElevation? elevation, optional androidx.compose.ui.graphics.Shape shape, optional androidx.compose.foundation.BorderStroke? border, optional androidx.compose.material.ButtonColors colors, optional androidx.compose.foundation.layout.PaddingValues contentPadding, kotlin.jvm.functions.Function1<? super androidx.compose.foundation.layout.RowScope,kotlin.Unit> content);
  }

  public final class CardKt {
    method @androidx.compose.runtime.Composable @androidx.compose.runtime.NonRestartableComposable public static void Card(optional androidx.compose.ui.Modifier modifier, optional androidx.compose.ui.graphics.Shape shape, optional long backgroundColor, optional long contentColor, optional androidx.compose.foundation.BorderStroke? border, optional float elevation, kotlin.jvm.functions.Function0<kotlin.Unit> content);
    method @androidx.compose.material.ExperimentalMaterialApi @androidx.compose.runtime.Composable @androidx.compose.runtime.NonRestartableComposable public static void Card(kotlin.jvm.functions.Function0<kotlin.Unit> onClick, optional androidx.compose.ui.Modifier modifier, optional boolean enabled, optional androidx.compose.ui.graphics.Shape shape, optional long backgroundColor, optional long contentColor, optional androidx.compose.foundation.BorderStroke? border, optional float elevation, optional androidx.compose.foundation.interaction.MutableInteractionSource interactionSource, kotlin.jvm.functions.Function0<kotlin.Unit> content);
    method @Deprecated @androidx.compose.material.ExperimentalMaterialApi @androidx.compose.runtime.Composable @androidx.compose.runtime.NonRestartableComposable public static void Card(kotlin.jvm.functions.Function0<kotlin.Unit> onClick, optional androidx.compose.ui.Modifier modifier, optional androidx.compose.ui.graphics.Shape shape, optional long backgroundColor, optional long contentColor, optional androidx.compose.foundation.BorderStroke? border, optional float elevation, optional androidx.compose.foundation.interaction.MutableInteractionSource interactionSource, optional androidx.compose.foundation.Indication? indication, optional boolean enabled, optional String? onClickLabel, optional androidx.compose.ui.semantics.Role? role, kotlin.jvm.functions.Function0<kotlin.Unit> content);
  }

  @androidx.compose.runtime.Stable public interface CheckboxColors {
    method @androidx.compose.runtime.Composable public androidx.compose.runtime.State<androidx.compose.ui.graphics.Color> borderColor(boolean enabled, androidx.compose.ui.state.ToggleableState state);
    method @androidx.compose.runtime.Composable public androidx.compose.runtime.State<androidx.compose.ui.graphics.Color> boxColor(boolean enabled, androidx.compose.ui.state.ToggleableState state);
    method @androidx.compose.runtime.Composable public androidx.compose.runtime.State<androidx.compose.ui.graphics.Color> checkmarkColor(androidx.compose.ui.state.ToggleableState state);
  }

  public final class CheckboxDefaults {
    method @androidx.compose.runtime.Composable public androidx.compose.material.CheckboxColors colors(optional long checkedColor, optional long uncheckedColor, optional long checkmarkColor, optional long disabledColor, optional long disabledIndeterminateColor);
    field public static final androidx.compose.material.CheckboxDefaults INSTANCE;
  }

  public final class CheckboxKt {
    method @androidx.compose.runtime.Composable public static void Checkbox(boolean checked, kotlin.jvm.functions.Function1<? super java.lang.Boolean,kotlin.Unit>? onCheckedChange, optional androidx.compose.ui.Modifier modifier, optional boolean enabled, optional androidx.compose.foundation.interaction.MutableInteractionSource interactionSource, optional androidx.compose.material.CheckboxColors colors);
    method @androidx.compose.runtime.Composable public static void TriStateCheckbox(androidx.compose.ui.state.ToggleableState state, kotlin.jvm.functions.Function0<kotlin.Unit>? onClick, optional androidx.compose.ui.Modifier modifier, optional boolean enabled, optional androidx.compose.foundation.interaction.MutableInteractionSource interactionSource, optional androidx.compose.material.CheckboxColors colors);
  }

  @androidx.compose.material.ExperimentalMaterialApi @androidx.compose.runtime.Stable public interface ChipColors {
    method @androidx.compose.runtime.Composable public androidx.compose.runtime.State<androidx.compose.ui.graphics.Color> backgroundColor(boolean enabled);
    method @androidx.compose.runtime.Composable public androidx.compose.runtime.State<androidx.compose.ui.graphics.Color> contentColor(boolean enabled);
    method @androidx.compose.runtime.Composable public androidx.compose.runtime.State<androidx.compose.ui.graphics.Color> leadingIconContentColor(boolean enabled);
  }

  @androidx.compose.material.ExperimentalMaterialApi public final class ChipDefaults {
    method @androidx.compose.runtime.Composable public androidx.compose.material.ChipColors chipColors(optional long backgroundColor, optional long contentColor, optional long leadingIconContentColor, optional long disabledBackgroundColor, optional long disabledContentColor, optional long disabledLeadingIconContentColor);
    method @androidx.compose.runtime.Composable public androidx.compose.material.SelectableChipColors filterChipColors(optional long backgroundColor, optional long contentColor, optional long leadingIconColor, optional long disabledBackgroundColor, optional long disabledContentColor, optional long disabledLeadingIconColor, optional long selectedBackgroundColor, optional long selectedContentColor, optional long selectedLeadingIconColor);
    method public float getLeadingIconSize();
    method public float getMinHeight();
    method @androidx.compose.runtime.Composable public androidx.compose.foundation.BorderStroke getOutlinedBorder();
    method public float getOutlinedBorderSize();
    method public float getSelectedIconSize();
    method @androidx.compose.runtime.Composable public androidx.compose.material.ChipColors outlinedChipColors(optional long backgroundColor, optional long contentColor, optional long leadingIconContentColor, optional long disabledBackgroundColor, optional long disabledContentColor, optional long disabledLeadingIconContentColor);
    method @androidx.compose.runtime.Composable public androidx.compose.material.SelectableChipColors outlinedFilterChipColors(optional long backgroundColor, optional long contentColor, optional long leadingIconColor, optional long disabledBackgroundColor, optional long disabledContentColor, optional long disabledLeadingIconColor, optional long selectedBackgroundColor, optional long selectedContentColor, optional long selectedLeadingIconColor);
    property public final float LeadingIconSize;
    property public final float MinHeight;
    property public final float OutlinedBorderSize;
    property public final float SelectedIconSize;
    property @androidx.compose.runtime.Composable public final androidx.compose.foundation.BorderStroke outlinedBorder;
    field public static final float ContentOpacity = 0.87f;
    field public static final androidx.compose.material.ChipDefaults INSTANCE;
    field public static final float LeadingIconOpacity = 0.54f;
    field public static final float OutlinedBorderOpacity = 0.12f;
  }

  public final class ChipKt {
    method @androidx.compose.material.ExperimentalMaterialApi @androidx.compose.runtime.Composable public static void Chip(kotlin.jvm.functions.Function0<kotlin.Unit> onClick, optional androidx.compose.ui.Modifier modifier, optional boolean enabled, optional androidx.compose.foundation.interaction.MutableInteractionSource interactionSource, optional androidx.compose.ui.graphics.Shape shape, optional androidx.compose.foundation.BorderStroke? border, optional androidx.compose.material.ChipColors colors, optional kotlin.jvm.functions.Function0<kotlin.Unit>? leadingIcon, kotlin.jvm.functions.Function1<? super androidx.compose.foundation.layout.RowScope,kotlin.Unit> content);
    method @androidx.compose.material.ExperimentalMaterialApi @androidx.compose.runtime.Composable public static void FilterChip(boolean selected, kotlin.jvm.functions.Function0<kotlin.Unit> onClick, optional androidx.compose.ui.Modifier modifier, optional boolean enabled, optional androidx.compose.foundation.interaction.MutableInteractionSource interactionSource, optional androidx.compose.ui.graphics.Shape shape, optional androidx.compose.foundation.BorderStroke? border, optional androidx.compose.material.SelectableChipColors colors, optional kotlin.jvm.functions.Function0<kotlin.Unit>? leadingIcon, optional kotlin.jvm.functions.Function0<kotlin.Unit>? selectedIcon, optional kotlin.jvm.functions.Function0<kotlin.Unit>? trailingIcon, kotlin.jvm.functions.Function1<? super androidx.compose.foundation.layout.RowScope,kotlin.Unit> content);
  }

  @androidx.compose.runtime.Stable public final class Colors {
    ctor public Colors(long primary, long primaryVariant, long secondary, long secondaryVariant, long background, long surface, long error, long onPrimary, long onSecondary, long onBackground, long onSurface, long onError, boolean isLight);
    method public androidx.compose.material.Colors copy(optional long primary, optional long primaryVariant, optional long secondary, optional long secondaryVariant, optional long background, optional long surface, optional long error, optional long onPrimary, optional long onSecondary, optional long onBackground, optional long onSurface, optional long onError, optional boolean isLight);
    method public long getBackground();
    method public long getError();
    method public long getOnBackground();
    method public long getOnError();
    method public long getOnPrimary();
    method public long getOnSecondary();
    method public long getOnSurface();
    method public long getPrimary();
    method public long getPrimaryVariant();
    method public long getSecondary();
    method public long getSecondaryVariant();
    method public long getSurface();
    method public boolean isLight();
    property public final long background;
    property public final long error;
    property public final boolean isLight;
    property public final long onBackground;
    property public final long onError;
    property public final long onPrimary;
    property public final long onSecondary;
    property public final long onSurface;
    property public final long primary;
    property public final long primaryVariant;
    property public final long secondary;
    property public final long secondaryVariant;
    property public final long surface;
  }

  public final class ColorsKt {
    method public static long contentColorFor(androidx.compose.material.Colors, long backgroundColor);
    method @androidx.compose.runtime.Composable @androidx.compose.runtime.ReadOnlyComposable public static long contentColorFor(long backgroundColor);
    method public static androidx.compose.material.Colors darkColors(optional long primary, optional long primaryVariant, optional long secondary, optional long secondaryVariant, optional long background, optional long surface, optional long error, optional long onPrimary, optional long onSecondary, optional long onBackground, optional long onSurface, optional long onError);
    method public static long getPrimarySurface(androidx.compose.material.Colors);
    method public static androidx.compose.material.Colors lightColors(optional long primary, optional long primaryVariant, optional long secondary, optional long secondaryVariant, optional long background, optional long surface, optional long error, optional long onPrimary, optional long onSecondary, optional long onBackground, optional long onSurface, optional long onError);
  }

  public final class ContentAlpha {
    method @androidx.compose.runtime.Composable public float getDisabled();
    method @androidx.compose.runtime.Composable public float getHigh();
    method @androidx.compose.runtime.Composable public float getMedium();
    property @androidx.compose.runtime.Composable public final float disabled;
    property @androidx.compose.runtime.Composable public final float high;
    property @androidx.compose.runtime.Composable public final float medium;
    field public static final androidx.compose.material.ContentAlpha INSTANCE;
  }

  public final class ContentAlphaKt {
    method public static androidx.compose.runtime.ProvidableCompositionLocal<java.lang.Float> getLocalContentAlpha();
    property public static final androidx.compose.runtime.ProvidableCompositionLocal<java.lang.Float> LocalContentAlpha;
  }

  public final class ContentColorKt {
    method public static androidx.compose.runtime.ProvidableCompositionLocal<androidx.compose.ui.graphics.Color> getLocalContentColor();
    property public static final androidx.compose.runtime.ProvidableCompositionLocal<androidx.compose.ui.graphics.Color> LocalContentColor;
  }

  public enum DismissDirection {
    method public static androidx.compose.material.DismissDirection valueOf(String name) throws java.lang.IllegalArgumentException;
    method public static androidx.compose.material.DismissDirection[] values();
    enum_constant public static final androidx.compose.material.DismissDirection EndToStart;
    enum_constant public static final androidx.compose.material.DismissDirection StartToEnd;
  }

  @androidx.compose.material.ExperimentalMaterialApi public final class DismissState extends androidx.compose.material.SwipeableState<androidx.compose.material.DismissValue> {
    ctor public DismissState(androidx.compose.material.DismissValue initialValue, optional kotlin.jvm.functions.Function1<? super androidx.compose.material.DismissValue,java.lang.Boolean> confirmStateChange);
    method public suspend Object? dismiss(androidx.compose.material.DismissDirection direction, kotlin.coroutines.Continuation<? super kotlin.Unit>);
    method public androidx.compose.material.DismissDirection? getDismissDirection();
    method public boolean isDismissed(androidx.compose.material.DismissDirection direction);
    method public suspend Object? reset(kotlin.coroutines.Continuation<? super kotlin.Unit>);
    property public final androidx.compose.material.DismissDirection? dismissDirection;
    field public static final androidx.compose.material.DismissState.Companion Companion;
  }

  public static final class DismissState.Companion {
    method public androidx.compose.runtime.saveable.Saver<androidx.compose.material.DismissState,androidx.compose.material.DismissValue> Saver(kotlin.jvm.functions.Function1<? super androidx.compose.material.DismissValue,java.lang.Boolean> confirmStateChange);
  }

  public enum DismissValue {
    method public static androidx.compose.material.DismissValue valueOf(String name) throws java.lang.IllegalArgumentException;
    method public static androidx.compose.material.DismissValue[] values();
    enum_constant public static final androidx.compose.material.DismissValue Default;
    enum_constant public static final androidx.compose.material.DismissValue DismissedToEnd;
    enum_constant public static final androidx.compose.material.DismissValue DismissedToStart;
  }

  public final class DividerKt {
    method @androidx.compose.runtime.Composable public static void Divider(optional androidx.compose.ui.Modifier modifier, optional long color, optional float thickness, optional float startIndent);
  }

  public final class DrawerDefaults {
    method public float getElevation();
    method @androidx.compose.runtime.Composable public long getScrimColor();
    property public final float Elevation;
    property @androidx.compose.runtime.Composable public final long scrimColor;
    field public static final androidx.compose.material.DrawerDefaults INSTANCE;
    field public static final float ScrimOpacity = 0.32f;
  }

  public final class DrawerKt {
    method @androidx.compose.material.ExperimentalMaterialApi @androidx.compose.runtime.Composable public static void BottomDrawer(kotlin.jvm.functions.Function1<? super androidx.compose.foundation.layout.ColumnScope,kotlin.Unit> drawerContent, optional androidx.compose.ui.Modifier modifier, optional androidx.compose.material.BottomDrawerState drawerState, optional boolean gesturesEnabled, optional androidx.compose.ui.graphics.Shape drawerShape, optional float drawerElevation, optional long drawerBackgroundColor, optional long drawerContentColor, optional long scrimColor, kotlin.jvm.functions.Function0<kotlin.Unit> content);
    method @androidx.compose.material.ExperimentalMaterialApi public static androidx.compose.material.BottomDrawerState BottomDrawerState(androidx.compose.material.BottomDrawerValue initialValue, androidx.compose.ui.unit.Density density, optional kotlin.jvm.functions.Function1<? super androidx.compose.material.BottomDrawerValue,java.lang.Boolean> confirmStateChange);
    method @androidx.compose.runtime.Composable public static void ModalDrawer(kotlin.jvm.functions.Function1<? super androidx.compose.foundation.layout.ColumnScope,kotlin.Unit> drawerContent, optional androidx.compose.ui.Modifier modifier, optional androidx.compose.material.DrawerState drawerState, optional boolean gesturesEnabled, optional androidx.compose.ui.graphics.Shape drawerShape, optional float drawerElevation, optional long drawerBackgroundColor, optional long drawerContentColor, optional long scrimColor, kotlin.jvm.functions.Function0<kotlin.Unit> content);
    method @androidx.compose.material.ExperimentalMaterialApi @androidx.compose.runtime.Composable public static androidx.compose.material.BottomDrawerState rememberBottomDrawerState(androidx.compose.material.BottomDrawerValue initialValue, optional kotlin.jvm.functions.Function1<? super androidx.compose.material.BottomDrawerValue,java.lang.Boolean> confirmStateChange);
    method @androidx.compose.runtime.Composable public static androidx.compose.material.DrawerState rememberDrawerState(androidx.compose.material.DrawerValue initialValue, optional kotlin.jvm.functions.Function1<? super androidx.compose.material.DrawerValue,java.lang.Boolean> confirmStateChange);
  }

  @androidx.compose.runtime.Stable public final class DrawerState {
    ctor public DrawerState(androidx.compose.material.DrawerValue initialValue, optional kotlin.jvm.functions.Function1<? super androidx.compose.material.DrawerValue,java.lang.Boolean> confirmStateChange);
    method @Deprecated @androidx.compose.material.ExperimentalMaterialApi public suspend Object? animateTo(androidx.compose.material.DrawerValue targetValue, androidx.compose.animation.core.AnimationSpec<java.lang.Float> anim, kotlin.coroutines.Continuation<? super kotlin.Unit>);
    method public suspend Object? close(kotlin.coroutines.Continuation<? super kotlin.Unit>);
    method public androidx.compose.material.DrawerValue getCurrentValue();
    method @androidx.compose.material.ExperimentalMaterialApi public float getOffset();
    method @androidx.compose.material.ExperimentalMaterialApi public androidx.compose.material.DrawerValue getTargetValue();
    method public boolean isAnimationRunning();
    method public boolean isClosed();
    method public boolean isOpen();
    method public suspend Object? open(kotlin.coroutines.Continuation<? super kotlin.Unit>);
    method public suspend Object? snapTo(androidx.compose.material.DrawerValue targetValue, kotlin.coroutines.Continuation<? super kotlin.Unit>);
    property public final androidx.compose.material.DrawerValue currentValue;
    property public final boolean isAnimationRunning;
    property public final boolean isClosed;
    property public final boolean isOpen;
    property @androidx.compose.material.ExperimentalMaterialApi public final float offset;
    property @androidx.compose.material.ExperimentalMaterialApi public final androidx.compose.material.DrawerValue targetValue;
    field public static final androidx.compose.material.DrawerState.Companion Companion;
  }

  public static final class DrawerState.Companion {
    method public androidx.compose.runtime.saveable.Saver<androidx.compose.material.DrawerState,androidx.compose.material.DrawerValue> Saver(kotlin.jvm.functions.Function1<? super androidx.compose.material.DrawerValue,java.lang.Boolean> confirmStateChange);
  }

  public enum DrawerValue {
    method public static androidx.compose.material.DrawerValue valueOf(String name) throws java.lang.IllegalArgumentException;
    method public static androidx.compose.material.DrawerValue[] values();
    enum_constant public static final androidx.compose.material.DrawerValue Closed;
    enum_constant public static final androidx.compose.material.DrawerValue Open;
  }

  public interface ElevationOverlay {
    method @androidx.compose.runtime.Composable public long apply(long color, float elevation);
  }

  public final class ElevationOverlayKt {
    method public static androidx.compose.runtime.ProvidableCompositionLocal<androidx.compose.ui.unit.Dp> getLocalAbsoluteElevation();
    method public static androidx.compose.runtime.ProvidableCompositionLocal<androidx.compose.material.ElevationOverlay> getLocalElevationOverlay();
    property public static final androidx.compose.runtime.ProvidableCompositionLocal<androidx.compose.ui.unit.Dp> LocalAbsoluteElevation;
    property public static final androidx.compose.runtime.ProvidableCompositionLocal<androidx.compose.material.ElevationOverlay> LocalElevationOverlay;
  }

  @kotlin.RequiresOptIn(message="This material API is experimental and is likely to change or to be removed in" + " the future.") @kotlin.annotation.Retention(kotlin.annotation.AnnotationRetention.BINARY) public @interface ExperimentalMaterialApi {
  }

  @androidx.compose.material.ExperimentalMaterialApi @kotlin.jvm.JvmDefaultWithCompatibility public interface ExposedDropdownMenuBoxScope {
    method @androidx.compose.runtime.Composable public default void ExposedDropdownMenu(boolean expanded, kotlin.jvm.functions.Function0<kotlin.Unit> onDismissRequest, optional androidx.compose.ui.Modifier modifier, optional androidx.compose.foundation.ScrollState scrollState, kotlin.jvm.functions.Function1<? super androidx.compose.foundation.layout.ColumnScope,kotlin.Unit> content);
    method public androidx.compose.ui.Modifier exposedDropdownSize(androidx.compose.ui.Modifier, optional boolean matchTextFieldWidth);
  }

  @androidx.compose.material.ExperimentalMaterialApi public final class ExposedDropdownMenuDefaults {
    method @androidx.compose.material.ExperimentalMaterialApi @androidx.compose.runtime.Composable public void TrailingIcon(boolean expanded, optional kotlin.jvm.functions.Function0<kotlin.Unit> onIconClick);
    method @androidx.compose.runtime.Composable public androidx.compose.material.TextFieldColors outlinedTextFieldColors(optional long textColor, optional long disabledTextColor, optional long backgroundColor, optional long cursorColor, optional long errorCursorColor, optional long focusedBorderColor, optional long unfocusedBorderColor, optional long disabledBorderColor, optional long errorBorderColor, optional long leadingIconColor, optional long disabledLeadingIconColor, optional long errorLeadingIconColor, optional long trailingIconColor, optional long focusedTrailingIconColor, optional long disabledTrailingIconColor, optional long errorTrailingIconColor, optional long focusedLabelColor, optional long unfocusedLabelColor, optional long disabledLabelColor, optional long errorLabelColor, optional long placeholderColor, optional long disabledPlaceholderColor);
    method @androidx.compose.runtime.Composable public androidx.compose.material.TextFieldColors textFieldColors(optional long textColor, optional long disabledTextColor, optional long backgroundColor, optional long cursorColor, optional long errorCursorColor, optional long focusedIndicatorColor, optional long unfocusedIndicatorColor, optional long disabledIndicatorColor, optional long errorIndicatorColor, optional long leadingIconColor, optional long disabledLeadingIconColor, optional long errorLeadingIconColor, optional long trailingIconColor, optional long focusedTrailingIconColor, optional long disabledTrailingIconColor, optional long errorTrailingIconColor, optional long focusedLabelColor, optional long unfocusedLabelColor, optional long disabledLabelColor, optional long errorLabelColor, optional long placeholderColor, optional long disabledPlaceholderColor);
    field public static final androidx.compose.material.ExposedDropdownMenuDefaults INSTANCE;
  }

  public final class ExposedDropdownMenuKt {
    method @androidx.compose.material.ExperimentalMaterialApi @androidx.compose.runtime.Composable public static void ExposedDropdownMenuBox(boolean expanded, kotlin.jvm.functions.Function1<? super java.lang.Boolean,kotlin.Unit> onExpandedChange, optional androidx.compose.ui.Modifier modifier, kotlin.jvm.functions.Function1<? super androidx.compose.material.ExposedDropdownMenuBoxScope,kotlin.Unit> content);
  }

  @kotlin.jvm.JvmInline public final value class FabPosition {
    field public static final androidx.compose.material.FabPosition.Companion Companion;
  }

  public static final class FabPosition.Companion {
    method public int getCenter();
    method public int getEnd();
    property public final int Center;
    property public final int End;
  }

  @androidx.compose.material.ExperimentalMaterialApi @androidx.compose.runtime.Immutable public final class FixedThreshold implements androidx.compose.material.ThresholdConfig {
    ctor public FixedThreshold(float offset);
    method public float computeThreshold(androidx.compose.ui.unit.Density, float fromValue, float toValue);
    method public androidx.compose.material.FixedThreshold copy-0680j_4(float offset);
  }

  public final class FloatingActionButtonDefaults {
    method @androidx.compose.runtime.Composable public androidx.compose.material.FloatingActionButtonElevation elevation(optional float defaultElevation, optional float pressedElevation, optional float hoveredElevation, optional float focusedElevation);
    method @Deprecated @androidx.compose.runtime.Composable public androidx.compose.material.FloatingActionButtonElevation elevation(optional float defaultElevation, optional float pressedElevation);
    field public static final androidx.compose.material.FloatingActionButtonDefaults INSTANCE;
  }

  @androidx.compose.runtime.Stable public interface FloatingActionButtonElevation {
    method @androidx.compose.runtime.Composable public androidx.compose.runtime.State<androidx.compose.ui.unit.Dp> elevation(androidx.compose.foundation.interaction.InteractionSource interactionSource);
  }

  public final class FloatingActionButtonKt {
    method @androidx.compose.runtime.Composable public static void ExtendedFloatingActionButton(kotlin.jvm.functions.Function0<kotlin.Unit> text, kotlin.jvm.functions.Function0<kotlin.Unit> onClick, optional androidx.compose.ui.Modifier modifier, optional kotlin.jvm.functions.Function0<kotlin.Unit>? icon, optional androidx.compose.foundation.interaction.MutableInteractionSource interactionSource, optional androidx.compose.ui.graphics.Shape shape, optional long backgroundColor, optional long contentColor, optional androidx.compose.material.FloatingActionButtonElevation elevation);
    method @androidx.compose.runtime.Composable public static void FloatingActionButton(kotlin.jvm.functions.Function0<kotlin.Unit> onClick, optional androidx.compose.ui.Modifier modifier, optional androidx.compose.foundation.interaction.MutableInteractionSource interactionSource, optional androidx.compose.ui.graphics.Shape shape, optional long backgroundColor, optional long contentColor, optional androidx.compose.material.FloatingActionButtonElevation elevation, kotlin.jvm.functions.Function0<kotlin.Unit> content);
  }

  @androidx.compose.material.ExperimentalMaterialApi @androidx.compose.runtime.Immutable public final class FractionalThreshold implements androidx.compose.material.ThresholdConfig {
    ctor public FractionalThreshold(float fraction);
    method public float computeThreshold(androidx.compose.ui.unit.Density, float fromValue, float toValue);
    method public androidx.compose.material.FractionalThreshold copy(float fraction);
  }

  public final class IconButtonKt {
    method @androidx.compose.runtime.Composable public static void IconButton(kotlin.jvm.functions.Function0<kotlin.Unit> onClick, optional androidx.compose.ui.Modifier modifier, optional boolean enabled, optional androidx.compose.foundation.interaction.MutableInteractionSource interactionSource, kotlin.jvm.functions.Function0<kotlin.Unit> content);
    method @androidx.compose.runtime.Composable public static void IconToggleButton(boolean checked, kotlin.jvm.functions.Function1<? super java.lang.Boolean,kotlin.Unit> onCheckedChange, optional androidx.compose.ui.Modifier modifier, optional boolean enabled, optional androidx.compose.foundation.interaction.MutableInteractionSource interactionSource, kotlin.jvm.functions.Function0<kotlin.Unit> content);
  }

  public final class IconKt {
    method @androidx.compose.runtime.Composable @androidx.compose.runtime.NonRestartableComposable public static void Icon(androidx.compose.ui.graphics.vector.ImageVector imageVector, String? contentDescription, optional androidx.compose.ui.Modifier modifier, optional long tint);
    method @androidx.compose.runtime.Composable @androidx.compose.runtime.NonRestartableComposable public static void Icon(androidx.compose.ui.graphics.ImageBitmap bitmap, String? contentDescription, optional androidx.compose.ui.Modifier modifier, optional long tint);
    method @androidx.compose.runtime.Composable public static void Icon(androidx.compose.ui.graphics.painter.Painter painter, String? contentDescription, optional androidx.compose.ui.Modifier modifier, optional long tint);
  }

  public final class InteractiveComponentSizeKt {
    method @androidx.compose.material.ExperimentalMaterialApi public static androidx.compose.runtime.ProvidableCompositionLocal<java.lang.Boolean> getLocalMinimumInteractiveComponentEnforcement();
    method @Deprecated @androidx.compose.material.ExperimentalMaterialApi public static androidx.compose.runtime.ProvidableCompositionLocal<java.lang.Boolean> getLocalMinimumTouchTargetEnforcement();
    method public static androidx.compose.ui.Modifier minimumInteractiveComponentSize(androidx.compose.ui.Modifier);
    property @androidx.compose.material.ExperimentalMaterialApi public static final androidx.compose.runtime.ProvidableCompositionLocal<java.lang.Boolean> LocalMinimumInteractiveComponentEnforcement;
    property @Deprecated @androidx.compose.material.ExperimentalMaterialApi public static final androidx.compose.runtime.ProvidableCompositionLocal<java.lang.Boolean> LocalMinimumTouchTargetEnforcement;
  }

  public final class ListItemKt {
    method @androidx.compose.material.ExperimentalMaterialApi @androidx.compose.runtime.Composable public static void ListItem(optional androidx.compose.ui.Modifier modifier, optional kotlin.jvm.functions.Function0<kotlin.Unit>? icon, optional kotlin.jvm.functions.Function0<kotlin.Unit>? secondaryText, optional boolean singleLineSecondaryText, optional kotlin.jvm.functions.Function0<kotlin.Unit>? overlineText, optional kotlin.jvm.functions.Function0<kotlin.Unit>? trailing, kotlin.jvm.functions.Function0<kotlin.Unit> text);
  }

  public final class MaterialTheme {
    method @androidx.compose.runtime.Composable @androidx.compose.runtime.ReadOnlyComposable public androidx.compose.material.Colors getColors();
    method @androidx.compose.runtime.Composable @androidx.compose.runtime.ReadOnlyComposable public androidx.compose.material.Shapes getShapes();
    method @androidx.compose.runtime.Composable @androidx.compose.runtime.ReadOnlyComposable public androidx.compose.material.Typography getTypography();
    property @androidx.compose.runtime.Composable @androidx.compose.runtime.ReadOnlyComposable public final androidx.compose.material.Colors colors;
    property @androidx.compose.runtime.Composable @androidx.compose.runtime.ReadOnlyComposable public final androidx.compose.material.Shapes shapes;
    property @androidx.compose.runtime.Composable @androidx.compose.runtime.ReadOnlyComposable public final androidx.compose.material.Typography typography;
    field public static final androidx.compose.material.MaterialTheme INSTANCE;
  }

  public final class MaterialThemeKt {
    method @androidx.compose.runtime.Composable public static void MaterialTheme(optional androidx.compose.material.Colors colors, optional androidx.compose.material.Typography typography, optional androidx.compose.material.Shapes shapes, kotlin.jvm.functions.Function0<kotlin.Unit> content);
  }

  public final class MenuDefaults {
    method public androidx.compose.foundation.layout.PaddingValues getDropdownMenuItemContentPadding();
    property public final androidx.compose.foundation.layout.PaddingValues DropdownMenuItemContentPadding;
    field public static final androidx.compose.material.MenuDefaults INSTANCE;
  }

  public final class ModalBottomSheetDefaults {
    method public float getElevation();
    method @androidx.compose.runtime.Composable public long getScrimColor();
    property public final float Elevation;
    property @androidx.compose.runtime.Composable public final long scrimColor;
    field public static final androidx.compose.material.ModalBottomSheetDefaults INSTANCE;
  }

  public final class ModalBottomSheetKt {
    method @androidx.compose.material.ExperimentalMaterialApi @androidx.compose.runtime.Composable public static void ModalBottomSheetLayout(kotlin.jvm.functions.Function1<? super androidx.compose.foundation.layout.ColumnScope,kotlin.Unit> sheetContent, optional androidx.compose.ui.Modifier modifier, optional androidx.compose.material.ModalBottomSheetState sheetState, optional boolean sheetGesturesEnabled, optional androidx.compose.ui.graphics.Shape sheetShape, optional float sheetElevation, optional long sheetBackgroundColor, optional long sheetContentColor, optional long scrimColor, kotlin.jvm.functions.Function0<kotlin.Unit> content);
    method @androidx.compose.material.ExperimentalMaterialApi public static androidx.compose.material.ModalBottomSheetState ModalBottomSheetState(androidx.compose.material.ModalBottomSheetValue initialValue, androidx.compose.ui.unit.Density density, optional androidx.compose.animation.core.AnimationSpec<java.lang.Float> animationSpec, optional kotlin.jvm.functions.Function1<? super androidx.compose.material.ModalBottomSheetValue,java.lang.Boolean> confirmValueChange, optional boolean isSkipHalfExpanded);
    method @Deprecated @androidx.compose.material.ExperimentalMaterialApi public static androidx.compose.material.ModalBottomSheetState ModalBottomSheetState(androidx.compose.material.ModalBottomSheetValue initialValue, optional androidx.compose.animation.core.AnimationSpec<java.lang.Float> animationSpec, optional kotlin.jvm.functions.Function1<? super androidx.compose.material.ModalBottomSheetValue,java.lang.Boolean> confirmValueChange, optional boolean isSkipHalfExpanded);
    method @androidx.compose.material.ExperimentalMaterialApi @androidx.compose.runtime.Composable public static androidx.compose.material.ModalBottomSheetState rememberModalBottomSheetState(androidx.compose.material.ModalBottomSheetValue initialValue, optional androidx.compose.animation.core.AnimationSpec<java.lang.Float> animationSpec, optional kotlin.jvm.functions.Function1<? super androidx.compose.material.ModalBottomSheetValue,java.lang.Boolean> confirmValueChange, optional boolean skipHalfExpanded);
    method @Deprecated @androidx.compose.material.ExperimentalMaterialApi @androidx.compose.runtime.Composable public static androidx.compose.material.ModalBottomSheetState rememberModalBottomSheetState(androidx.compose.material.ModalBottomSheetValue initialValue, optional androidx.compose.animation.core.AnimationSpec<java.lang.Float> animationSpec, boolean skipHalfExpanded, kotlin.jvm.functions.Function1<? super androidx.compose.material.ModalBottomSheetValue,java.lang.Boolean> confirmStateChange);
    method @Deprecated @androidx.compose.material.ExperimentalMaterialApi @androidx.compose.runtime.Composable public static androidx.compose.material.ModalBottomSheetState rememberModalBottomSheetState(androidx.compose.material.ModalBottomSheetValue initialValue, optional androidx.compose.animation.core.AnimationSpec<java.lang.Float> animationSpec, kotlin.jvm.functions.Function1<? super androidx.compose.material.ModalBottomSheetValue,java.lang.Boolean> confirmStateChange);
  }

  @androidx.compose.material.ExperimentalMaterialApi public final class ModalBottomSheetState {
    ctor @Deprecated public ModalBottomSheetState(androidx.compose.material.ModalBottomSheetValue initialValue, optional androidx.compose.animation.core.AnimationSpec<java.lang.Float> animationSpec, optional boolean isSkipHalfExpanded, kotlin.jvm.functions.Function1<? super androidx.compose.material.ModalBottomSheetValue,java.lang.Boolean> confirmStateChange);
    ctor @Deprecated public ModalBottomSheetState(androidx.compose.material.ModalBottomSheetValue initialValue, androidx.compose.animation.core.AnimationSpec<java.lang.Float> animationSpec, kotlin.jvm.functions.Function1<? super androidx.compose.material.ModalBottomSheetValue,java.lang.Boolean> confirmStateChange);
    method public androidx.compose.material.ModalBottomSheetValue getCurrentValue();
    method public float getProgress();
    method public androidx.compose.material.ModalBottomSheetValue getTargetValue();
    method public suspend Object? hide(kotlin.coroutines.Continuation<? super kotlin.Unit>);
    method public boolean isVisible();
    method public suspend Object? show(kotlin.coroutines.Continuation<? super kotlin.Unit>);
    property public final androidx.compose.material.ModalBottomSheetValue currentValue;
    property public final boolean isVisible;
    property @androidx.compose.material.ExperimentalMaterialApi public final float progress;
    property public final androidx.compose.material.ModalBottomSheetValue targetValue;
    field public static final androidx.compose.material.ModalBottomSheetState.Companion Companion;
  }

  public static final class ModalBottomSheetState.Companion {
    method public androidx.compose.runtime.saveable.Saver<androidx.compose.material.ModalBottomSheetState,?> Saver(androidx.compose.animation.core.AnimationSpec<java.lang.Float> animationSpec, kotlin.jvm.functions.Function1<? super androidx.compose.material.ModalBottomSheetValue,java.lang.Boolean> confirmValueChange, boolean skipHalfExpanded, androidx.compose.ui.unit.Density density);
    method @Deprecated public androidx.compose.runtime.saveable.Saver<androidx.compose.material.ModalBottomSheetState,?> Saver(androidx.compose.animation.core.AnimationSpec<java.lang.Float> animationSpec, kotlin.jvm.functions.Function1<? super androidx.compose.material.ModalBottomSheetValue,java.lang.Boolean> confirmValueChange, boolean skipHalfExpanded);
    method @Deprecated public androidx.compose.runtime.saveable.Saver<androidx.compose.material.ModalBottomSheetState,?> Saver(androidx.compose.animation.core.AnimationSpec<java.lang.Float> animationSpec, boolean skipHalfExpanded, kotlin.jvm.functions.Function1<? super androidx.compose.material.ModalBottomSheetValue,java.lang.Boolean> confirmStateChange);
  }

  @androidx.compose.material.ExperimentalMaterialApi public enum ModalBottomSheetValue {
    method public static androidx.compose.material.ModalBottomSheetValue valueOf(String name) throws java.lang.IllegalArgumentException;
    method public static androidx.compose.material.ModalBottomSheetValue[] values();
    enum_constant public static final androidx.compose.material.ModalBottomSheetValue Expanded;
    enum_constant public static final androidx.compose.material.ModalBottomSheetValue HalfExpanded;
    enum_constant public static final androidx.compose.material.ModalBottomSheetValue Hidden;
  }

  public final class NavigationRailDefaults {
    method public float getElevation();
    property public final float Elevation;
    field public static final androidx.compose.material.NavigationRailDefaults INSTANCE;
  }

  public final class NavigationRailKt {
    method @androidx.compose.runtime.Composable public static void NavigationRail(optional androidx.compose.ui.Modifier modifier, optional long backgroundColor, optional long contentColor, optional float elevation, optional kotlin.jvm.functions.Function1<? super androidx.compose.foundation.layout.ColumnScope,kotlin.Unit>? header, kotlin.jvm.functions.Function1<? super androidx.compose.foundation.layout.ColumnScope,kotlin.Unit> content);
    method @androidx.compose.runtime.Composable public static void NavigationRailItem(boolean selected, kotlin.jvm.functions.Function0<kotlin.Unit> onClick, kotlin.jvm.functions.Function0<kotlin.Unit> icon, optional androidx.compose.ui.Modifier modifier, optional boolean enabled, optional kotlin.jvm.functions.Function0<kotlin.Unit>? label, optional boolean alwaysShowLabel, optional androidx.compose.foundation.interaction.MutableInteractionSource interactionSource, optional long selectedContentColor, optional long unselectedContentColor);
  }

  public final class OutlinedTextFieldKt {
    method @androidx.compose.runtime.Composable public static void OutlinedTextField(String value, kotlin.jvm.functions.Function1<? super java.lang.String,kotlin.Unit> onValueChange, optional androidx.compose.ui.Modifier modifier, optional boolean enabled, optional boolean readOnly, optional androidx.compose.ui.text.TextStyle textStyle, optional kotlin.jvm.functions.Function0<kotlin.Unit>? label, optional kotlin.jvm.functions.Function0<kotlin.Unit>? placeholder, optional kotlin.jvm.functions.Function0<kotlin.Unit>? leadingIcon, optional kotlin.jvm.functions.Function0<kotlin.Unit>? trailingIcon, optional boolean isError, optional androidx.compose.ui.text.input.VisualTransformation visualTransformation, optional androidx.compose.foundation.text.KeyboardOptions keyboardOptions, optional androidx.compose.foundation.text.KeyboardActions keyboardActions, optional boolean singleLine, optional int maxLines, optional int minLines, optional androidx.compose.foundation.interaction.MutableInteractionSource interactionSource, optional androidx.compose.ui.graphics.Shape shape, optional androidx.compose.material.TextFieldColors colors);
    method @androidx.compose.runtime.Composable public static void OutlinedTextField(androidx.compose.ui.text.input.TextFieldValue value, kotlin.jvm.functions.Function1<? super androidx.compose.ui.text.input.TextFieldValue,kotlin.Unit> onValueChange, optional androidx.compose.ui.Modifier modifier, optional boolean enabled, optional boolean readOnly, optional androidx.compose.ui.text.TextStyle textStyle, optional kotlin.jvm.functions.Function0<kotlin.Unit>? label, optional kotlin.jvm.functions.Function0<kotlin.Unit>? placeholder, optional kotlin.jvm.functions.Function0<kotlin.Unit>? leadingIcon, optional kotlin.jvm.functions.Function0<kotlin.Unit>? trailingIcon, optional boolean isError, optional androidx.compose.ui.text.input.VisualTransformation visualTransformation, optional androidx.compose.foundation.text.KeyboardOptions keyboardOptions, optional androidx.compose.foundation.text.KeyboardActions keyboardActions, optional boolean singleLine, optional int maxLines, optional int minLines, optional androidx.compose.foundation.interaction.MutableInteractionSource interactionSource, optional androidx.compose.ui.graphics.Shape shape, optional androidx.compose.material.TextFieldColors colors);
    method @Deprecated @androidx.compose.runtime.Composable public static void OutlinedTextField(String value, kotlin.jvm.functions.Function1<? super java.lang.String,? extends kotlin.Unit> onValueChange, optional androidx.compose.ui.Modifier modifier, optional boolean enabled, optional boolean readOnly, optional androidx.compose.ui.text.TextStyle textStyle, optional kotlin.jvm.functions.Function0<? extends kotlin.Unit>? label, optional kotlin.jvm.functions.Function0<? extends kotlin.Unit>? placeholder, optional kotlin.jvm.functions.Function0<? extends kotlin.Unit>? leadingIcon, optional kotlin.jvm.functions.Function0<? extends kotlin.Unit>? trailingIcon, optional boolean isError, optional androidx.compose.ui.text.input.VisualTransformation visualTransformation, optional androidx.compose.foundation.text.KeyboardOptions keyboardOptions, optional androidx.compose.foundation.text.KeyboardActions keyboardActions, optional boolean singleLine, optional int maxLines, optional androidx.compose.foundation.interaction.MutableInteractionSource interactionSource, optional androidx.compose.ui.graphics.Shape shape, optional androidx.compose.material.TextFieldColors colors);
    method @Deprecated @androidx.compose.runtime.Composable public static void OutlinedTextField(androidx.compose.ui.text.input.TextFieldValue value, kotlin.jvm.functions.Function1<? super androidx.compose.ui.text.input.TextFieldValue,? extends kotlin.Unit> onValueChange, optional androidx.compose.ui.Modifier modifier, optional boolean enabled, optional boolean readOnly, optional androidx.compose.ui.text.TextStyle textStyle, optional kotlin.jvm.functions.Function0<? extends kotlin.Unit>? label, optional kotlin.jvm.functions.Function0<? extends kotlin.Unit>? placeholder, optional kotlin.jvm.functions.Function0<? extends kotlin.Unit>? leadingIcon, optional kotlin.jvm.functions.Function0<? extends kotlin.Unit>? trailingIcon, optional boolean isError, optional androidx.compose.ui.text.input.VisualTransformation visualTransformation, optional androidx.compose.foundation.text.KeyboardOptions keyboardOptions, optional androidx.compose.foundation.text.KeyboardActions keyboardActions, optional boolean singleLine, optional int maxLines, optional androidx.compose.foundation.interaction.MutableInteractionSource interactionSource, optional androidx.compose.ui.graphics.Shape shape, optional androidx.compose.material.TextFieldColors colors);
  }

  public final class ProgressIndicatorDefaults {
    method public androidx.compose.animation.core.SpringSpec<java.lang.Float> getProgressAnimationSpec();
    method public float getStrokeWidth();
    property public final androidx.compose.animation.core.SpringSpec<java.lang.Float> ProgressAnimationSpec;
    property public final float StrokeWidth;
    field public static final androidx.compose.material.ProgressIndicatorDefaults INSTANCE;
    field public static final float IndicatorBackgroundOpacity = 0.24f;
  }

  public final class ProgressIndicatorKt {
    method @androidx.compose.runtime.Composable public static void CircularProgressIndicator(float progress, optional androidx.compose.ui.Modifier modifier, optional long color, optional float strokeWidth, optional long backgroundColor, optional int strokeCap);
    method @androidx.compose.runtime.Composable public static void CircularProgressIndicator(optional androidx.compose.ui.Modifier modifier, optional long color, optional float strokeWidth, optional long backgroundColor, optional int strokeCap);
    method @Deprecated @androidx.compose.runtime.Composable public static void CircularProgressIndicator(float progress, optional androidx.compose.ui.Modifier modifier, optional long color, optional float strokeWidth);
    method @Deprecated @androidx.compose.runtime.Composable public static void CircularProgressIndicator(optional androidx.compose.ui.Modifier modifier, optional long color, optional float strokeWidth);
    method @androidx.compose.runtime.Composable public static void LinearProgressIndicator(float progress, optional androidx.compose.ui.Modifier modifier, optional long color, optional long backgroundColor, optional int strokeCap);
    method @androidx.compose.runtime.Composable public static void LinearProgressIndicator(optional androidx.compose.ui.Modifier modifier, optional long color, optional long backgroundColor, optional int strokeCap);
    method @Deprecated @androidx.compose.runtime.Composable public static void LinearProgressIndicator(float progress, optional androidx.compose.ui.Modifier modifier, optional long color, optional long backgroundColor);
    method @Deprecated @androidx.compose.runtime.Composable public static void LinearProgressIndicator(optional androidx.compose.ui.Modifier modifier, optional long color, optional long backgroundColor);
  }

  @androidx.compose.runtime.Stable public interface RadioButtonColors {
    method @androidx.compose.runtime.Composable public androidx.compose.runtime.State<androidx.compose.ui.graphics.Color> radioColor(boolean enabled, boolean selected);
  }

  public final class RadioButtonDefaults {
    method @androidx.compose.runtime.Composable public androidx.compose.material.RadioButtonColors colors(optional long selectedColor, optional long unselectedColor, optional long disabledColor);
    field public static final androidx.compose.material.RadioButtonDefaults INSTANCE;
  }

  public final class RadioButtonKt {
    method @androidx.compose.runtime.Composable public static void RadioButton(boolean selected, kotlin.jvm.functions.Function0<kotlin.Unit>? onClick, optional androidx.compose.ui.Modifier modifier, optional boolean enabled, optional androidx.compose.foundation.interaction.MutableInteractionSource interactionSource, optional androidx.compose.material.RadioButtonColors colors);
  }

  @androidx.compose.runtime.Immutable public final class ResistanceConfig {
    ctor public ResistanceConfig(float basis, optional float factorAtMin, optional float factorAtMax);
    method public float computeResistance(float overflow);
    method public float getBasis();
    method public float getFactorAtMax();
    method public float getFactorAtMin();
    property public final float basis;
    property public final float factorAtMax;
    property public final float factorAtMin;
  }

  public final class ScaffoldKt {
    method @androidx.compose.runtime.Composable public static void Scaffold(optional androidx.compose.ui.Modifier modifier, optional androidx.compose.material.ScaffoldState scaffoldState, optional kotlin.jvm.functions.Function0<kotlin.Unit> topBar, optional kotlin.jvm.functions.Function0<kotlin.Unit> bottomBar, optional kotlin.jvm.functions.Function1<? super androidx.compose.material.SnackbarHostState,kotlin.Unit> snackbarHost, optional kotlin.jvm.functions.Function0<kotlin.Unit> floatingActionButton, optional int floatingActionButtonPosition, optional boolean isFloatingActionButtonDocked, optional kotlin.jvm.functions.Function1<? super androidx.compose.foundation.layout.ColumnScope,kotlin.Unit>? drawerContent, optional boolean drawerGesturesEnabled, optional androidx.compose.ui.graphics.Shape drawerShape, optional float drawerElevation, optional long drawerBackgroundColor, optional long drawerContentColor, optional long drawerScrimColor, optional long backgroundColor, optional long contentColor, kotlin.jvm.functions.Function1<? super androidx.compose.foundation.layout.PaddingValues,kotlin.Unit> content);
    method @androidx.compose.runtime.Composable public static androidx.compose.material.ScaffoldState rememberScaffoldState(optional androidx.compose.material.DrawerState drawerState, optional androidx.compose.material.SnackbarHostState snackbarHostState);
  }

  @androidx.compose.runtime.Stable public final class ScaffoldState {
    ctor public ScaffoldState(androidx.compose.material.DrawerState drawerState, androidx.compose.material.SnackbarHostState snackbarHostState);
    method public androidx.compose.material.DrawerState getDrawerState();
    method public androidx.compose.material.SnackbarHostState getSnackbarHostState();
    property public final androidx.compose.material.DrawerState drawerState;
    property public final androidx.compose.material.SnackbarHostState snackbarHostState;
  }

  @androidx.compose.material.ExperimentalMaterialApi public interface SelectableChipColors {
    method @androidx.compose.runtime.Composable public androidx.compose.runtime.State<androidx.compose.ui.graphics.Color> backgroundColor(boolean enabled, boolean selected);
    method @androidx.compose.runtime.Composable public androidx.compose.runtime.State<androidx.compose.ui.graphics.Color> contentColor(boolean enabled, boolean selected);
    method @androidx.compose.runtime.Composable public androidx.compose.runtime.State<androidx.compose.ui.graphics.Color> leadingIconColor(boolean enabled, boolean selected);
  }

  @androidx.compose.runtime.Immutable public final class Shapes {
    ctor public Shapes(optional androidx.compose.foundation.shape.CornerBasedShape small, optional androidx.compose.foundation.shape.CornerBasedShape medium, optional androidx.compose.foundation.shape.CornerBasedShape large);
    method public androidx.compose.material.Shapes copy(optional androidx.compose.foundation.shape.CornerBasedShape small, optional androidx.compose.foundation.shape.CornerBasedShape medium, optional androidx.compose.foundation.shape.CornerBasedShape large);
    method public androidx.compose.foundation.shape.CornerBasedShape getLarge();
    method public androidx.compose.foundation.shape.CornerBasedShape getMedium();
    method public androidx.compose.foundation.shape.CornerBasedShape getSmall();
    property public final androidx.compose.foundation.shape.CornerBasedShape large;
    property public final androidx.compose.foundation.shape.CornerBasedShape medium;
    property public final androidx.compose.foundation.shape.CornerBasedShape small;
  }

  @androidx.compose.runtime.Stable public interface SliderColors {
    method @androidx.compose.runtime.Composable public androidx.compose.runtime.State<androidx.compose.ui.graphics.Color> thumbColor(boolean enabled);
    method @androidx.compose.runtime.Composable public androidx.compose.runtime.State<androidx.compose.ui.graphics.Color> tickColor(boolean enabled, boolean active);
    method @androidx.compose.runtime.Composable public androidx.compose.runtime.State<androidx.compose.ui.graphics.Color> trackColor(boolean enabled, boolean active);
  }

  public final class SliderDefaults {
    method @androidx.compose.runtime.Composable public androidx.compose.material.SliderColors colors(optional long thumbColor, optional long disabledThumbColor, optional long activeTrackColor, optional long inactiveTrackColor, optional long disabledActiveTrackColor, optional long disabledInactiveTrackColor, optional long activeTickColor, optional long inactiveTickColor, optional long disabledActiveTickColor, optional long disabledInactiveTickColor);
    field public static final float DisabledActiveTrackAlpha = 0.32f;
    field public static final float DisabledInactiveTrackAlpha = 0.12f;
    field public static final float DisabledTickAlpha = 0.12f;
    field public static final androidx.compose.material.SliderDefaults INSTANCE;
    field public static final float InactiveTrackAlpha = 0.24f;
    field public static final float TickAlpha = 0.54f;
  }

  public final class SliderKt {
    method @androidx.compose.material.ExperimentalMaterialApi @androidx.compose.runtime.Composable public static void RangeSlider(kotlin.ranges.ClosedFloatingPointRange<java.lang.Float> value, kotlin.jvm.functions.Function1<? super kotlin.ranges.ClosedFloatingPointRange<java.lang.Float>,kotlin.Unit> onValueChange, optional androidx.compose.ui.Modifier modifier, optional boolean enabled, optional kotlin.ranges.ClosedFloatingPointRange<java.lang.Float> valueRange, optional int steps, optional kotlin.jvm.functions.Function0<kotlin.Unit>? onValueChangeFinished, optional androidx.compose.material.SliderColors colors);
    method @androidx.compose.runtime.Composable public static void Slider(float value, kotlin.jvm.functions.Function1<? super java.lang.Float,kotlin.Unit> onValueChange, optional androidx.compose.ui.Modifier modifier, optional boolean enabled, optional kotlin.ranges.ClosedFloatingPointRange<java.lang.Float> valueRange, optional int steps, optional kotlin.jvm.functions.Function0<kotlin.Unit>? onValueChangeFinished, optional androidx.compose.foundation.interaction.MutableInteractionSource interactionSource, optional androidx.compose.material.SliderColors colors);
  }

  public interface SnackbarData {
    method public void dismiss();
    method public String? getActionLabel();
    method public androidx.compose.material.SnackbarDuration getDuration();
    method public String getMessage();
    method public void performAction();
    property public abstract String? actionLabel;
    property public abstract androidx.compose.material.SnackbarDuration duration;
    property public abstract String message;
  }

  public final class SnackbarDefaults {
    method @androidx.compose.runtime.Composable public long getBackgroundColor();
    method @androidx.compose.runtime.Composable public long getPrimaryActionColor();
    property @androidx.compose.runtime.Composable public final long backgroundColor;
    property @androidx.compose.runtime.Composable public final long primaryActionColor;
    field public static final androidx.compose.material.SnackbarDefaults INSTANCE;
  }

  public enum SnackbarDuration {
    method public static androidx.compose.material.SnackbarDuration valueOf(String name) throws java.lang.IllegalArgumentException;
    method public static androidx.compose.material.SnackbarDuration[] values();
    enum_constant public static final androidx.compose.material.SnackbarDuration Indefinite;
    enum_constant public static final androidx.compose.material.SnackbarDuration Long;
    enum_constant public static final androidx.compose.material.SnackbarDuration Short;
  }

  public final class SnackbarHostKt {
    method @androidx.compose.runtime.Composable public static void SnackbarHost(androidx.compose.material.SnackbarHostState hostState, optional androidx.compose.ui.Modifier modifier, optional kotlin.jvm.functions.Function1<? super androidx.compose.material.SnackbarData,kotlin.Unit> snackbar);
  }

  @androidx.compose.runtime.Stable public final class SnackbarHostState {
    ctor public SnackbarHostState();
    method public androidx.compose.material.SnackbarData? getCurrentSnackbarData();
    method public suspend Object? showSnackbar(String message, optional String? actionLabel, optional androidx.compose.material.SnackbarDuration duration, optional kotlin.coroutines.Continuation<? super androidx.compose.material.SnackbarResult>);
    property public final androidx.compose.material.SnackbarData? currentSnackbarData;
  }

  public final class SnackbarKt {
    method @androidx.compose.runtime.Composable public static void Snackbar(optional androidx.compose.ui.Modifier modifier, optional kotlin.jvm.functions.Function0<kotlin.Unit>? action, optional boolean actionOnNewLine, optional androidx.compose.ui.graphics.Shape shape, optional long backgroundColor, optional long contentColor, optional float elevation, kotlin.jvm.functions.Function0<kotlin.Unit> content);
    method @androidx.compose.runtime.Composable public static void Snackbar(androidx.compose.material.SnackbarData snackbarData, optional androidx.compose.ui.Modifier modifier, optional boolean actionOnNewLine, optional androidx.compose.ui.graphics.Shape shape, optional long backgroundColor, optional long contentColor, optional long actionColor, optional float elevation);
  }

  public enum SnackbarResult {
    method public static androidx.compose.material.SnackbarResult valueOf(String name) throws java.lang.IllegalArgumentException;
    method public static androidx.compose.material.SnackbarResult[] values();
    enum_constant public static final androidx.compose.material.SnackbarResult ActionPerformed;
    enum_constant public static final androidx.compose.material.SnackbarResult Dismissed;
  }

  public final class SurfaceKt {
    method @androidx.compose.runtime.Composable public static void Surface(optional androidx.compose.ui.Modifier modifier, optional androidx.compose.ui.graphics.Shape shape, optional long color, optional long contentColor, optional androidx.compose.foundation.BorderStroke? border, optional float elevation, kotlin.jvm.functions.Function0<kotlin.Unit> content);
    method @androidx.compose.material.ExperimentalMaterialApi @androidx.compose.runtime.Composable public static void Surface(kotlin.jvm.functions.Function0<kotlin.Unit> onClick, optional androidx.compose.ui.Modifier modifier, optional boolean enabled, optional androidx.compose.ui.graphics.Shape shape, optional long color, optional long contentColor, optional androidx.compose.foundation.BorderStroke? border, optional float elevation, optional androidx.compose.foundation.interaction.MutableInteractionSource interactionSource, kotlin.jvm.functions.Function0<kotlin.Unit> content);
    method @androidx.compose.material.ExperimentalMaterialApi @androidx.compose.runtime.Composable public static void Surface(boolean selected, kotlin.jvm.functions.Function0<kotlin.Unit> onClick, optional androidx.compose.ui.Modifier modifier, optional boolean enabled, optional androidx.compose.ui.graphics.Shape shape, optional long color, optional long contentColor, optional androidx.compose.foundation.BorderStroke? border, optional float elevation, optional androidx.compose.foundation.interaction.MutableInteractionSource interactionSource, kotlin.jvm.functions.Function0<kotlin.Unit> content);
    method @androidx.compose.material.ExperimentalMaterialApi @androidx.compose.runtime.Composable public static void Surface(boolean checked, kotlin.jvm.functions.Function1<? super java.lang.Boolean,kotlin.Unit> onCheckedChange, optional androidx.compose.ui.Modifier modifier, optional boolean enabled, optional androidx.compose.ui.graphics.Shape shape, optional long color, optional long contentColor, optional androidx.compose.foundation.BorderStroke? border, optional float elevation, optional androidx.compose.foundation.interaction.MutableInteractionSource interactionSource, kotlin.jvm.functions.Function0<kotlin.Unit> content);
    method @Deprecated @androidx.compose.material.ExperimentalMaterialApi @androidx.compose.runtime.Composable public static void Surface(kotlin.jvm.functions.Function0<kotlin.Unit> onClick, optional androidx.compose.ui.Modifier modifier, optional androidx.compose.ui.graphics.Shape shape, optional long color, optional long contentColor, optional androidx.compose.foundation.BorderStroke? border, optional float elevation, optional androidx.compose.foundation.interaction.MutableInteractionSource interactionSource, optional androidx.compose.foundation.Indication? indication, optional boolean enabled, optional String? onClickLabel, optional androidx.compose.ui.semantics.Role? role, kotlin.jvm.functions.Function0<kotlin.Unit> content);
  }

  @androidx.compose.material.ExperimentalMaterialApi @androidx.compose.runtime.Immutable public final class SwipeProgress<T> {
    ctor public SwipeProgress(T from, T to, float fraction);
    method public float getFraction();
    method public T getFrom();
    method public T getTo();
    property public final float fraction;
    property public final T from;
    property public final T to;
  }

  public final class SwipeToDismissKt {
    method @androidx.compose.material.ExperimentalMaterialApi @androidx.compose.runtime.Composable public static void SwipeToDismiss(androidx.compose.material.DismissState state, optional androidx.compose.ui.Modifier modifier, optional java.util.Set<? extends androidx.compose.material.DismissDirection> directions, optional kotlin.jvm.functions.Function1<? super androidx.compose.material.DismissDirection,? extends androidx.compose.material.ThresholdConfig> dismissThresholds, kotlin.jvm.functions.Function1<? super androidx.compose.foundation.layout.RowScope,kotlin.Unit> background, kotlin.jvm.functions.Function1<? super androidx.compose.foundation.layout.RowScope,kotlin.Unit> dismissContent);
    method @androidx.compose.material.ExperimentalMaterialApi @androidx.compose.runtime.Composable public static androidx.compose.material.DismissState rememberDismissState(optional androidx.compose.material.DismissValue initialValue, optional kotlin.jvm.functions.Function1<? super androidx.compose.material.DismissValue,java.lang.Boolean> confirmStateChange);
  }

  public final class SwipeableDefaults {
    method public androidx.compose.animation.core.SpringSpec<java.lang.Float> getAnimationSpec();
    method public float getVelocityThreshold();
    method public androidx.compose.material.ResistanceConfig? resistanceConfig(java.util.Set<java.lang.Float> anchors, optional float factorAtMin, optional float factorAtMax);
    property public final androidx.compose.animation.core.SpringSpec<java.lang.Float> AnimationSpec;
    property public final float VelocityThreshold;
    field public static final androidx.compose.material.SwipeableDefaults INSTANCE;
    field public static final float StandardResistanceFactor = 10.0f;
    field public static final float StiffResistanceFactor = 20.0f;
  }

  public final class SwipeableKt {
    method @androidx.compose.material.ExperimentalMaterialApi @androidx.compose.runtime.Composable public static <T> androidx.compose.material.SwipeableState<T> rememberSwipeableState(T initialValue, optional androidx.compose.animation.core.AnimationSpec<java.lang.Float> animationSpec, optional kotlin.jvm.functions.Function1<? super T,java.lang.Boolean> confirmStateChange);
    method @androidx.compose.material.ExperimentalMaterialApi public static <T> androidx.compose.ui.Modifier swipeable(androidx.compose.ui.Modifier, androidx.compose.material.SwipeableState<T> state, java.util.Map<java.lang.Float,? extends T> anchors, androidx.compose.foundation.gestures.Orientation orientation, optional boolean enabled, optional boolean reverseDirection, optional androidx.compose.foundation.interaction.MutableInteractionSource? interactionSource, optional kotlin.jvm.functions.Function2<? super T,? super T,? extends androidx.compose.material.ThresholdConfig> thresholds, optional androidx.compose.material.ResistanceConfig? resistance, optional float velocityThreshold);
  }

  @androidx.compose.material.ExperimentalMaterialApi @androidx.compose.runtime.Stable public class SwipeableState<T> {
    ctor public SwipeableState(T initialValue, optional androidx.compose.animation.core.AnimationSpec<java.lang.Float> animationSpec, optional kotlin.jvm.functions.Function1<? super T,java.lang.Boolean> confirmStateChange);
    method @androidx.compose.material.ExperimentalMaterialApi public final suspend Object? animateTo(T targetValue, optional androidx.compose.animation.core.AnimationSpec<java.lang.Float> anim, optional kotlin.coroutines.Continuation<? super kotlin.Unit>);
    method public final T getCurrentValue();
    method public final float getDirection();
    method public final androidx.compose.runtime.State<java.lang.Float> getOffset();
    method public final androidx.compose.runtime.State<java.lang.Float> getOverflow();
    method public final androidx.compose.material.SwipeProgress<T> getProgress();
    method public final T getTargetValue();
    method public final boolean isAnimationRunning();
    method public final float performDrag(float delta);
    method public final suspend Object? performFling(float velocity, kotlin.coroutines.Continuation<? super kotlin.Unit>);
    method @androidx.compose.material.ExperimentalMaterialApi public final suspend Object? snapTo(T targetValue, kotlin.coroutines.Continuation<? super kotlin.Unit>);
    property public final T currentValue;
    property @androidx.compose.material.ExperimentalMaterialApi public final float direction;
    property public final boolean isAnimationRunning;
    property public final androidx.compose.runtime.State<java.lang.Float> offset;
    property public final androidx.compose.runtime.State<java.lang.Float> overflow;
    property @androidx.compose.material.ExperimentalMaterialApi public final androidx.compose.material.SwipeProgress<T> progress;
    property @androidx.compose.material.ExperimentalMaterialApi public final T targetValue;
    field public static final androidx.compose.material.SwipeableState.Companion Companion;
  }

  public static final class SwipeableState.Companion {
    method public <T> androidx.compose.runtime.saveable.Saver<androidx.compose.material.SwipeableState<T>,T> Saver(androidx.compose.animation.core.AnimationSpec<java.lang.Float> animationSpec, kotlin.jvm.functions.Function1<? super T,java.lang.Boolean> confirmStateChange);
  }

  @androidx.compose.runtime.Stable public interface SwitchColors {
    method @androidx.compose.runtime.Composable public androidx.compose.runtime.State<androidx.compose.ui.graphics.Color> thumbColor(boolean enabled, boolean checked);
    method @androidx.compose.runtime.Composable public androidx.compose.runtime.State<androidx.compose.ui.graphics.Color> trackColor(boolean enabled, boolean checked);
  }

  public final class SwitchDefaults {
    method @androidx.compose.runtime.Composable public androidx.compose.material.SwitchColors colors(optional long checkedThumbColor, optional long checkedTrackColor, optional float checkedTrackAlpha, optional long uncheckedThumbColor, optional long uncheckedTrackColor, optional float uncheckedTrackAlpha, optional long disabledCheckedThumbColor, optional long disabledCheckedTrackColor, optional long disabledUncheckedThumbColor, optional long disabledUncheckedTrackColor);
    field public static final androidx.compose.material.SwitchDefaults INSTANCE;
  }

  public final class SwitchKt {
    method @androidx.compose.runtime.Composable public static void Switch(boolean checked, kotlin.jvm.functions.Function1<? super java.lang.Boolean,kotlin.Unit>? onCheckedChange, optional androidx.compose.ui.Modifier modifier, optional boolean enabled, optional androidx.compose.foundation.interaction.MutableInteractionSource interactionSource, optional androidx.compose.material.SwitchColors colors);
  }

  public final class TabKt {
    method @androidx.compose.runtime.Composable public static void LeadingIconTab(boolean selected, kotlin.jvm.functions.Function0<kotlin.Unit> onClick, kotlin.jvm.functions.Function0<kotlin.Unit> text, kotlin.jvm.functions.Function0<kotlin.Unit> icon, optional androidx.compose.ui.Modifier modifier, optional boolean enabled, optional androidx.compose.foundation.interaction.MutableInteractionSource interactionSource, optional long selectedContentColor, optional long unselectedContentColor);
    method @androidx.compose.runtime.Composable public static void Tab(boolean selected, kotlin.jvm.functions.Function0<kotlin.Unit> onClick, optional androidx.compose.ui.Modifier modifier, optional boolean enabled, optional kotlin.jvm.functions.Function0<kotlin.Unit>? text, optional kotlin.jvm.functions.Function0<kotlin.Unit>? icon, optional androidx.compose.foundation.interaction.MutableInteractionSource interactionSource, optional long selectedContentColor, optional long unselectedContentColor);
    method @androidx.compose.runtime.Composable public static void Tab(boolean selected, kotlin.jvm.functions.Function0<kotlin.Unit> onClick, optional androidx.compose.ui.Modifier modifier, optional boolean enabled, optional androidx.compose.foundation.interaction.MutableInteractionSource interactionSource, optional long selectedContentColor, optional long unselectedContentColor, kotlin.jvm.functions.Function1<? super androidx.compose.foundation.layout.ColumnScope,kotlin.Unit> content);
  }

  @androidx.compose.runtime.Immutable public final class TabPosition {
    method public float getLeft();
    method public float getRight();
    method public float getWidth();
    property public final float left;
    property public final float right;
    property public final float width;
  }

  public final class TabRowDefaults {
    method @androidx.compose.runtime.Composable public void Divider(optional androidx.compose.ui.Modifier modifier, optional float thickness, optional long color);
    method @androidx.compose.runtime.Composable public void Indicator(optional androidx.compose.ui.Modifier modifier, optional float height, optional long color);
    method public float getDividerThickness();
    method public float getIndicatorHeight();
    method public float getScrollableTabRowPadding();
    method public androidx.compose.ui.Modifier tabIndicatorOffset(androidx.compose.ui.Modifier, androidx.compose.material.TabPosition currentTabPosition);
    property public final float DividerThickness;
    property public final float IndicatorHeight;
    property public final float ScrollableTabRowPadding;
    field public static final float DividerOpacity = 0.12f;
    field public static final androidx.compose.material.TabRowDefaults INSTANCE;
  }

  public final class TabRowKt {
    method @androidx.compose.runtime.Composable @androidx.compose.ui.UiComposable public static void ScrollableTabRow(int selectedTabIndex, optional androidx.compose.ui.Modifier modifier, optional long backgroundColor, optional long contentColor, optional float edgePadding, optional kotlin.jvm.functions.Function1<? super java.util.List<androidx.compose.material.TabPosition>,kotlin.Unit> indicator, optional kotlin.jvm.functions.Function0<kotlin.Unit> divider, kotlin.jvm.functions.Function0<kotlin.Unit> tabs);
    method @androidx.compose.runtime.Composable @androidx.compose.ui.UiComposable public static void TabRow(int selectedTabIndex, optional androidx.compose.ui.Modifier modifier, optional long backgroundColor, optional long contentColor, optional kotlin.jvm.functions.Function1<? super java.util.List<androidx.compose.material.TabPosition>,kotlin.Unit> indicator, optional kotlin.jvm.functions.Function0<kotlin.Unit> divider, kotlin.jvm.functions.Function0<kotlin.Unit> tabs);
  }

  @androidx.compose.runtime.Stable public interface TextFieldColors {
    method @androidx.compose.runtime.Composable public androidx.compose.runtime.State<androidx.compose.ui.graphics.Color> backgroundColor(boolean enabled);
    method @androidx.compose.runtime.Composable public androidx.compose.runtime.State<androidx.compose.ui.graphics.Color> cursorColor(boolean isError);
    method @androidx.compose.runtime.Composable public androidx.compose.runtime.State<androidx.compose.ui.graphics.Color> indicatorColor(boolean enabled, boolean isError, androidx.compose.foundation.interaction.InteractionSource interactionSource);
    method @androidx.compose.runtime.Composable public androidx.compose.runtime.State<androidx.compose.ui.graphics.Color> labelColor(boolean enabled, boolean error, androidx.compose.foundation.interaction.InteractionSource interactionSource);
    method @androidx.compose.runtime.Composable public androidx.compose.runtime.State<androidx.compose.ui.graphics.Color> leadingIconColor(boolean enabled, boolean isError);
    method @androidx.compose.runtime.Composable public androidx.compose.runtime.State<androidx.compose.ui.graphics.Color> placeholderColor(boolean enabled);
    method @androidx.compose.runtime.Composable public androidx.compose.runtime.State<androidx.compose.ui.graphics.Color> textColor(boolean enabled);
    method @androidx.compose.runtime.Composable public androidx.compose.runtime.State<androidx.compose.ui.graphics.Color> trailingIconColor(boolean enabled, boolean isError);
  }

  @androidx.compose.material.ExperimentalMaterialApi @kotlin.jvm.JvmDefaultWithCompatibility public interface TextFieldColorsWithIcons extends androidx.compose.material.TextFieldColors {
    method @androidx.compose.runtime.Composable public default androidx.compose.runtime.State<androidx.compose.ui.graphics.Color> leadingIconColor(boolean enabled, boolean isError, androidx.compose.foundation.interaction.InteractionSource interactionSource);
    method @androidx.compose.runtime.Composable public default androidx.compose.runtime.State<androidx.compose.ui.graphics.Color> trailingIconColor(boolean enabled, boolean isError, androidx.compose.foundation.interaction.InteractionSource interactionSource);
  }

  @androidx.compose.runtime.Immutable public final class TextFieldDefaults {
    method @androidx.compose.material.ExperimentalMaterialApi @androidx.compose.runtime.Composable public void BorderBox(boolean enabled, boolean isError, androidx.compose.foundation.interaction.InteractionSource interactionSource, androidx.compose.material.TextFieldColors colors, optional androidx.compose.ui.graphics.Shape shape, optional float focusedBorderThickness, optional float unfocusedBorderThickness);
    method @androidx.compose.material.ExperimentalMaterialApi @androidx.compose.runtime.Composable public void OutlinedTextFieldDecorationBox(String value, kotlin.jvm.functions.Function0<kotlin.Unit> innerTextField, boolean enabled, boolean singleLine, androidx.compose.ui.text.input.VisualTransformation visualTransformation, androidx.compose.foundation.interaction.InteractionSource interactionSource, optional boolean isError, optional kotlin.jvm.functions.Function0<kotlin.Unit>? label, optional kotlin.jvm.functions.Function0<kotlin.Unit>? placeholder, optional kotlin.jvm.functions.Function0<kotlin.Unit>? leadingIcon, optional kotlin.jvm.functions.Function0<kotlin.Unit>? trailingIcon, optional androidx.compose.material.TextFieldColors colors, optional androidx.compose.foundation.layout.PaddingValues contentPadding, optional kotlin.jvm.functions.Function0<kotlin.Unit> border);
    method @androidx.compose.material.ExperimentalMaterialApi @androidx.compose.runtime.Composable public void TextFieldDecorationBox(String value, kotlin.jvm.functions.Function0<kotlin.Unit> innerTextField, boolean enabled, boolean singleLine, androidx.compose.ui.text.input.VisualTransformation visualTransformation, androidx.compose.foundation.interaction.InteractionSource interactionSource, optional boolean isError, optional kotlin.jvm.functions.Function0<kotlin.Unit>? label, optional kotlin.jvm.functions.Function0<kotlin.Unit>? placeholder, optional kotlin.jvm.functions.Function0<kotlin.Unit>? leadingIcon, optional kotlin.jvm.functions.Function0<kotlin.Unit>? trailingIcon, optional androidx.compose.material.TextFieldColors colors, optional androidx.compose.foundation.layout.PaddingValues contentPadding);
    method public float getFocusedBorderThickness();
    method public float getMinHeight();
    method public float getMinWidth();
    method @androidx.compose.runtime.Composable @androidx.compose.runtime.ReadOnlyComposable public androidx.compose.ui.graphics.Shape getOutlinedTextFieldShape();
    method @androidx.compose.runtime.Composable @androidx.compose.runtime.ReadOnlyComposable public androidx.compose.ui.graphics.Shape getTextFieldShape();
    method public float getUnfocusedBorderThickness();
    method @androidx.compose.material.ExperimentalMaterialApi public androidx.compose.ui.Modifier indicatorLine(androidx.compose.ui.Modifier, boolean enabled, boolean isError, androidx.compose.foundation.interaction.InteractionSource interactionSource, androidx.compose.material.TextFieldColors colors, optional float focusedIndicatorLineThickness, optional float unfocusedIndicatorLineThickness);
    method @androidx.compose.runtime.Composable public androidx.compose.material.TextFieldColors outlinedTextFieldColors(optional long textColor, optional long disabledTextColor, optional long backgroundColor, optional long cursorColor, optional long errorCursorColor, optional long focusedBorderColor, optional long unfocusedBorderColor, optional long disabledBorderColor, optional long errorBorderColor, optional long leadingIconColor, optional long disabledLeadingIconColor, optional long errorLeadingIconColor, optional long trailingIconColor, optional long disabledTrailingIconColor, optional long errorTrailingIconColor, optional long focusedLabelColor, optional long unfocusedLabelColor, optional long disabledLabelColor, optional long errorLabelColor, optional long placeholderColor, optional long disabledPlaceholderColor);
    method @androidx.compose.material.ExperimentalMaterialApi public androidx.compose.foundation.layout.PaddingValues outlinedTextFieldPadding(optional float start, optional float top, optional float end, optional float bottom);
    method @androidx.compose.runtime.Composable public androidx.compose.material.TextFieldColors textFieldColors(optional long textColor, optional long disabledTextColor, optional long backgroundColor, optional long cursorColor, optional long errorCursorColor, optional long focusedIndicatorColor, optional long unfocusedIndicatorColor, optional long disabledIndicatorColor, optional long errorIndicatorColor, optional long leadingIconColor, optional long disabledLeadingIconColor, optional long errorLeadingIconColor, optional long trailingIconColor, optional long disabledTrailingIconColor, optional long errorTrailingIconColor, optional long focusedLabelColor, optional long unfocusedLabelColor, optional long disabledLabelColor, optional long errorLabelColor, optional long placeholderColor, optional long disabledPlaceholderColor);
    method @androidx.compose.material.ExperimentalMaterialApi public androidx.compose.foundation.layout.PaddingValues textFieldWithLabelPadding(optional float start, optional float end, optional float top, optional float bottom);
    method @androidx.compose.material.ExperimentalMaterialApi public androidx.compose.foundation.layout.PaddingValues textFieldWithoutLabelPadding(optional float start, optional float top, optional float end, optional float bottom);
    property public final float FocusedBorderThickness;
    property public final float MinHeight;
    property public final float MinWidth;
    property @androidx.compose.runtime.Composable @androidx.compose.runtime.ReadOnlyComposable public final androidx.compose.ui.graphics.Shape OutlinedTextFieldShape;
    property @androidx.compose.runtime.Composable @androidx.compose.runtime.ReadOnlyComposable public final androidx.compose.ui.graphics.Shape TextFieldShape;
    property public final float UnfocusedBorderThickness;
    field public static final float BackgroundOpacity = 0.12f;
    field public static final androidx.compose.material.TextFieldDefaults INSTANCE;
    field public static final float IconOpacity = 0.54f;
    field public static final float UnfocusedIndicatorLineOpacity = 0.42f;
  }

  public final class TextFieldKt {
    method @androidx.compose.runtime.Composable public static void TextField(String value, kotlin.jvm.functions.Function1<? super java.lang.String,kotlin.Unit> onValueChange, optional androidx.compose.ui.Modifier modifier, optional boolean enabled, optional boolean readOnly, optional androidx.compose.ui.text.TextStyle textStyle, optional kotlin.jvm.functions.Function0<kotlin.Unit>? label, optional kotlin.jvm.functions.Function0<kotlin.Unit>? placeholder, optional kotlin.jvm.functions.Function0<kotlin.Unit>? leadingIcon, optional kotlin.jvm.functions.Function0<kotlin.Unit>? trailingIcon, optional boolean isError, optional androidx.compose.ui.text.input.VisualTransformation visualTransformation, optional androidx.compose.foundation.text.KeyboardOptions keyboardOptions, optional androidx.compose.foundation.text.KeyboardActions keyboardActions, optional boolean singleLine, optional int maxLines, optional int minLines, optional androidx.compose.foundation.interaction.MutableInteractionSource interactionSource, optional androidx.compose.ui.graphics.Shape shape, optional androidx.compose.material.TextFieldColors colors);
    method @androidx.compose.runtime.Composable public static void TextField(androidx.compose.ui.text.input.TextFieldValue value, kotlin.jvm.functions.Function1<? super androidx.compose.ui.text.input.TextFieldValue,kotlin.Unit> onValueChange, optional androidx.compose.ui.Modifier modifier, optional boolean enabled, optional boolean readOnly, optional androidx.compose.ui.text.TextStyle textStyle, optional kotlin.jvm.functions.Function0<kotlin.Unit>? label, optional kotlin.jvm.functions.Function0<kotlin.Unit>? placeholder, optional kotlin.jvm.functions.Function0<kotlin.Unit>? leadingIcon, optional kotlin.jvm.functions.Function0<kotlin.Unit>? trailingIcon, optional boolean isError, optional androidx.compose.ui.text.input.VisualTransformation visualTransformation, optional androidx.compose.foundation.text.KeyboardOptions keyboardOptions, optional androidx.compose.foundation.text.KeyboardActions keyboardActions, optional boolean singleLine, optional int maxLines, optional int minLines, optional androidx.compose.foundation.interaction.MutableInteractionSource interactionSource, optional androidx.compose.ui.graphics.Shape shape, optional androidx.compose.material.TextFieldColors colors);
    method @Deprecated @androidx.compose.runtime.Composable public static void TextField(String value, kotlin.jvm.functions.Function1<? super java.lang.String,? extends kotlin.Unit> onValueChange, optional androidx.compose.ui.Modifier modifier, optional boolean enabled, optional boolean readOnly, optional androidx.compose.ui.text.TextStyle textStyle, optional kotlin.jvm.functions.Function0<? extends kotlin.Unit>? label, optional kotlin.jvm.functions.Function0<? extends kotlin.Unit>? placeholder, optional kotlin.jvm.functions.Function0<? extends kotlin.Unit>? leadingIcon, optional kotlin.jvm.functions.Function0<? extends kotlin.Unit>? trailingIcon, optional boolean isError, optional androidx.compose.ui.text.input.VisualTransformation visualTransformation, optional androidx.compose.foundation.text.KeyboardOptions keyboardOptions, optional androidx.compose.foundation.text.KeyboardActions keyboardActions, optional boolean singleLine, optional int maxLines, optional androidx.compose.foundation.interaction.MutableInteractionSource interactionSource, optional androidx.compose.ui.graphics.Shape shape, optional androidx.compose.material.TextFieldColors colors);
    method @Deprecated @androidx.compose.runtime.Composable public static void TextField(androidx.compose.ui.text.input.TextFieldValue value, kotlin.jvm.functions.Function1<? super androidx.compose.ui.text.input.TextFieldValue,? extends kotlin.Unit> onValueChange, optional androidx.compose.ui.Modifier modifier, optional boolean enabled, optional boolean readOnly, optional androidx.compose.ui.text.TextStyle textStyle, optional kotlin.jvm.functions.Function0<? extends kotlin.Unit>? label, optional kotlin.jvm.functions.Function0<? extends kotlin.Unit>? placeholder, optional kotlin.jvm.functions.Function0<? extends kotlin.Unit>? leadingIcon, optional kotlin.jvm.functions.Function0<? extends kotlin.Unit>? trailingIcon, optional boolean isError, optional androidx.compose.ui.text.input.VisualTransformation visualTransformation, optional androidx.compose.foundation.text.KeyboardOptions keyboardOptions, optional androidx.compose.foundation.text.KeyboardActions keyboardActions, optional boolean singleLine, optional int maxLines, optional androidx.compose.foundation.interaction.MutableInteractionSource interactionSource, optional androidx.compose.ui.graphics.Shape shape, optional androidx.compose.material.TextFieldColors colors);
  }

  public final class TextKt {
    method @androidx.compose.runtime.Composable public static void ProvideTextStyle(androidx.compose.ui.text.TextStyle value, kotlin.jvm.functions.Function0<kotlin.Unit> content);
    method @androidx.compose.runtime.Composable public static void Text(String text, optional androidx.compose.ui.Modifier modifier, optional long color, optional long fontSize, optional androidx.compose.ui.text.font.FontStyle? fontStyle, optional androidx.compose.ui.text.font.FontWeight? fontWeight, optional androidx.compose.ui.text.font.FontFamily? fontFamily, optional long letterSpacing, optional androidx.compose.ui.text.style.TextDecoration? textDecoration, optional androidx.compose.ui.text.style.TextAlign? textAlign, optional long lineHeight, optional int overflow, optional boolean softWrap, optional int maxLines, optional int minLines, optional kotlin.jvm.functions.Function1<? super androidx.compose.ui.text.TextLayoutResult,kotlin.Unit>? onTextLayout, optional androidx.compose.ui.text.TextStyle style);
    method @androidx.compose.runtime.Composable public static void Text(androidx.compose.ui.text.AnnotatedString text, optional androidx.compose.ui.Modifier modifier, optional long color, optional long fontSize, optional androidx.compose.ui.text.font.FontStyle? fontStyle, optional androidx.compose.ui.text.font.FontWeight? fontWeight, optional androidx.compose.ui.text.font.FontFamily? fontFamily, optional long letterSpacing, optional androidx.compose.ui.text.style.TextDecoration? textDecoration, optional androidx.compose.ui.text.style.TextAlign? textAlign, optional long lineHeight, optional int overflow, optional boolean softWrap, optional int maxLines, optional int minLines, optional java.util.Map<java.lang.String,androidx.compose.foundation.text.InlineTextContent> inlineContent, optional kotlin.jvm.functions.Function1<? super androidx.compose.ui.text.TextLayoutResult,kotlin.Unit> onTextLayout, optional androidx.compose.ui.text.TextStyle style);
    method @Deprecated @androidx.compose.runtime.Composable public static void Text(String text, optional androidx.compose.ui.Modifier modifier, optional long color, optional long fontSize, optional androidx.compose.ui.text.font.FontStyle? fontStyle, optional androidx.compose.ui.text.font.FontWeight? fontWeight, optional androidx.compose.ui.text.font.FontFamily? fontFamily, optional long letterSpacing, optional androidx.compose.ui.text.style.TextDecoration? textDecoration, optional androidx.compose.ui.text.style.TextAlign? textAlign, optional long lineHeight, optional int overflow, optional boolean softWrap, optional int maxLines, optional kotlin.jvm.functions.Function1<? super androidx.compose.ui.text.TextLayoutResult,? extends kotlin.Unit> onTextLayout, optional androidx.compose.ui.text.TextStyle style);
    method @Deprecated @androidx.compose.runtime.Composable public static void Text(androidx.compose.ui.text.AnnotatedString text, optional androidx.compose.ui.Modifier modifier, optional long color, optional long fontSize, optional androidx.compose.ui.text.font.FontStyle? fontStyle, optional androidx.compose.ui.text.font.FontWeight? fontWeight, optional androidx.compose.ui.text.font.FontFamily? fontFamily, optional long letterSpacing, optional androidx.compose.ui.text.style.TextDecoration? textDecoration, optional androidx.compose.ui.text.style.TextAlign? textAlign, optional long lineHeight, optional int overflow, optional boolean softWrap, optional int maxLines, optional java.util.Map<java.lang.String,? extends androidx.compose.foundation.text.InlineTextContent> inlineContent, optional kotlin.jvm.functions.Function1<? super androidx.compose.ui.text.TextLayoutResult,? extends kotlin.Unit> onTextLayout, optional androidx.compose.ui.text.TextStyle style);
    method public static androidx.compose.runtime.ProvidableCompositionLocal<androidx.compose.ui.text.TextStyle> getLocalTextStyle();
    property public static final androidx.compose.runtime.ProvidableCompositionLocal<androidx.compose.ui.text.TextStyle> LocalTextStyle;
  }

  @androidx.compose.material.ExperimentalMaterialApi @androidx.compose.runtime.Stable public interface ThresholdConfig {
    method public float computeThreshold(androidx.compose.ui.unit.Density, float fromValue, float toValue);
  }

  @androidx.compose.runtime.Immutable public final class Typography {
    ctor public Typography(optional androidx.compose.ui.text.font.FontFamily defaultFontFamily, optional androidx.compose.ui.text.TextStyle h1, optional androidx.compose.ui.text.TextStyle h2, optional androidx.compose.ui.text.TextStyle h3, optional androidx.compose.ui.text.TextStyle h4, optional androidx.compose.ui.text.TextStyle h5, optional androidx.compose.ui.text.TextStyle h6, optional androidx.compose.ui.text.TextStyle subtitle1, optional androidx.compose.ui.text.TextStyle subtitle2, optional androidx.compose.ui.text.TextStyle body1, optional androidx.compose.ui.text.TextStyle body2, optional androidx.compose.ui.text.TextStyle button, optional androidx.compose.ui.text.TextStyle caption, optional androidx.compose.ui.text.TextStyle overline);
    method public androidx.compose.material.Typography copy(optional androidx.compose.ui.text.TextStyle h1, optional androidx.compose.ui.text.TextStyle h2, optional androidx.compose.ui.text.TextStyle h3, optional androidx.compose.ui.text.TextStyle h4, optional androidx.compose.ui.text.TextStyle h5, optional androidx.compose.ui.text.TextStyle h6, optional androidx.compose.ui.text.TextStyle subtitle1, optional androidx.compose.ui.text.TextStyle subtitle2, optional androidx.compose.ui.text.TextStyle body1, optional androidx.compose.ui.text.TextStyle body2, optional androidx.compose.ui.text.TextStyle button, optional androidx.compose.ui.text.TextStyle caption, optional androidx.compose.ui.text.TextStyle overline);
    method public androidx.compose.ui.text.TextStyle getBody1();
    method public androidx.compose.ui.text.TextStyle getBody2();
    method public androidx.compose.ui.text.TextStyle getButton();
    method public androidx.compose.ui.text.TextStyle getCaption();
    method public androidx.compose.ui.text.TextStyle getH1();
    method public androidx.compose.ui.text.TextStyle getH2();
    method public androidx.compose.ui.text.TextStyle getH3();
    method public androidx.compose.ui.text.TextStyle getH4();
    method public androidx.compose.ui.text.TextStyle getH5();
    method public androidx.compose.ui.text.TextStyle getH6();
    method public androidx.compose.ui.text.TextStyle getOverline();
    method public androidx.compose.ui.text.TextStyle getSubtitle1();
    method public androidx.compose.ui.text.TextStyle getSubtitle2();
    property public final androidx.compose.ui.text.TextStyle body1;
    property public final androidx.compose.ui.text.TextStyle body2;
    property public final androidx.compose.ui.text.TextStyle button;
    property public final androidx.compose.ui.text.TextStyle caption;
    property public final androidx.compose.ui.text.TextStyle h1;
    property public final androidx.compose.ui.text.TextStyle h2;
    property public final androidx.compose.ui.text.TextStyle h3;
    property public final androidx.compose.ui.text.TextStyle h4;
    property public final androidx.compose.ui.text.TextStyle h5;
    property public final androidx.compose.ui.text.TextStyle h6;
    property public final androidx.compose.ui.text.TextStyle overline;
    property public final androidx.compose.ui.text.TextStyle subtitle1;
    property public final androidx.compose.ui.text.TextStyle subtitle2;
  }

}

package androidx.compose.material.pullrefresh {

  @androidx.compose.material.ExperimentalMaterialApi public final class PullRefreshDefaults {
    method public float getRefreshThreshold();
    method public float getRefreshingOffset();
    property public final float RefreshThreshold;
    property public final float RefreshingOffset;
    field public static final androidx.compose.material.pullrefresh.PullRefreshDefaults INSTANCE;
  }

  public final class PullRefreshIndicatorKt {
    method @androidx.compose.material.ExperimentalMaterialApi @androidx.compose.runtime.Composable public static void PullRefreshIndicator(boolean refreshing, androidx.compose.material.pullrefresh.PullRefreshState state, optional androidx.compose.ui.Modifier modifier, optional long backgroundColor, optional long contentColor, optional boolean scale);
  }

  public final class PullRefreshIndicatorTransformKt {
    method @androidx.compose.material.ExperimentalMaterialApi public static androidx.compose.ui.Modifier pullRefreshIndicatorTransform(androidx.compose.ui.Modifier, androidx.compose.material.pullrefresh.PullRefreshState state, optional boolean scale);
  }

  public final class PullRefreshKt {
    method @androidx.compose.material.ExperimentalMaterialApi public static androidx.compose.ui.Modifier pullRefresh(androidx.compose.ui.Modifier, androidx.compose.material.pullrefresh.PullRefreshState state, optional boolean enabled);
    method @androidx.compose.material.ExperimentalMaterialApi public static androidx.compose.ui.Modifier pullRefresh(androidx.compose.ui.Modifier, kotlin.jvm.functions.Function1<? super java.lang.Float,java.lang.Float> onPull, kotlin.jvm.functions.Function2<? super java.lang.Float,? super kotlin.coroutines.Continuation<? super java.lang.Float>,?> onRelease, optional boolean enabled);
  }

  @androidx.compose.material.ExperimentalMaterialApi public final class PullRefreshState {
    method public float getProgress();
    property public final float progress;
  }

  public final class PullRefreshStateKt {
    method @androidx.compose.material.ExperimentalMaterialApi @androidx.compose.runtime.Composable public static androidx.compose.material.pullrefresh.PullRefreshState rememberPullRefreshState(boolean refreshing, kotlin.jvm.functions.Function0<kotlin.Unit> onRefresh, optional float refreshThreshold, optional float refreshingOffset);
  }

}
<|MERGE_RESOLUTION|>--- conflicted
+++ resolved
@@ -65,7 +65,7 @@
   }
 
   @androidx.compose.material.ExperimentalMaterialApi public enum BackdropValue {
-    method public static androidx.compose.material.BackdropValue valueOf(String name) throws java.lang.IllegalArgumentException;
+    method public static androidx.compose.material.BackdropValue valueOf(String value) throws java.lang.IllegalArgumentException, java.lang.NullPointerException;
     method public static androidx.compose.material.BackdropValue[] values();
     enum_constant public static final androidx.compose.material.BackdropValue Concealed;
     enum_constant public static final androidx.compose.material.BackdropValue Revealed;
@@ -76,12 +76,6 @@
     method @androidx.compose.runtime.Composable public static void BadgedBox(kotlin.jvm.functions.Function1<? super androidx.compose.foundation.layout.BoxScope,kotlin.Unit> badge, optional androidx.compose.ui.Modifier modifier, kotlin.jvm.functions.Function1<? super androidx.compose.foundation.layout.BoxScope,kotlin.Unit> content);
   }
 
-<<<<<<< HEAD
-  @androidx.compose.material.ExperimentalMaterialApi public final class BottomDrawerState extends androidx.compose.material.SwipeableState<androidx.compose.material.BottomDrawerValue> {
-    ctor public BottomDrawerState(androidx.compose.material.BottomDrawerValue initialValue, optional kotlin.jvm.functions.Function1<? super androidx.compose.material.BottomDrawerValue,java.lang.Boolean> confirmStateChange);
-    method public suspend Object? close(kotlin.coroutines.Continuation<? super kotlin.Unit>);
-    method public suspend Object? expand(kotlin.coroutines.Continuation<? super kotlin.Unit>);
-=======
   @androidx.compose.material.ExperimentalMaterialApi public final class BottomDrawerState {
     ctor @Deprecated public BottomDrawerState(androidx.compose.material.BottomDrawerValue initialValue, optional kotlin.jvm.functions.Function1<? super androidx.compose.material.BottomDrawerValue,java.lang.Boolean> confirmStateChange);
     method public suspend Object? close(kotlin.coroutines.Continuation<? super kotlin.Unit>);
@@ -90,20 +84,17 @@
     method public float getOffset();
     method public float getProgress();
     method public androidx.compose.material.BottomDrawerValue getTargetValue();
->>>>>>> fdff00cc
     method public boolean isClosed();
     method public boolean isExpanded();
     method public boolean isOpen();
     method public suspend Object? open(kotlin.coroutines.Continuation<? super kotlin.Unit>);
+    property public final androidx.compose.material.BottomDrawerValue currentValue;
     property public final boolean isClosed;
     property public final boolean isExpanded;
     property public final boolean isOpen;
-<<<<<<< HEAD
-=======
     property public final float offset;
     property @androidx.compose.material.ExperimentalMaterialApi public final float progress;
     property public final androidx.compose.material.BottomDrawerValue targetValue;
->>>>>>> fdff00cc
     field public static final androidx.compose.material.BottomDrawerState.Companion Companion;
   }
 
@@ -113,7 +104,7 @@
   }
 
   @androidx.compose.material.ExperimentalMaterialApi public enum BottomDrawerValue {
-    method public static androidx.compose.material.BottomDrawerValue valueOf(String name) throws java.lang.IllegalArgumentException;
+    method public static androidx.compose.material.BottomDrawerValue valueOf(String value) throws java.lang.IllegalArgumentException, java.lang.NullPointerException;
     method public static androidx.compose.material.BottomDrawerValue[] values();
     enum_constant public static final androidx.compose.material.BottomDrawerValue Closed;
     enum_constant public static final androidx.compose.material.BottomDrawerValue Expanded;
@@ -183,7 +174,7 @@
   }
 
   @androidx.compose.material.ExperimentalMaterialApi public enum BottomSheetValue {
-    method public static androidx.compose.material.BottomSheetValue valueOf(String name) throws java.lang.IllegalArgumentException;
+    method public static androidx.compose.material.BottomSheetValue valueOf(String value) throws java.lang.IllegalArgumentException, java.lang.NullPointerException;
     method public static androidx.compose.material.BottomSheetValue[] values();
     enum_constant public static final androidx.compose.material.BottomSheetValue Collapsed;
     enum_constant public static final androidx.compose.material.BottomSheetValue Expanded;
@@ -344,7 +335,7 @@
   }
 
   public enum DismissDirection {
-    method public static androidx.compose.material.DismissDirection valueOf(String name) throws java.lang.IllegalArgumentException;
+    method public static androidx.compose.material.DismissDirection valueOf(String value) throws java.lang.IllegalArgumentException, java.lang.NullPointerException;
     method public static androidx.compose.material.DismissDirection[] values();
     enum_constant public static final androidx.compose.material.DismissDirection EndToStart;
     enum_constant public static final androidx.compose.material.DismissDirection StartToEnd;
@@ -365,7 +356,7 @@
   }
 
   public enum DismissValue {
-    method public static androidx.compose.material.DismissValue valueOf(String name) throws java.lang.IllegalArgumentException;
+    method public static androidx.compose.material.DismissValue valueOf(String value) throws java.lang.IllegalArgumentException, java.lang.NullPointerException;
     method public static androidx.compose.material.DismissValue[] values();
     enum_constant public static final androidx.compose.material.DismissValue Default;
     enum_constant public static final androidx.compose.material.DismissValue DismissedToEnd;
@@ -419,7 +410,7 @@
   }
 
   public enum DrawerValue {
-    method public static androidx.compose.material.DrawerValue valueOf(String name) throws java.lang.IllegalArgumentException;
+    method public static androidx.compose.material.DrawerValue valueOf(String value) throws java.lang.IllegalArgumentException, java.lang.NullPointerException;
     method public static androidx.compose.material.DrawerValue[] values();
     enum_constant public static final androidx.compose.material.DrawerValue Closed;
     enum_constant public static final androidx.compose.material.DrawerValue Open;
@@ -576,7 +567,7 @@
   }
 
   @androidx.compose.material.ExperimentalMaterialApi public enum ModalBottomSheetValue {
-    method public static androidx.compose.material.ModalBottomSheetValue valueOf(String name) throws java.lang.IllegalArgumentException;
+    method public static androidx.compose.material.ModalBottomSheetValue valueOf(String value) throws java.lang.IllegalArgumentException, java.lang.NullPointerException;
     method public static androidx.compose.material.ModalBottomSheetValue[] values();
     enum_constant public static final androidx.compose.material.ModalBottomSheetValue Expanded;
     enum_constant public static final androidx.compose.material.ModalBottomSheetValue HalfExpanded;
@@ -716,7 +707,7 @@
   }
 
   public enum SnackbarDuration {
-    method public static androidx.compose.material.SnackbarDuration valueOf(String name) throws java.lang.IllegalArgumentException;
+    method public static androidx.compose.material.SnackbarDuration valueOf(String value) throws java.lang.IllegalArgumentException, java.lang.NullPointerException;
     method public static androidx.compose.material.SnackbarDuration[] values();
     enum_constant public static final androidx.compose.material.SnackbarDuration Indefinite;
     enum_constant public static final androidx.compose.material.SnackbarDuration Long;
@@ -740,7 +731,7 @@
   }
 
   public enum SnackbarResult {
-    method public static androidx.compose.material.SnackbarResult valueOf(String name) throws java.lang.IllegalArgumentException;
+    method public static androidx.compose.material.SnackbarResult valueOf(String value) throws java.lang.IllegalArgumentException, java.lang.NullPointerException;
     method public static androidx.compose.material.SnackbarResult[] values();
     enum_constant public static final androidx.compose.material.SnackbarResult ActionPerformed;
     enum_constant public static final androidx.compose.material.SnackbarResult Dismissed;
