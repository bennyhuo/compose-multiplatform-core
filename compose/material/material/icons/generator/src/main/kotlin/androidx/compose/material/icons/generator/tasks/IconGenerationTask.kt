/*
 * Copyright 2020 The Android Open Source Project
 *
 * Licensed under the Apache License, Version 2.0 (the "License");
 * you may not use this file except in compliance with the License.
 * You may obtain a copy of the License at
 *
 *      http://www.apache.org/licenses/LICENSE-2.0
 *
 * Unless required by applicable law or agreed to in writing, software
 * distributed under the License is distributed on an "AS IS" BASIS,
 * WITHOUT WARRANTIES OR CONDITIONS OF ANY KIND, either express or implied.
 * See the License for the specific language governing permissions and
 * limitations under the License.
 */

package androidx.compose.material.icons.generator.tasks

import androidx.compose.material.icons.generator.Icon
import androidx.compose.material.icons.generator.IconProcessor
import com.android.build.gradle.LibraryExtension
import java.io.File
import java.util.Locale
import org.gradle.api.DefaultTask
import org.gradle.api.Project
import org.gradle.api.tasks.CacheableTask
import org.gradle.api.tasks.InputDirectory
import org.gradle.api.tasks.InputFile
import org.gradle.api.tasks.Internal
import org.gradle.api.tasks.OutputDirectory
import org.gradle.api.tasks.OutputFile
import org.gradle.api.tasks.PathSensitive
import org.gradle.api.tasks.PathSensitivity
import org.gradle.api.tasks.TaskAction
import org.gradle.api.tasks.TaskProvider
import org.jetbrains.kotlin.gradle.dsl.KotlinMultiplatformExtension
import org.jetbrains.kotlin.gradle.plugin.KotlinSourceSet

/**
 * Base [org.gradle.api.Task] for tasks relating to icon generation.
 */
@CacheableTask
abstract class IconGenerationTask : DefaultTask() {

    /**
     * Directory containing raw drawables. These icons will be processed to generate programmatic
     * representations.
     */
    @PathSensitive(PathSensitivity.RELATIVE)
    @InputDirectory
    val allIconsDirectory =
        project.rootProject.project(GeneratorProject).projectDir.resolve("raw-icons")

    /**
     * Specific icon directories to use in this task
     */
    @Internal
    fun getIconDirectories(): List<File> {
        return allIconsDirectory.listFiles()!!.filter { it.isDirectory }
    }

    /**
     * Checked-in API file for the generator module, where we will track all the generated icons.
     */
    @PathSensitive(PathSensitivity.NONE)
    @InputFile
    val expectedApiFile =
        project.rootProject.project(GeneratorProject).projectDir.resolve("api/icons.txt")

    /**
     * Checked-in API file for the generator module, where we will track all the generated
     * auto-mirrored icons.
     */
    @PathSensitive(PathSensitivity.NONE)
    @InputFile
    val expectedAutoMirroredApiFile =
        project.rootProject.project(GeneratorProject).projectDir.resolve(
            "api/automirrored_icons.txt"
        )

    /**
     * Root build directory for this task, where outputs will be placed into.
     */
    @OutputDirectory
    lateinit var buildDirectory: File

    /**
     * Generated API file that will be placed in the build directory. This can be copied manually
     * to [expectedApiFile] to confirm that API changes were intended.
     */
    @get:OutputFile
    val generatedApiFile: File
        get() = buildDirectory.resolve("api/icons.txt")

    /**
     * Generated API file that will be placed in the build directory. This can be copied manually
     * to [expectedAutoMirroredApiFile] to confirm that auto-mirrored icons API changes were
     * intended.
     */
    @get:OutputFile
    val generatedAutoMirroredApiFile: File
        get() = buildDirectory.resolve("api/automirrored_icons.txt")

    /**
     * @return a list of all processed [Icon]s from [getIconDirectories].
     */
    fun loadIcons(): List<Icon> {
        // material-icons-core loads and verifies all of the icons from all of the themes:
        // both that all icons are present in all themes, and also that no icons have been removed.
        // So, when we're loading just one theme, we don't need to verify it
        return IconProcessor(
            getIconDirectories(),
            expectedApiFile,
            generatedApiFile,
            expectedAutoMirroredApiFile,
            generatedAutoMirroredApiFile,
        ).process()
    }

    @get:OutputDirectory
    val generatedSrcMainDirectory: File
        get() = buildDirectory.resolve(GeneratedSrcMain)

    @get:OutputDirectory
    val generatedSrcAndroidTestDirectory: File
        get() = buildDirectory.resolve(GeneratedSrcAndroidTest)

    @get:OutputDirectory
    val generatedResourceDirectory: File
        get() = buildDirectory.resolve(GeneratedResource)

    /**
     * The action for this task
     */
    @TaskAction
    abstract fun run()

    companion object {
        /**
         * Registers the core [project]. The core project contains only the icons defined in
         * [androidx.compose.material.icons.generator.CoreIcons], and no tests.
         */
        @JvmStatic
        fun registerCoreIconProject(
            project: Project,
            libraryExtension: LibraryExtension,
            isMpp: Boolean
        ) {
            if (isMpp) {
                CoreIconGenerationTask.register(project, null)
            } else {
                libraryExtension.libraryVariants.all { variant ->
                    CoreIconGenerationTask.register(project, variant)
                }
            }
        }

        /**
         * Registers the extended [project]. The core project contains all icons except for the
         * icons defined in [androidx.compose.material.icons.generator.CoreIcons], as well as a
         * bitmap comparison test for every icon in both the core and extended project.
         */
        @JvmStatic
        @Suppress("UNUSED_PARAMETER")
        fun registerExtendedIconThemeProject(
            project: Project,
            libraryExtension: LibraryExtension
        ) {
<<<<<<< HEAD
            ExtendedIconGenerationTask.register(project, null)
=======
            libraryExtension.libraryVariants.all { variant ->
                if (variant.name == "release") {
                    ExtendedIconGenerationTask.register(project, variant)
                }
            }
>>>>>>> 3053cc79

            // b/175401659 - disable lint as it takes a long time, and most errors should
            // be caught by lint on material-icons-core anyway
            project.afterEvaluate {
                project.tasks.named("lintAnalyzeDebug") { t ->
                    t.enabled = false
                }
                project.tasks.named("lintDebug") { t ->
                    t.enabled = false
                }
            }
        }

        @JvmStatic
        fun registerExtendedIconMainProject(
            project: Project,
            libraryExtension: LibraryExtension
        ) {
            libraryExtension.testVariants.all { variant ->
                IconTestingGenerationTask.register(project, variant)
            }
        }

        const val GeneratedSrcMain = "src/commonMain/kotlin"

        const val GeneratedSrcAndroidTest = "src/androidAndroidTest/kotlin"

        const val GeneratedResource = "generatedIcons/res"
    }
}

// Path to the generator project
private const val GeneratorProject = ":compose:material:material:icons:generator"

/**
 * Registers a new [T] in [this], and sets [IconGenerationTask.buildDirectory] depending on
 * [variant].
 *
 * @param variant the [com.android.build.gradle.api.BaseVariant] to associate this task with, or
 * `null` if this task does not change between variants.
 * @return a [Pair] of the created [TaskProvider] of [T] of [IconGenerationTask], and the [File]
 * for the directory that files will be generated to
 */
@Suppress("DEPRECATION") // BaseVariant
fun <T : IconGenerationTask> Project.registerGenerationTask(
    taskName: String,
    taskClass: Class<T>,
    variant: com.android.build.gradle.api.BaseVariant? = null
): Pair<TaskProvider<T>, File> {
    val variantName = variant?.name ?: "allVariants"

    val buildDirectory = project.buildDir.resolve("generatedIcons/$variantName")

    return tasks.register("$taskName${variantName.capitalize(Locale.getDefault())}", taskClass) {
        it.buildDirectory = buildDirectory
    } to buildDirectory
}

fun Project.getMultiplatformSourceSet(name: String): KotlinSourceSet {
    val sourceSet = project.multiplatformExtension!!.sourceSets.find { it.name == name }
    return requireNotNull(sourceSet) {
        "No source sets found matching $name"
    }
}

private val Project.multiplatformExtension
    get() = extensions.findByType(KotlinMultiplatformExtension::class.java)<|MERGE_RESOLUTION|>--- conflicted
+++ resolved
@@ -166,15 +166,11 @@
             project: Project,
             libraryExtension: LibraryExtension
         ) {
-<<<<<<< HEAD
-            ExtendedIconGenerationTask.register(project, null)
-=======
             libraryExtension.libraryVariants.all { variant ->
                 if (variant.name == "release") {
                     ExtendedIconGenerationTask.register(project, variant)
                 }
             }
->>>>>>> 3053cc79
 
             // b/175401659 - disable lint as it takes a long time, and most errors should
             // be caught by lint on material-icons-core anyway
