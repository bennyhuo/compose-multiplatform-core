--- conflicted
+++ resolved
@@ -109,13 +109,13 @@
  * @param content the content of this dropdown menu, typically a [DropdownMenuItem]
  */
 @Composable
-actual fun DropdownMenu(
+fun DropdownMenu(
     expanded: Boolean,
     onDismissRequest: () -> Unit,
-    modifier: Modifier,
-    offset: DpOffset,
-    scrollState: ScrollState,
-    properties: PopupProperties,
+    modifier: Modifier = Modifier,
+    offset: DpOffset = DpOffset(0.dp, 0.dp),
+    scrollState: ScrollState = rememberScrollState(),
+    properties: PopupProperties = PopupProperties(focusable = true),
     content: @Composable ColumnScope.() -> Unit
 ) {
     val expandedStates = remember { MutableTransitionState(false) }
@@ -165,19 +165,12 @@
  * still happen internally.
  */
 @Composable
-actual fun DropdownMenuItem(
+fun DropdownMenuItem(
     onClick: () -> Unit,
-<<<<<<< HEAD
-    modifier: Modifier,
-    enabled: Boolean,
-    contentPadding: PaddingValues,
-    interactionSource: MutableInteractionSource,
-=======
     modifier: Modifier = Modifier,
     enabled: Boolean = true,
     contentPadding: PaddingValues = MenuDefaults.DropdownMenuItemContentPadding,
     interactionSource: MutableInteractionSource? = null,
->>>>>>> 0937d2ba
     content: @Composable RowScope.() -> Unit
 ) {
     DropdownMenuItemContent(
