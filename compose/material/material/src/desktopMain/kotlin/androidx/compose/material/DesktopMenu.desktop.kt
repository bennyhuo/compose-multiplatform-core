/*
 * Copyright 2020 The Android Open Source Project
 *
 * Licensed under the Apache License, Version 2.0 (the "License");
 * you may not use this file except in compliance with the License.
 * You may obtain a copy of the License at
 *
 *      http://www.apache.org/licenses/LICENSE-2.0
 *
 * Unless required by applicable law or agreed to in writing, software
 * distributed under the License is distributed on an "AS IS" BASIS,
 * WITHOUT WARRANTIES OR CONDITIONS OF ANY KIND, either express or implied.
 * See the License for the specific language governing permissions and
 * limitations under the License.
 */

package androidx.compose.material

import androidx.compose.animation.core.MutableTransitionState
import androidx.compose.foundation.ExperimentalFoundationApi
<<<<<<< HEAD
import androidx.compose.foundation.contextMenuOpenDetector
=======
import androidx.compose.foundation.ScrollState
import androidx.compose.foundation.contextMenuOpenDetector
import androidx.compose.foundation.interaction.Interaction
>>>>>>> fdff00cc
import androidx.compose.foundation.interaction.MutableInteractionSource
import androidx.compose.foundation.layout.ColumnScope
import androidx.compose.foundation.layout.PaddingValues
import androidx.compose.foundation.layout.RowScope
import androidx.compose.foundation.rememberScrollState
import androidx.compose.runtime.Composable
import androidx.compose.runtime.Immutable
import androidx.compose.runtime.MutableState
import androidx.compose.runtime.Stable
import androidx.compose.runtime.getValue
import androidx.compose.runtime.mutableStateOf
import androidx.compose.runtime.remember
import androidx.compose.runtime.setValue
import androidx.compose.ui.ExperimentalComposeUiApi
import androidx.compose.ui.Modifier
<<<<<<< HEAD
import androidx.compose.ui.awt.awtEventOrNull
import androidx.compose.ui.focus.FocusDirection
import androidx.compose.ui.focus.FocusManager
import androidx.compose.ui.geometry.Offset
import androidx.compose.ui.graphics.TransformOrigin
import androidx.compose.ui.input.InputMode
import androidx.compose.ui.input.InputModeManager
import androidx.compose.ui.input.key.KeyEventType
import androidx.compose.ui.input.key.type
import androidx.compose.ui.platform.LocalDensity
import androidx.compose.ui.platform.LocalFocusManager
import androidx.compose.ui.platform.LocalInputModeManager
import androidx.compose.ui.unit.Density
import androidx.compose.ui.unit.DpOffset
import androidx.compose.ui.unit.IntOffset
import androidx.compose.ui.unit.IntRect
import androidx.compose.ui.unit.IntSize
import androidx.compose.ui.unit.LayoutDirection
import androidx.compose.ui.unit.dp
import androidx.compose.ui.window.Popup
import androidx.compose.ui.window.PopupPositionProvider
import androidx.compose.ui.window.rememberCursorPositionProvider
import androidx.compose.ui.window.rememberPopupPositionProviderAtPosition
import java.awt.event.KeyEvent
=======
import androidx.compose.ui.focus.FocusManager
import androidx.compose.ui.geometry.Offset
import androidx.compose.ui.graphics.TransformOrigin
import androidx.compose.ui.input.InputModeManager
import androidx.compose.ui.platform.LocalFocusManager
import androidx.compose.ui.platform.LocalInputModeManager
import androidx.compose.ui.unit.DpOffset
import androidx.compose.ui.unit.dp
import androidx.compose.ui.window.Popup
import androidx.compose.ui.window.PopupPositionProvider
import androidx.compose.ui.window.PopupProperties
import androidx.compose.ui.window.rememberCursorPositionProvider
import androidx.compose.ui.window.rememberPopupPositionProviderAtPosition
>>>>>>> fdff00cc

/**
 * A Material Design [dropdown menu](https://material.io/components/menus#dropdown-menu).
 *
 * A [DropdownMenu] behaves similarly to a [Popup], and will use the position of the parent layout
 * to position itself on screen. Commonly a [DropdownMenu] will be placed in a [Box] with a sibling
 * that will be used as the 'anchor'. Note that a [DropdownMenu] by itself will not take up any
 * space in a layout, as the menu is displayed in a separate window, on top of other content.
 *
 * The [content] of a [DropdownMenu] will typically be [DropdownMenuItem]s, as well as custom
 * content. Using [DropdownMenuItem]s will result in a menu that matches the Material
 * specification for menus. Also note that the [content] is placed inside a scrollable [Column],
 * so using a [LazyColumn] as the root layout inside [content] is unsupported.
 *
 * [onDismissRequest] will be called when the menu should close - for example when there is a
 * tap outside the menu, or when the back key is pressed.
 *
 * [DropdownMenu] changes its positioning depending on the available space, always trying to be
 * fully visible. It will try to expand horizontally, depending on layout direction, to the end of
 * its parent, then to the start of its parent, and then screen end-aligned. Vertically, it will
 * try to expand to the bottom of its parent, then from the top of its parent, and then screen
 * top-aligned. An [offset] can be provided to adjust the positioning of the menu for cases when
 * the layout bounds of its parent do not coincide with its visual bounds. Note the offset will
 * be applied in the direction in which the menu will decide to expand.
 *
 * Example usage:
 * @sample androidx.compose.material.samples.MenuSample
 *
 * @param expanded Whether the menu is currently open and visible to the user
 * @param onDismissRequest Called when the user requests to dismiss the menu, such as by
 * tapping outside the menu's bounds
 * @param focusable Whether the dropdown can capture focus
 * @param modifier Modifier for the menu
 * @param offset [DpOffset] to be added to the position of the menu
 * @param content content lambda
 */
<<<<<<< HEAD
=======
@Deprecated(
    level = DeprecationLevel.HIDDEN,
    replaceWith = ReplaceWith(
        expression = "DropdownMenu(expanded,onDismissRequest, focusable, modifier, offset, " +
            "rememberScrollState(), content)",
        "androidx.compose.foundation.rememberScrollState"
    ),
    message = "Replaced by a DropdownMenu function with a ScrollState parameter"
)
>>>>>>> fdff00cc
@Composable
fun DropdownMenu(
    expanded: Boolean,
    onDismissRequest: () -> Unit,
    focusable: Boolean = true,
    modifier: Modifier = Modifier,
    offset: DpOffset = DpOffset(0.dp, 0.dp),
    content: @Composable ColumnScope.() -> Unit
) = DropdownMenu(
    expanded = expanded,
    onDismissRequest = onDismissRequest,
    modifier = modifier,
    offset = offset,
    scrollState = rememberScrollState(),
    properties = PopupProperties(focusable = focusable),
    content = content
)

/**
 * A Material Design [dropdown menu](https://material.io/components/menus#dropdown-menu).
 *
 * A [DropdownMenu] behaves similarly to a [Popup], and will use the position of the parent layout
 * to position itself on screen. Commonly a [DropdownMenu] will be placed in a [Box] with a sibling
 * that will be used as the 'anchor'. Note that a [DropdownMenu] by itself will not take up any
 * space in a layout, as the menu is displayed in a separate window, on top of other content.
 *
 * The [content] of a [DropdownMenu] will typically be [DropdownMenuItem]s, as well as custom
 * content. Using [DropdownMenuItem]s will result in a menu that matches the Material
 * specification for menus. Also note that the [content] is placed inside a scrollable [Column],
 * so using a [LazyColumn] as the root layout inside [content] is unsupported.
 *
 * [onDismissRequest] will be called when the menu should close - for example when there is a
 * tap outside the menu, or when the back key is pressed.
 *
 * [DropdownMenu] changes its positioning depending on the available space, always trying to be
 * fully visible. It will try to expand horizontally, depending on layout direction, to the end of
 * its parent, then to the start of its parent, and then screen end-aligned. Vertically, it will
 * try to expand to the bottom of its parent, then from the top of its parent, and then screen
 * top-aligned. An [offset] can be provided to adjust the positioning of the menu for cases when
 * the layout bounds of its parent do not coincide with its visual bounds. Note the offset will
 * be applied in the direction in which the menu will decide to expand.
 *
 * Example usage:
 * @sample androidx.compose.material.samples.MenuSample
 *
 * Example usage with a [ScrollState] to control the menu items scroll position:
 * @sample androidx.compose.material.samples.MenuWithScrollStateSample
 *
 * @param expanded Whether the menu is currently open and visible to the user
 * @param onDismissRequest Called when the user requests to dismiss the menu, such as by
 * tapping outside the menu's bounds
 * @param focusable Whether the dropdown can capture focus
 * @param modifier [Modifier] to be applied to the menu's content
 * @param offset [DpOffset] to be added to the position of the menu
 * @param scrollState a [ScrollState] to used by the menu's content for items vertical scrolling
 * @param content the content of this dropdown menu, typically a [DropdownMenuItem]
 */
@Deprecated(
    "Replaced by DropdownMenu with properties parameter",
    ReplaceWith("DropdownMenu(expanded, onDismissRequest, modifier, offset, scrollState," +
        "androidx.compose.ui.window.PopupProperties(focusable = focusable), " +
        "content)"),
    level = DeprecationLevel.HIDDEN
)
@Composable
fun DropdownMenu(
    expanded: Boolean,
    onDismissRequest: () -> Unit,
    focusable: Boolean = true,
    modifier: Modifier = Modifier,
    offset: DpOffset = DpOffset(0.dp, 0.dp),
    scrollState: ScrollState = rememberScrollState(),
    content: @Composable ColumnScope.() -> Unit
): Unit = DropdownMenu(
    expanded = expanded,
    onDismissRequest = onDismissRequest,
    modifier = modifier,
    offset = offset,
    scrollState = scrollState,
    properties = PopupProperties(focusable = focusable),
    content = content
)


// Workaround for `Overload resolution ambiguity` between old and new overload.
@Deprecated("Maintained for binary compatibility", level = DeprecationLevel.HIDDEN)
@Composable
fun DropdownMenu(
    expanded: Boolean,
    onDismissRequest: () -> Unit,
    modifier: Modifier = Modifier,
    offset: DpOffset = DpOffset(0.dp, 0.dp),
    scrollState: ScrollState = rememberScrollState(),
    content: @Composable ColumnScope.() -> Unit
): Unit = DropdownMenu(
    expanded = expanded,
    onDismissRequest = onDismissRequest,
    modifier = modifier,
    offset = offset,
    scrollState = scrollState,
    properties = PopupProperties(focusable = true),
    content = content
)

/**
 * A variant of a dropdown menu that accepts a [DropdownMenuState] to allow precise positioning.
 *
 * Typically, it should be combined with [Modifier.contextMenuOpenDetector] via state-hoisting.
 *
 * @param state The open/closed state of the menu.
 * @param onDismissRequest Called when the user requests to dismiss the menu, such as by
 * tapping outside the menu's bounds
 *
 */
@Deprecated(
    level = DeprecationLevel.HIDDEN,
    replaceWith = ReplaceWith(
        expression = "DropdownMenu(expanded,onDismissRequest, focusable, modifier, offset, " +
            "rememberScrollState(), content)",
        "androidx.compose.foundation.rememberScrollState"
    ),
    message = "Replaced by a DropdownMenu function with a ScrollState parameter"
)
@Composable
fun DropdownMenu(
    state: DropdownMenuState,
    onDismissRequest: () -> Unit = { state.status = DropdownMenuState.Status.Closed },
    focusable: Boolean = true,
    modifier: Modifier = Modifier,
    content: @Composable ColumnScope.() -> Unit
) {
    DropdownMenu(
        state,
        onDismissRequest,
        focusable,
        modifier,
        rememberScrollState(),
        content
    )
}

/**
 * A variant of a dropdown menu that accepts a [DropdownMenuState] to allow precise positioning.
 *
 * Typically, it should be combined with [Modifier.contextMenuOpenDetector] via state-hoisting.
 *
 * Example usage with a [ScrollState] to control the menu items scroll position:
 * @sample androidx.compose.material.samples.MenuWithScrollStateSample
 *
 * @param state The open/closed state of the menu
 * @param onDismissRequest Called when the user requests to dismiss the menu, such as by
 * tapping outside the menu's bounds
 * @param focusable Whether the dropdown can capture focus
 * @param modifier [Modifier] to be applied to the menu's content
 * @param scrollState a [ScrollState] to used by the menu's content for items vertical scrolling
 * @param content the content of this dropdown menu, typically a [DropdownMenuItem]
 */
@OptIn(ExperimentalComposeUiApi::class)
@Composable
fun DropdownMenu(
    state: DropdownMenuState,
    onDismissRequest: () -> Unit = { state.status = DropdownMenuState.Status.Closed },
    focusable: Boolean = true,
    modifier: Modifier = Modifier,
    scrollState: ScrollState = rememberScrollState(),
    content: @Composable ColumnScope.() -> Unit
) {
    val status = state.status
    var position: Offset? by remember { mutableStateOf(null) }
    val expandedStates = remember { MutableTransitionState(false) }
    expandedStates.targetState = status is DropdownMenuState.Status.Open

    // Whenever we are asked to open the popup, remember the position
    if (status is DropdownMenuState.Status.Open){
        position = status.position
    }

<<<<<<< HEAD
        OpenDropdownMenu(
            expandedStates = expandedStates,
            popupPositionProvider = popupPositionProvider,
            transformOriginState = transformOriginState,
            onDismissRequest = onDismissRequest,
            focusable = focusable,
            modifier = modifier,
            content = content
        )
    }
}

/**
 * A variant of a dropdown menu that accepts a [DropdownMenuState] instead of directly using the
 * mouse position.
 *
 * Typically, it should be combined with [Modifier.contextMenuOpenDetector] via state-hoisting.
 *
 * @param state The open/closed state of the menu.
 * @param onDismissRequest Called when the user requests to dismiss the menu, such as by
 * tapping outside the menu's bounds
 *
 */
@OptIn(ExperimentalComposeUiApi::class)
@Composable
fun DropdownMenu(
    state: DropdownMenuState,
    onDismissRequest: () -> Unit = { state.status = DropdownMenuState.Status.Closed },
    focusable: Boolean = true,
    modifier: Modifier = Modifier,
    content: @Composable ColumnScope.() -> Unit
) {
    val status = state.status
    var position: Offset? by remember { mutableStateOf(null) }
    val expandedStates = remember { MutableTransitionState(false) }
    expandedStates.targetState = status is DropdownMenuState.Status.Open

    // Whenever we are asked to open the popup, remember the position
    if (status is DropdownMenuState.Status.Open){
        position = status.position
    }

=======
>>>>>>> fdff00cc
    if (expandedStates.currentState || expandedStates.targetState) {
        OpenDropdownMenu(
            expandedStates = expandedStates,
            popupPositionProvider = rememberPopupPositionProviderAtPosition(position!!),
<<<<<<< HEAD
=======
            scrollState = scrollState,
>>>>>>> fdff00cc
            onDismissRequest = onDismissRequest,
            focusable = focusable,
            modifier = modifier,
            content = content
        )
    }
}

/**
 * The implementation of a [DropdownMenu] in its open state.
 */
@Composable
private fun OpenDropdownMenu(
    expandedStates: MutableTransitionState<Boolean>,
    popupPositionProvider: PopupPositionProvider,
    transformOriginState: MutableState<TransformOrigin> =
        remember { mutableStateOf(TransformOrigin.Center) },
<<<<<<< HEAD
=======
    scrollState: ScrollState,
>>>>>>> fdff00cc
    onDismissRequest: () -> Unit,
    focusable: Boolean = true,
    modifier: Modifier = Modifier,
    content: @Composable ColumnScope.() -> Unit
){
    var focusManager: FocusManager? by mutableStateOf(null)
    var inputModeManager: InputModeManager? by mutableStateOf(null)
    Popup(
<<<<<<< HEAD
        focusable = focusable,
        onDismissRequest = onDismissRequest,
        popupPositionProvider = popupPositionProvider,
        onKeyEvent = {
            handlePopupOnKeyEvent(it, onDismissRequest, focusManager!!, inputModeManager!!)
=======
        onDismissRequest = onDismissRequest,
        popupPositionProvider = popupPositionProvider,
        properties = PopupProperties(focusable = focusable),
        onKeyEvent = {
            handlePopupOnKeyEvent(it, focusManager!!, inputModeManager!!)
>>>>>>> fdff00cc
        },
    ) {
        focusManager = LocalFocusManager.current
        inputModeManager = LocalInputModeManager.current

        DropdownMenuContent(
            expandedStates = expandedStates,
            transformOriginState = transformOriginState,
<<<<<<< HEAD
=======
            scrollState = scrollState,
>>>>>>> fdff00cc
            modifier = modifier,
            content = content
        )
    }
}

/**
 * <a href="https://material.io/components/menus#dropdown-menu" class="external" target="_blank">Material Design dropdown menu</a> item.
 *
 *
 * Example usage:
 * @sample androidx.compose.material.samples.MenuSample
 *
 * @param onClick Called when the menu item was clicked
 * @param modifier The modifier to be applied to the menu item
 * @param enabled Controls the enabled state of the menu item - when `false`, the menu item
 * will not be clickable and [onClick] will not be invoked
 * @param contentPadding the padding applied to the content of this menu item
 * @param interactionSource the [MutableInteractionSource] representing the stream of
 * [Interaction]s for this DropdownMenuItem. You can create and pass in your own remembered
 * [MutableInteractionSource] if you want to observe [Interaction]s and customize the
 * appearance / behavior of this DropdownMenuItem in different [Interaction]s.
 */
@Composable
actual fun DropdownMenuItem(
    onClick: () -> Unit,
    modifier: Modifier,
    enabled: Boolean,
    contentPadding: PaddingValues,
    interactionSource: MutableInteractionSource,
    content: @Composable RowScope.() -> Unit
) {
    DropdownMenuItemContent(
        onClick = onClick,
        modifier = modifier,
        enabled = enabled,
        contentPadding = contentPadding,
        interactionSource = interactionSource,
        content = content
    )
}

@OptIn(ExperimentalComposeUiApi::class)
private fun handlePopupOnKeyEvent(
    keyEvent: androidx.compose.ui.input.key.KeyEvent,
    onDismissRequest: () -> Unit,
    focusManager: FocusManager,
    inputModeManager: InputModeManager
): Boolean {
    return if (keyEvent.type == KeyEventType.KeyDown && keyEvent.awtEventOrNull?.keyCode == KeyEvent.VK_ESCAPE) {
        onDismissRequest()
        true
    } else if (keyEvent.type == KeyEventType.KeyDown) {
        when {
            keyEvent.isDirectionDown -> {
                inputModeManager.requestInputMode(InputMode.Keyboard)
                focusManager.moveFocus(FocusDirection.Next)
                true
            }
            keyEvent.isDirectionUp -> {
                inputModeManager.requestInputMode(InputMode.Keyboard)
                focusManager.moveFocus(FocusDirection.Previous)
                true
            }
            else -> false
        }
    } else {
        false
    }
}

/**
<<<<<<< HEAD
=======
 * A [CursorDropdownMenu] behaves similarly to [Popup] and will use the current position of the mouse
 * cursor to position itself on screen.
 *
 * The [content] of a [CursorDropdownMenu] will typically be [DropdownMenuItem]s, as well as custom
 * content. Using [DropdownMenuItem]s will result in a menu that matches the Material
 * specification for menus.
 *
 * @param expanded Whether the menu is currently open and visible to the user
 * @param onDismissRequest Called when the user requests to dismiss the menu, such as by
 * tapping outside the menu's bounds
 * @param focusable Sets the ability for the menu to capture focus
 * @param modifier The modifier for this layout.
 * @param content The content lambda.
 */
@Deprecated(
    level = DeprecationLevel.HIDDEN,
    replaceWith = ReplaceWith(
        expression = "CursorDropdownMenu(expanded, onDismissRequest, focusable, modifier, " +
            "rememberScrollState(), content)",
        "androidx.compose.foundation.rememberScrollState"
    ),
    message = "Replaced by a CursorDropdownMenu function with a ScrollState parameter"
)
@Composable
fun CursorDropdownMenu(
    expanded: Boolean,
    onDismissRequest: () -> Unit,
    focusable: Boolean = true,
    modifier: Modifier = Modifier,
    content: @Composable ColumnScope.() -> Unit
) = CursorDropdownMenu(
    expanded = expanded,
    onDismissRequest = onDismissRequest,
    focusable = focusable,
    modifier = modifier,
    scrollState = rememberScrollState(),
    content = content
)

/**
>>>>>>> fdff00cc
 * A [CursorDropdownMenu] behaves similarly to [Popup] and will use the current position of the mouse
 * cursor to position itself on screen.
 *
 * The [content] of a [CursorDropdownMenu] will typically be [DropdownMenuItem]s, as well as custom
 * content. Using [DropdownMenuItem]s will result in a menu that matches the Material
 * specification for menus.
 *
 * @param expanded Whether the menu is currently open and visible to the user
 * @param onDismissRequest Called when the user requests to dismiss the menu, such as by
 * tapping outside the menu's bounds
 * @param focusable Whether the dropdown can capture focus
 * @param modifier [Modifier] to be applied to the menu's content
 * @param scrollState a [ScrollState] to used by the menu's content for items vertical scrolling
 * @param content the content of this dropdown menu, typically a [DropdownMenuItem]
 */
@Composable
fun CursorDropdownMenu(
    expanded: Boolean,
    onDismissRequest: () -> Unit,
    focusable: Boolean = true,
    modifier: Modifier = Modifier,
    scrollState: ScrollState = rememberScrollState(),
    content: @Composable ColumnScope.() -> Unit
) {
    val expandedStates = remember { MutableTransitionState(false) }
    expandedStates.targetState = expanded

    if (expandedStates.currentState || expandedStates.targetState) {
        OpenDropdownMenu(
            expandedStates = expandedStates,
            popupPositionProvider = rememberCursorPositionProvider(),
<<<<<<< HEAD
=======
            scrollState = scrollState,
>>>>>>> fdff00cc
            onDismissRequest = onDismissRequest,
            focusable = focusable,
            modifier = modifier,
            content = content
        )
<<<<<<< HEAD
    }
}

/**
 * Represents the open/closed state of a dropdown menu.
 */
@Stable
class DropdownMenuState(initialStatus: Status = Status.Closed) {

    /**
     * The current status of the menu.
     */
    var status: Status by mutableStateOf(initialStatus)

    @Immutable
    sealed class Status {

        class Open(val position: Offset) : Status() {

            override fun equals(other: Any?): Boolean {
                if (this === other)
                    return true

                if (other !is Open)
                    return false

                if (position != other.position)
                    return false

                return true
            }

            override fun hashCode(): Int {
                return position.hashCode()
            }

            override fun toString(): String {
                return "Open(position=$position)"
            }
        }

        object Closed : Status()

    }

}

/**
 * A [Modifier] that detects events that should typically open a context menu (mouse right-clicks)
 * and modify the given [DropdownMenuState] accordingly.
 */
@ExperimentalMaterialApi
@OptIn(ExperimentalFoundationApi::class)
fun Modifier.contextMenuOpenDetector(
    state: DropdownMenuState,
    enabled: Boolean = true,
): Modifier {
    return if (enabled) {
        this.contextMenuOpenDetector(
            key = state,
            enabled = enabled && (state.status is DropdownMenuState.Status.Closed)
        ) { pointerPosition ->
            state.status = DropdownMenuState.Status.Open(pointerPosition)
        }
    } else {
        this
=======
>>>>>>> fdff00cc
    }
}

/**
 * Represents the open/closed state of a dropdown menu.
 */
@Stable
class DropdownMenuState(initialStatus: Status = Status.Closed) {

    /**
     * The current status of the menu.
     */
    var status: Status by mutableStateOf(initialStatus)

    @Immutable
    sealed class Status {

        class Open(val position: Offset) : Status() {

            override fun equals(other: Any?): Boolean {
                if (this === other)
                    return true

                if (other !is Open)
                    return false

                if (position != other.position)
                    return false

                return true
            }

            override fun hashCode(): Int {
                return position.hashCode()
            }

            override fun toString(): String {
                return "Open(position=$position)"
            }
        }

        object Closed : Status()

    }

}

/**
 * A [Modifier] that detects events that should typically open a context menu (mouse right-clicks)
 * and modify the given [DropdownMenuState] accordingly.
 */
@ExperimentalMaterialApi
@OptIn(ExperimentalFoundationApi::class)
fun Modifier.contextMenuOpenDetector(
    state: DropdownMenuState,
    enabled: Boolean = true,
): Modifier {
    return if (enabled) {
        this.contextMenuOpenDetector(
            key = state,
            enabled = state.status is DropdownMenuState.Status.Closed
        ) { pointerPosition ->
            state.status = DropdownMenuState.Status.Open(pointerPosition)
        }
    } else {
        this
    }
}
<|MERGE_RESOLUTION|>--- conflicted
+++ resolved
@@ -18,13 +18,9 @@
 
 import androidx.compose.animation.core.MutableTransitionState
 import androidx.compose.foundation.ExperimentalFoundationApi
-<<<<<<< HEAD
-import androidx.compose.foundation.contextMenuOpenDetector
-=======
 import androidx.compose.foundation.ScrollState
 import androidx.compose.foundation.contextMenuOpenDetector
 import androidx.compose.foundation.interaction.Interaction
->>>>>>> fdff00cc
 import androidx.compose.foundation.interaction.MutableInteractionSource
 import androidx.compose.foundation.layout.ColumnScope
 import androidx.compose.foundation.layout.PaddingValues
@@ -40,32 +36,6 @@
 import androidx.compose.runtime.setValue
 import androidx.compose.ui.ExperimentalComposeUiApi
 import androidx.compose.ui.Modifier
-<<<<<<< HEAD
-import androidx.compose.ui.awt.awtEventOrNull
-import androidx.compose.ui.focus.FocusDirection
-import androidx.compose.ui.focus.FocusManager
-import androidx.compose.ui.geometry.Offset
-import androidx.compose.ui.graphics.TransformOrigin
-import androidx.compose.ui.input.InputMode
-import androidx.compose.ui.input.InputModeManager
-import androidx.compose.ui.input.key.KeyEventType
-import androidx.compose.ui.input.key.type
-import androidx.compose.ui.platform.LocalDensity
-import androidx.compose.ui.platform.LocalFocusManager
-import androidx.compose.ui.platform.LocalInputModeManager
-import androidx.compose.ui.unit.Density
-import androidx.compose.ui.unit.DpOffset
-import androidx.compose.ui.unit.IntOffset
-import androidx.compose.ui.unit.IntRect
-import androidx.compose.ui.unit.IntSize
-import androidx.compose.ui.unit.LayoutDirection
-import androidx.compose.ui.unit.dp
-import androidx.compose.ui.window.Popup
-import androidx.compose.ui.window.PopupPositionProvider
-import androidx.compose.ui.window.rememberCursorPositionProvider
-import androidx.compose.ui.window.rememberPopupPositionProviderAtPosition
-import java.awt.event.KeyEvent
-=======
 import androidx.compose.ui.focus.FocusManager
 import androidx.compose.ui.geometry.Offset
 import androidx.compose.ui.graphics.TransformOrigin
@@ -79,7 +49,6 @@
 import androidx.compose.ui.window.PopupProperties
 import androidx.compose.ui.window.rememberCursorPositionProvider
 import androidx.compose.ui.window.rememberPopupPositionProviderAtPosition
->>>>>>> fdff00cc
 
 /**
  * A Material Design [dropdown menu](https://material.io/components/menus#dropdown-menu).
@@ -116,8 +85,6 @@
  * @param offset [DpOffset] to be added to the position of the menu
  * @param content content lambda
  */
-<<<<<<< HEAD
-=======
 @Deprecated(
     level = DeprecationLevel.HIDDEN,
     replaceWith = ReplaceWith(
@@ -127,7 +94,6 @@
     ),
     message = "Replaced by a DropdownMenu function with a ScrollState parameter"
 )
->>>>>>> fdff00cc
 @Composable
 fun DropdownMenu(
     expanded: Boolean,
@@ -305,11 +271,11 @@
         position = status.position
     }
 
-<<<<<<< HEAD
+    if (expandedStates.currentState || expandedStates.targetState) {
         OpenDropdownMenu(
             expandedStates = expandedStates,
-            popupPositionProvider = popupPositionProvider,
-            transformOriginState = transformOriginState,
+            popupPositionProvider = rememberPopupPositionProviderAtPosition(position!!),
+            scrollState = scrollState,
             onDismissRequest = onDismissRequest,
             focusable = focusable,
             modifier = modifier,
@@ -319,54 +285,6 @@
 }
 
 /**
- * A variant of a dropdown menu that accepts a [DropdownMenuState] instead of directly using the
- * mouse position.
- *
- * Typically, it should be combined with [Modifier.contextMenuOpenDetector] via state-hoisting.
- *
- * @param state The open/closed state of the menu.
- * @param onDismissRequest Called when the user requests to dismiss the menu, such as by
- * tapping outside the menu's bounds
- *
- */
-@OptIn(ExperimentalComposeUiApi::class)
-@Composable
-fun DropdownMenu(
-    state: DropdownMenuState,
-    onDismissRequest: () -> Unit = { state.status = DropdownMenuState.Status.Closed },
-    focusable: Boolean = true,
-    modifier: Modifier = Modifier,
-    content: @Composable ColumnScope.() -> Unit
-) {
-    val status = state.status
-    var position: Offset? by remember { mutableStateOf(null) }
-    val expandedStates = remember { MutableTransitionState(false) }
-    expandedStates.targetState = status is DropdownMenuState.Status.Open
-
-    // Whenever we are asked to open the popup, remember the position
-    if (status is DropdownMenuState.Status.Open){
-        position = status.position
-    }
-
-=======
->>>>>>> fdff00cc
-    if (expandedStates.currentState || expandedStates.targetState) {
-        OpenDropdownMenu(
-            expandedStates = expandedStates,
-            popupPositionProvider = rememberPopupPositionProviderAtPosition(position!!),
-<<<<<<< HEAD
-=======
-            scrollState = scrollState,
->>>>>>> fdff00cc
-            onDismissRequest = onDismissRequest,
-            focusable = focusable,
-            modifier = modifier,
-            content = content
-        )
-    }
-}
-
-/**
  * The implementation of a [DropdownMenu] in its open state.
  */
 @Composable
@@ -375,10 +293,7 @@
     popupPositionProvider: PopupPositionProvider,
     transformOriginState: MutableState<TransformOrigin> =
         remember { mutableStateOf(TransformOrigin.Center) },
-<<<<<<< HEAD
-=======
     scrollState: ScrollState,
->>>>>>> fdff00cc
     onDismissRequest: () -> Unit,
     focusable: Boolean = true,
     modifier: Modifier = Modifier,
@@ -387,19 +302,11 @@
     var focusManager: FocusManager? by mutableStateOf(null)
     var inputModeManager: InputModeManager? by mutableStateOf(null)
     Popup(
-<<<<<<< HEAD
-        focusable = focusable,
-        onDismissRequest = onDismissRequest,
-        popupPositionProvider = popupPositionProvider,
-        onKeyEvent = {
-            handlePopupOnKeyEvent(it, onDismissRequest, focusManager!!, inputModeManager!!)
-=======
         onDismissRequest = onDismissRequest,
         popupPositionProvider = popupPositionProvider,
         properties = PopupProperties(focusable = focusable),
         onKeyEvent = {
             handlePopupOnKeyEvent(it, focusManager!!, inputModeManager!!)
->>>>>>> fdff00cc
         },
     ) {
         focusManager = LocalFocusManager.current
@@ -408,10 +315,7 @@
         DropdownMenuContent(
             expandedStates = expandedStates,
             transformOriginState = transformOriginState,
-<<<<<<< HEAD
-=======
             scrollState = scrollState,
->>>>>>> fdff00cc
             modifier = modifier,
             content = content
         )
@@ -454,38 +358,7 @@
     )
 }
 
-@OptIn(ExperimentalComposeUiApi::class)
-private fun handlePopupOnKeyEvent(
-    keyEvent: androidx.compose.ui.input.key.KeyEvent,
-    onDismissRequest: () -> Unit,
-    focusManager: FocusManager,
-    inputModeManager: InputModeManager
-): Boolean {
-    return if (keyEvent.type == KeyEventType.KeyDown && keyEvent.awtEventOrNull?.keyCode == KeyEvent.VK_ESCAPE) {
-        onDismissRequest()
-        true
-    } else if (keyEvent.type == KeyEventType.KeyDown) {
-        when {
-            keyEvent.isDirectionDown -> {
-                inputModeManager.requestInputMode(InputMode.Keyboard)
-                focusManager.moveFocus(FocusDirection.Next)
-                true
-            }
-            keyEvent.isDirectionUp -> {
-                inputModeManager.requestInputMode(InputMode.Keyboard)
-                focusManager.moveFocus(FocusDirection.Previous)
-                true
-            }
-            else -> false
-        }
-    } else {
-        false
-    }
-}
-
-/**
-<<<<<<< HEAD
-=======
+/**
  * A [CursorDropdownMenu] behaves similarly to [Popup] and will use the current position of the mouse
  * cursor to position itself on screen.
  *
@@ -526,7 +399,6 @@
 )
 
 /**
->>>>>>> fdff00cc
  * A [CursorDropdownMenu] behaves similarly to [Popup] and will use the current position of the mouse
  * cursor to position itself on screen.
  *
@@ -558,84 +430,12 @@
         OpenDropdownMenu(
             expandedStates = expandedStates,
             popupPositionProvider = rememberCursorPositionProvider(),
-<<<<<<< HEAD
-=======
             scrollState = scrollState,
->>>>>>> fdff00cc
             onDismissRequest = onDismissRequest,
             focusable = focusable,
             modifier = modifier,
             content = content
         )
-<<<<<<< HEAD
-    }
-}
-
-/**
- * Represents the open/closed state of a dropdown menu.
- */
-@Stable
-class DropdownMenuState(initialStatus: Status = Status.Closed) {
-
-    /**
-     * The current status of the menu.
-     */
-    var status: Status by mutableStateOf(initialStatus)
-
-    @Immutable
-    sealed class Status {
-
-        class Open(val position: Offset) : Status() {
-
-            override fun equals(other: Any?): Boolean {
-                if (this === other)
-                    return true
-
-                if (other !is Open)
-                    return false
-
-                if (position != other.position)
-                    return false
-
-                return true
-            }
-
-            override fun hashCode(): Int {
-                return position.hashCode()
-            }
-
-            override fun toString(): String {
-                return "Open(position=$position)"
-            }
-        }
-
-        object Closed : Status()
-
-    }
-
-}
-
-/**
- * A [Modifier] that detects events that should typically open a context menu (mouse right-clicks)
- * and modify the given [DropdownMenuState] accordingly.
- */
-@ExperimentalMaterialApi
-@OptIn(ExperimentalFoundationApi::class)
-fun Modifier.contextMenuOpenDetector(
-    state: DropdownMenuState,
-    enabled: Boolean = true,
-): Modifier {
-    return if (enabled) {
-        this.contextMenuOpenDetector(
-            key = state,
-            enabled = enabled && (state.status is DropdownMenuState.Status.Closed)
-        ) { pointerPosition ->
-            state.status = DropdownMenuState.Status.Open(pointerPosition)
-        }
-    } else {
-        this
-=======
->>>>>>> fdff00cc
     }
 }
 
@@ -703,4 +503,4 @@
     } else {
         this
     }
-}
+}