--- conflicted
+++ resolved
@@ -16,13 +16,6 @@
 
 package androidx.compose.material
 
-<<<<<<< HEAD
-import androidx.compose.foundation.layout.Box
-import androidx.compose.foundation.layout.size
-import androidx.compose.material.internal.keyEvent
-import androidx.compose.runtime.CompositionLocalProvider
-import androidx.compose.ui.ExperimentalComposeUiApi
-=======
 import androidx.compose.foundation.ScrollState
 import androidx.compose.foundation.layout.Box
 import androidx.compose.foundation.layout.fillMaxSize
@@ -30,23 +23,17 @@
 import androidx.compose.foundation.layout.size
 import androidx.compose.material.internal.keyEvent
 import androidx.compose.runtime.CompositionLocalProvider
->>>>>>> fdff00cc
 import androidx.compose.ui.Modifier
 import androidx.compose.ui.geometry.Offset
 import androidx.compose.ui.input.key.Key
 import androidx.compose.ui.input.key.KeyEventType
 import androidx.compose.ui.platform.LocalDensity
-<<<<<<< HEAD
-import androidx.compose.ui.platform.testTag
-import androidx.compose.ui.test.ExperimentalTestApi
-=======
 import androidx.compose.ui.platform.LocalLayoutDirection
 import androidx.compose.ui.platform.testTag
 import androidx.compose.ui.test.ExperimentalTestApi
 import androidx.compose.ui.test.assertLeftPositionInRootIsEqualTo
 import androidx.compose.ui.test.getBoundsInRoot
 import androidx.compose.ui.test.getUnclippedBoundsInRoot
->>>>>>> fdff00cc
 import androidx.compose.ui.test.junit4.createComposeRule
 import androidx.compose.ui.test.onNodeWithTag
 import androidx.compose.ui.test.performKeyPress
@@ -59,19 +46,11 @@
 import androidx.compose.ui.unit.IntSize
 import androidx.compose.ui.unit.LayoutDirection
 import androidx.compose.ui.unit.dp
-<<<<<<< HEAD
-import com.google.common.truth.Truth.assertThat
-import org.junit.Assert
-import org.junit.Rule
-import org.junit.runners.JUnit4
-import org.junit.runner.RunWith
-=======
 import androidx.compose.ui.unit.size
 import com.google.common.truth.Truth.assertThat
 import kotlinx.coroutines.runBlocking
 import org.junit.Assert
 import org.junit.Rule
->>>>>>> fdff00cc
 import org.junit.Test
 import org.junit.runner.RunWith
 import org.junit.runners.JUnit4
@@ -82,11 +61,6 @@
     @get:Rule
     val rule = createComposeRule()
 
-<<<<<<< HEAD
-    private val windowSize = IntSize(100, 100)
-    private val anchorPosition = IntOffset(10, 10)
-    private val anchorSize = IntSize(80, 20)
-=======
     private val windowSize = IntSize(200, 200)
 
     // Standard case: enough room to position below the anchor and align left
@@ -137,7 +111,6 @@
             )
         )
     }
->>>>>>> fdff00cc
 
     // Not enough room to position the popup below the anchor, but enough room above
     @Test
@@ -378,142 +351,4 @@
             rule.onNodeWithTag("box").getUnclippedBoundsInRoot().top
         ).isEqualTo(initialPosition)
     }
-
-    @OptIn(ExperimentalComposeUiApi::class)
-    @Test
-    fun `pressing ESC button invokes onDismissRequest`() {
-        var dismissCount = 0
-        rule.setContent {
-            CompositionLocalProvider(LocalDensity provides Density(1f, 1f)) {
-                DropdownMenu(true, onDismissRequest = {
-                    dismissCount++
-                }, modifier = Modifier.testTag("dropDownMenu")) {
-                    DropdownMenuItem({}) { Text("item1") }
-                }
-            }
-        }
-
-        rule.onNodeWithTag("dropDownMenu")
-            .performKeyPress(keyEvent(Key.Escape, KeyEventType.KeyDown))
-
-        rule.runOnIdle {
-            Assert.assertEquals(1, dismissCount)
-        }
-
-        rule.onNodeWithTag("dropDownMenu")
-            .performKeyPress(keyEvent(Key.Escape, KeyEventType.KeyUp))
-
-        rule.runOnIdle {
-            Assert.assertEquals(1, dismissCount)
-        }
-    }
-
-    @OptIn(ExperimentalComposeUiApi::class)
-    @Test
-    fun `navigate DropDownMenu using arrows`() {
-        var item1Clicked = 0
-        var item2Clicked = 0
-        var item3Clicked = 0
-
-        rule.setContent {
-            CompositionLocalProvider(LocalDensity provides Density(1f, 1f)) {
-                DropdownMenu(true, onDismissRequest = {},
-                    modifier = Modifier.testTag("dropDownMenu")) {
-                    DropdownMenuItem({
-                        item1Clicked++
-                    }) { Text("item1") }
-                    DropdownMenuItem({
-                        item2Clicked++
-                    }) { Text("item2") }
-                    DropdownMenuItem({
-                        item3Clicked++
-                    }) { Text("item3") }
-                }
-            }
-        }
-
-        fun performKeyDownAndUp(key: Key) {
-            rule.onNodeWithTag("dropDownMenu").apply {
-                performKeyPress(keyEvent(key, KeyEventType.KeyDown))
-                performKeyPress(keyEvent(key, KeyEventType.KeyUp))
-            }
-        }
-
-        fun assertClicksCount(i1: Int, i2: Int, i3: Int) {
-            rule.runOnIdle {
-                assertThat(item1Clicked).isEqualTo(i1)
-                assertThat(item2Clicked).isEqualTo(i2)
-                assertThat(item3Clicked).isEqualTo(i3)
-            }
-        }
-
-        performKeyDownAndUp(Key.DirectionDown)
-        performKeyDownAndUp(Key.Enter)
-        assertClicksCount(1, 0, 0)
-
-        performKeyDownAndUp(Key.DirectionUp)
-        performKeyDownAndUp(Key.Enter)
-        assertClicksCount(1, 0, 1)
-
-        performKeyDownAndUp(Key.DirectionUp)
-        performKeyDownAndUp(Key.Enter)
-        assertClicksCount(1, 1, 1)
-
-        performKeyDownAndUp(Key.DirectionDown)
-        performKeyDownAndUp(Key.Enter)
-        assertClicksCount(1, 1, 2)
-
-        performKeyDownAndUp(Key.DirectionDown)
-        performKeyDownAndUp(Key.Enter)
-        assertClicksCount(2, 1, 2)
-
-        performKeyDownAndUp(Key.DirectionDown)
-        performKeyDownAndUp(Key.Enter)
-        assertClicksCount(2, 2, 2)
-    }
-
-    @OptIn(ExperimentalMaterialApi::class, ExperimentalTestApi::class)
-    @Test
-    fun `right click opens DropdownMenuState`() {
-        val state = DropdownMenuState(DropdownMenuState.Status.Closed)
-        rule.setContent {
-            Box(
-                modifier = Modifier
-                    .testTag("box")
-                    .size(100.dp, 100.dp)
-                    .contextMenuOpenDetector(
-                        state = state
-                    )
-            )
-        }
-
-        rule.onNodeWithTag("box").performMouseInput {
-            rightClick(Offset(10f, 10f))
-        }
-
-        assertThat(state.status == DropdownMenuState.Status.Open(Offset(10f, 10f)))
-    }
-
-    @OptIn(ExperimentalMaterialApi::class, ExperimentalTestApi::class)
-    @Test
-    fun `right doesn't open DropdownMenuState when disabled`() {
-        val state = DropdownMenuState(DropdownMenuState.Status.Closed)
-        rule.setContent {
-            Box(
-                modifier = Modifier
-                    .testTag("box")
-                    .size(100.dp, 100.dp)
-                    .contextMenuOpenDetector(
-                        state = state,
-                        enabled = false
-                    )
-            )
-        }
-
-        rule.onNodeWithTag("box").performMouseInput {
-            rightClick(Offset(10f, 10f))
-        }
-
-        assertThat(state.status == DropdownMenuState.Status.Closed)
-    }
 }