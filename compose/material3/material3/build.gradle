/*
 * Copyright (C) 2021 The Android Open Source Project
 *
 * Licensed under the Apache License, Version 2.0 (the "License");
 * you may not use this file except in compliance with the License.
 * You may obtain a copy of the License at
 *
 *      http://www.apache.org/licenses/LICENSE-2.0
 *
 * Unless required by applicable law or agreed to in writing, software
 * distributed under the License is distributed on an "AS IS" BASIS,
 * WITHOUT WARRANTIES OR CONDITIONS OF ANY KIND, either express or implied.
 * See the License for the specific language governing permissions and
 * limitations under the License.
 */

import androidx.build.AndroidXComposePlugin
import androidx.build.JetbrainsAndroidXPlugin
import androidx.build.LibraryType

plugins {
    id("AndroidXPlugin")
    id("com.android.library")
    id("AndroidXComposePlugin")
    id("kotlinx-atomicfu")
    id("JetbrainsAndroidXPlugin")
    //id("AndroidXPaparazziPlugin") // isn't supported on Windows
}

AndroidXComposePlugin.applyAndConfigureKotlinPlugin(project)
JetbrainsAndroidXPlugin.applyAndConfigure(project)

dependencies {

<<<<<<< HEAD
    sourceSets {
        commonMain {
            dependencies {
                implementation(libs.kotlinStdlibCommon)
                implementation("androidx.collection:collection:1.4.0-rc01")
                implementation("androidx.compose.animation:animation-core:1.6.0-rc01")

                api("androidx.compose.foundation:foundation:1.6.0-rc01")
                api("androidx.compose.foundation:foundation-layout:1.6.0-rc01")
                api("androidx.compose.material:material-icons-core:1.6.0-rc01")
                api("androidx.compose.material:material-ripple:1.6.0-rc01")
                api("androidx.compose.runtime:runtime:1.6.0-rc01")
                api("androidx.compose.ui:ui-graphics:1.6.0-rc01")
                api("androidx.compose.ui:ui-text:1.6.0-rc01")

                implementation("androidx.compose.ui:ui-util:1.6.0-rc01")
            }
        }
=======
>>>>>>> 9039da3f

    if(!AndroidXComposePlugin.isMultiplatformEnabled(project)) {
        /*
         * When updating dependencies, make sure to make the an an analogous update in the
         * corresponding block below
         */
        implementation(libs.kotlinStdlibCommon)
        implementation("androidx.activity:activity-compose:1.5.0")
        implementation("androidx.compose.animation:animation-core:1.3.1")
        implementation(project(":compose:foundation:foundation-layout"))
        implementation("androidx.compose.ui:ui-util:1.3.1")
        api(project(":compose:foundation:foundation"))
        api("androidx.compose.material:material-icons-core:1.3.1")
        api("androidx.compose.material:material-ripple:1.3.1")
        api("androidx.compose.runtime:runtime:1.3.1")
        api("androidx.compose.ui:ui-graphics:1.3.1")
        api("androidx.compose.ui:ui:1.3.1")
        api("androidx.compose.ui:ui-text:1.3.1")

        // TODO: remove next 3 dependencies when b/202810604 is fixed
        implementation("androidx.savedstate:savedstate-ktx:1.2.0")
        implementation("androidx.lifecycle:lifecycle-runtime:2.6.0")
        implementation("androidx.lifecycle:lifecycle-viewmodel:2.6.0")

        implementation("androidx.lifecycle:lifecycle-common-java8:2.6.0")

        testImplementation(libs.testRules)
        testImplementation(libs.testRunner)
        testImplementation(libs.junit)
        testImplementation(libs.truth)

<<<<<<< HEAD
        skikoMain {
            dependsOn(commonMain)
            dependencies {
                api("androidx.compose.animation:animation-core:1.6.0-rc01")
                api("androidx.compose.runtime:runtime:1.6.0-rc01")
                api("androidx.compose.ui:ui:1.6.0-rc01")
                api("androidx.compose.ui:ui-text:1.6.0-rc01")
                api("androidx.compose.foundation:foundation-layout:1.6.0-rc01")

                implementation("androidx.compose.animation:animation:1.6.0-rc01")
                implementation("androidx.compose.ui:ui-util:1.6.0-rc01")
=======
        androidTestImplementation(project(":compose:material3:material3:material3-samples"))
        androidTestImplementation(project(":compose:foundation:foundation-layout"))
        androidTestImplementation(project(":compose:test-utils"))
        androidTestImplementation(androidxArtifact(":test:screenshot:screenshot"))
        androidTestImplementation(androidxArtifact(":core:core"))
        androidTestImplementation(libs.testRules)
        androidTestImplementation(libs.testRunner)
        androidTestImplementation(libs.junit)
        androidTestImplementation(libs.truth)
        androidTestImplementation(libs.dexmakerMockitoInlineExtended)
        androidTestImplementation(libs.mockitoKotlin)
        androidTestImplementation(libs.testUiautomator)

        lintPublish project(":compose:material3:material3-lint")
    }
}

if(AndroidXComposePlugin.isMultiplatformEnabled(project)) {
    androidXComposeMultiplatform {
        android()
        desktop()
        darwin()
        wasm()
        js()
    }

    kotlin {
        /*
         * When updating dependencies, make sure to make the an an analogous update in the
         * corresponding block above
         */
        sourceSets {
            commonMain.dependencies {
                implementation(libs.kotlinStdlibCommon)
                implementation(project(":compose:animation:animation-core"))

                api(project(":compose:foundation:foundation"))
                api(project(":compose:material:material-icons-core"))
                api(project(":compose:material:material-ripple"))
                api(project(":compose:runtime:runtime"))
                api(project(":compose:ui:ui-graphics"))
                api(project(":compose:ui:ui-text"))

                implementation(project(":compose:ui:ui-util"))
                implementation(project(":compose:foundation:foundation-layout"))
                implementation(project(":annotation:annotation"))
                implementation(project(":collection:collection"))
>>>>>>> 9039da3f
            }

            androidMain.dependencies {
                api("androidx.annotation:annotation:1.1.0")
<<<<<<< HEAD
                api(project(":annotation:annotation-experimental"))
=======
>>>>>>> 9039da3f
                implementation("androidx.activity:activity-compose:1.5.0")

                // TODO: remove next 3 dependencies when b/202810604 is fixed
                implementation("androidx.savedstate:savedstate-ktx:1.2.0")
                implementation("androidx.lifecycle:lifecycle-runtime:2.6.0")
                implementation("androidx.lifecycle:lifecycle-viewmodel:2.6.0")

                implementation("androidx.lifecycle:lifecycle-common-java8:2.6.0")
            }

            skikoMain {
                dependsOn(commonMain)
                dependencies {
                    implementation(libs.datetime)
                    implementation(libs.atomicFu)
                }
            }

            desktopMain.dependsOn(skikoMain)

            jsNativeMain.dependsOn(skikoMain)

            nativeMain.dependsOn(jsNativeMain)
            jsWasmMain.dependsOn(jsNativeMain)
            jsMain {
                kotlin.srcDir("src/webCommonW3C/kotlin")
                dependsOn(jsWasmMain)
            }
            wasmJsMain {
                kotlin.srcDir("src/webCommonW3C/kotlin")
                dependsOn(jsWasmMain)
                dependencies {
                    implementation(libs.kotlinStdlib)
                }
            }

            // TODO(b/214407011): These dependencies leak into instrumented tests as well. If you
            //  need to add Robolectric (which must be kept out of androidAndroidTest), use a top
            //  level dependencies block instead:
            //  `dependencies { testImplementation(libs.robolectric) }`
            androidTest.dependencies {
                implementation(libs.testRules)
                implementation(libs.testRunner)
                implementation(libs.junit)
                implementation(libs.truth)
            }

            androidAndroidTest.dependencies {
                implementation(project(":compose:material3:material3:material3-samples"))
                implementation(project(":compose:test-utils"))
                implementation(project(':compose:foundation:foundation-layout'))
                implementation(androidxArtifact(":test:screenshot:screenshot"))
                implementation(androidxArtifact(":core:core"))
                implementation(libs.testRules)
                implementation(libs.testRunner)
                implementation(libs.junit)
                implementation(libs.truth)
                implementation(libs.dexmakerMockitoInlineExtended)
                implementation(libs.mockitoKotlin)
                implementation(libs.testUiautomator)
            }

            skikoTest.dependencies {
                implementation(libs.kotlinTest)
                implementation(project(":compose:ui:ui-test"))
            }

            desktopTest {
                dependsOn(skikoTest)

                dependencies {
                    implementation(project(":compose:ui:ui-test-junit4"))
                    implementation(libs.truth)
                    implementation(libs.junit)
                    implementation(libs.skikoCurrentOs)
                }
            }

            jsWasmTest {
                dependsOn(skikoTest)
            }

            jsTest {
                dependsOn(jsWasmTest)
            }

            wasmJsTest {
                dependsOn(jsWasmTest)
            }

            uikitTest {
                dependsOn(skikoTest)
            }

            configureEach {
                languageSettings.optIn("androidx.compose.material3.ExperimentalMaterial3Api")
            }
        }
    }
}

// This task updates the translations of the localizable strings in this module.
// It obtains them from Android's base repository.
tasks.register("updateTranslations", UpdateTranslationsTask.class) {
    group = "localization"
    gitRepo = "https://github.com/androidx/androidx"
    repoResDirectories = [
            "compose/ui/ui/src/androidMain/res",
            "compose/material3/material3/src/androidMain/res"
    ]
    targetDirectory = project.file("src/skikoMain/kotlin/androidx/compose/material3/l10n")
    targetPackageName = "androidx.compose.material3.l10n"
    kotlinStringsPackageName = "androidx.compose.material3"
    stringByResourceName = [
            // These come are from the ui module resources
            "navigation_menu": "NavigationMenu",
            "close_drawer": "CloseDrawer",
            "close_sheet": "CloseSheet",
            "default_error_message": "DefaultErrorMessage",
            "dropdown_menu": "ExposedDropdownMenu",
            "range_start": "SliderRangeStart",
            "range_end": "SliderRangeEnd",

            // These come from the material3 module resources
            "m3c_dialog": "Dialog",
            "m3c_dropdown_menu_expanded": "MenuExpanded",
            "m3c_dropdown_menu_collapsed": "MenuCollapsed",
            "m3c_snackbar_dismiss": "SnackbarDismiss",
            "m3c_search_bar_search": "SearchBarSearch",
            "m3c_suggestions_available": "SuggestionsAvailable",
            "m3c_date_picker_title": "DatePickerTitle",
            "m3c_date_picker_headline": "DatePickerHeadline",
            "m3c_date_picker_year_picker_pane_title": "DatePickerYearPickerPaneTitle",
            "m3c_date_picker_switch_to_year_selection": "DatePickerSwitchToYearSelection",
            "m3c_date_picker_switch_to_day_selection": "DatePickerSwitchToDaySelection",
            "m3c_date_picker_switch_to_next_month": "DatePickerSwitchToNextMonth",
            "m3c_date_picker_switch_to_previous_month": "DatePickerSwitchToPreviousMonth",
            "m3c_date_picker_navigate_to_year_description": "DatePickerNavigateToYearDescription",
            "m3c_date_picker_headline_description": "DatePickerHeadlineDescription",
            "m3c_date_picker_no_selection_description": "DatePickerNoSelectionDescription",
            "m3c_date_picker_today_description": "DatePickerTodayDescription",
            "m3c_date_picker_scroll_to_later_years": "DatePickerScrollToShowLaterYears",
            "m3c_date_picker_scroll_to_earlier_years": "DatePickerScrollToShowEarlierYears",
            "m3c_date_input_title": "DateInputTitle",
            "m3c_date_input_headline": "DateInputHeadline",
            "m3c_date_input_label": "DateInputLabel",
            "m3c_date_input_headline_description": "DateInputHeadlineDescription",
            "m3c_date_input_no_input_description": "DateInputNoInputDescription",
            "m3c_date_input_invalid_not_allowed": "DateInputInvalidNotAllowed",
            "m3c_date_input_invalid_for_pattern": "DateInputInvalidForPattern",
            "m3c_date_input_invalid_year_range": "DateInputInvalidYearRange",
            "m3c_date_picker_switch_to_calendar_mode": "DatePickerSwitchToCalendarMode",
            "m3c_date_picker_switch_to_input_mode": "DatePickerSwitchToInputMode",
            "m3c_date_range_picker_title": "DateRangePickerTitle",
            "m3c_date_range_picker_start_headline": "DateRangePickerStartHeadline",
            "m3c_date_range_picker_end_headline": "DateRangePickerEndHeadline",
            "m3c_date_range_picker_scroll_to_next_month": "DateRangePickerScrollToShowNextMonth",
            "m3c_date_range_picker_scroll_to_previous_month": "DateRangePickerScrollToShowPreviousMonth",
            "m3c_date_range_picker_day_in_range": "DateRangePickerDayInRange",
            "m3c_date_range_input_title": "DateRangeInputTitle",
            "m3c_date_range_input_invalid_range_input": "DateRangeInputInvalidRangeInput",
            "m3c_bottom_sheet_pane_title": "BottomSheetPaneTitle",
            "m3c_bottom_sheet_drag_handle_description": "BottomSheetDragHandleDescription",
            "m3c_bottom_sheet_collapse_description": "BottomSheetPartialExpandDescription",
            "m3c_bottom_sheet_dismiss_description": "BottomSheetDismissDescription",
            "m3c_bottom_sheet_expand_description": "BottomSheetExpandDescription",
            "m3c_tooltip_long_press_label": "TooltipLongPressLabel",
            "m3c_time_picker_am": "TimePickerAM",
            "m3c_time_picker_pm": "TimePickerPM",
            "m3c_time_picker_period_toggle_description": "TimePickerPeriodToggle",
            "m3c_time_picker_minute_selection": "TimePickerMinuteSelection",
            "m3c_time_picker_hour_selection": "TimePickerHourSelection",
            "m3c_time_picker_hour_suffix": "TimePickerHourSuffix",
            "m3c_time_picker_minute_suffix": "TimePickerMinuteSuffix",
            "m3c_time_picker_hour_24h_suffix": "TimePicker24HourSuffix",
            "m3c_time_picker_hour": "TimePickerHour",
            "m3c_time_picker_minute": "TimePickerMinute",
            "m3c_time_picker_hour_text_field": "TimePickerHourTextField",
            "m3c_time_picker_minute_text_field": "TimePickerMinuteTextField",
            "m3c_tooltip_pane_description": "TooltipPaneDescription",
    ]
    // This is all the locales translated by Compose on Android in the ui module:
    // https://github.com/androidx/androidx/tree/androidx-main/compose/ui/ui/src/androidMain/res
    // with the exception of
    // - b+sr+Latn which doesn't appear to be supported by Java
    // - en_XC which has weird invisible LRM characters, and the visible text is the same as for
    //   en anyway.
    locales = [
            "en", "af", "am", "ar", "as", "az", "be", "bg", "bn", "bs", "ca", "cs", "da", "de",
            "el", "en_AU", "en_CA", "en_GB", "en_IN", "es", "es_US", "et", "eu", "fa",
            "fi", "fr", "fr_CA", "gl", "gu", "hi", "hr", "hu", "hy", "in", "is", "it", "iw",
            "ja", "ka", "kk", "km", "kn", "ko", "ky", "lo", "lt", "lv", "mk", "ml", "mn", "mr",
            "ms", "my", "nb", "ne", "nl", "or", "pa", "pl", "pt", "pt_BR", "pt_PT", "ro", "ru",
            "si", "sk", "sl", "sq", "sr", "sv", "sw", "ta", "te", "th", "tl", "tr", "uk", "ur",
            "uz", "vi", "zh_CN", "zh_HK", "zh_TW", "zu"
    ]
}

androidx {
    name = "Compose Material3 Components"
    type = LibraryType.PUBLISHED_LIBRARY
    inceptionYear = "2021"
    description = "Compose Material You Design Components library"
}

// Screenshot tests related setup
android {
    sourceSets.androidTest.assets.srcDirs +=
            project.rootDir.absolutePath + "/golden/compose/material3/material3"
    namespace "androidx.compose.material3"
}<|MERGE_RESOLUTION|>--- conflicted
+++ resolved
@@ -32,27 +32,6 @@
 
 dependencies {
 
-<<<<<<< HEAD
-    sourceSets {
-        commonMain {
-            dependencies {
-                implementation(libs.kotlinStdlibCommon)
-                implementation("androidx.collection:collection:1.4.0-rc01")
-                implementation("androidx.compose.animation:animation-core:1.6.0-rc01")
-
-                api("androidx.compose.foundation:foundation:1.6.0-rc01")
-                api("androidx.compose.foundation:foundation-layout:1.6.0-rc01")
-                api("androidx.compose.material:material-icons-core:1.6.0-rc01")
-                api("androidx.compose.material:material-ripple:1.6.0-rc01")
-                api("androidx.compose.runtime:runtime:1.6.0-rc01")
-                api("androidx.compose.ui:ui-graphics:1.6.0-rc01")
-                api("androidx.compose.ui:ui-text:1.6.0-rc01")
-
-                implementation("androidx.compose.ui:ui-util:1.6.0-rc01")
-            }
-        }
-=======
->>>>>>> 9039da3f
 
     if(!AndroidXComposePlugin.isMultiplatformEnabled(project)) {
         /*
@@ -84,19 +63,6 @@
         testImplementation(libs.junit)
         testImplementation(libs.truth)
 
-<<<<<<< HEAD
-        skikoMain {
-            dependsOn(commonMain)
-            dependencies {
-                api("androidx.compose.animation:animation-core:1.6.0-rc01")
-                api("androidx.compose.runtime:runtime:1.6.0-rc01")
-                api("androidx.compose.ui:ui:1.6.0-rc01")
-                api("androidx.compose.ui:ui-text:1.6.0-rc01")
-                api("androidx.compose.foundation:foundation-layout:1.6.0-rc01")
-
-                implementation("androidx.compose.animation:animation:1.6.0-rc01")
-                implementation("androidx.compose.ui:ui-util:1.6.0-rc01")
-=======
         androidTestImplementation(project(":compose:material3:material3:material3-samples"))
         androidTestImplementation(project(":compose:foundation:foundation-layout"))
         androidTestImplementation(project(":compose:test-utils"))
@@ -144,15 +110,10 @@
                 implementation(project(":compose:foundation:foundation-layout"))
                 implementation(project(":annotation:annotation"))
                 implementation(project(":collection:collection"))
->>>>>>> 9039da3f
             }
 
             androidMain.dependencies {
                 api("androidx.annotation:annotation:1.1.0")
-<<<<<<< HEAD
-                api(project(":annotation:annotation-experimental"))
-=======
->>>>>>> 9039da3f
                 implementation("androidx.activity:activity-compose:1.5.0")
 
                 // TODO: remove next 3 dependencies when b/202810604 is fixed
