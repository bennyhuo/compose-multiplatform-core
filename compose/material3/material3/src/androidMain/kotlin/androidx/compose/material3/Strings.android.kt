/*
 * Copyright 2021 The Android Open Source Project
 *
 * Licensed under the Apache License, Version 2.0 (the "License");
 * you may not use this file except in compliance with the License.
 * You may obtain a copy of the License at
 *
 *      http://www.apache.org/licenses/LICENSE-2.0
 *
 * Unless required by applicable law or agreed to in writing, software
 * distributed under the License is distributed on an "AS IS" BASIS,
 * WITHOUT WARRANTIES OR CONDITIONS OF ANY KIND, either express or implied.
 * See the License for the specific language governing permissions and
 * limitations under the License.
 */

package androidx.compose.material3

import androidx.compose.material3.R as MaterialR
import androidx.compose.runtime.Composable
import androidx.compose.runtime.Immutable
import androidx.compose.runtime.ReadOnlyComposable
import androidx.compose.ui.R
import androidx.compose.ui.platform.LocalConfiguration
import androidx.compose.ui.platform.LocalContext
import androidx.core.os.ConfigurationCompat
import java.util.Locale

@Composable
@ReadOnlyComposable
internal actual fun getString(string: Strings): String {
    LocalConfiguration.current
    val resources = LocalContext.current.resources
<<<<<<< HEAD
    return resources.getString(string.value)
=======
    return when (string) {
        Strings.NavigationMenu -> resources.getString(R.string.navigation_menu)
        Strings.CloseDrawer -> resources.getString(R.string.close_drawer)
        Strings.CloseSheet -> resources.getString(R.string.close_sheet)
        Strings.DefaultErrorMessage -> resources.getString(R.string.default_error_message)
        Strings.ExposedDropdownMenu -> resources.getString(R.string.dropdown_menu)
        Strings.SliderRangeStart -> resources.getString(R.string.range_start)
        Strings.SliderRangeEnd -> resources.getString(R.string.range_end)
        Strings.Dialog -> resources.getString(androidx.compose.material3.R.string.dialog)
        Strings.MenuExpanded -> resources.getString(androidx.compose.material3.R.string.expanded)
        Strings.MenuCollapsed -> resources.getString(androidx.compose.material3.R.string.collapsed)
        Strings.SnackbarDismiss -> resources.getString(
            androidx.compose.material3.R.string.snackbar_dismiss
        )

        Strings.SearchBarSearch -> resources.getString(
            androidx.compose.material3.R.string.search_bar_search
        )

        Strings.SuggestionsAvailable ->
            resources.getString(androidx.compose.material3.R.string.suggestions_available)

        Strings.DatePickerTitle -> resources.getString(
            androidx.compose.material3.R.string.date_picker_title
        )

        Strings.DatePickerHeadline -> resources.getString(
            androidx.compose.material3.R.string.date_picker_headline
        )

        Strings.DatePickerYearPickerPaneTitle -> resources.getString(
            androidx.compose.material3.R.string.date_picker_year_picker_pane_title
        )

        Strings.DatePickerSwitchToYearSelection -> resources.getString(
            androidx.compose.material3.R.string.date_picker_switch_to_year_selection
        )

        Strings.DatePickerSwitchToDaySelection -> resources.getString(
            androidx.compose.material3.R.string.date_picker_switch_to_day_selection
        )

        Strings.DatePickerSwitchToNextMonth -> resources.getString(
            androidx.compose.material3.R.string.date_picker_switch_to_next_month
        )

        Strings.DatePickerSwitchToPreviousMonth -> resources.getString(
            androidx.compose.material3.R.string.date_picker_switch_to_previous_month
        )

        Strings.DatePickerNavigateToYearDescription -> resources.getString(
            androidx.compose.material3.R.string.date_picker_navigate_to_year_description
        )

        Strings.DatePickerHeadlineDescription -> resources.getString(
            androidx.compose.material3.R.string.date_picker_headline_description
        )

        Strings.DatePickerNoSelectionDescription -> resources.getString(
            androidx.compose.material3.R.string.date_picker_no_selection_description
        )
        Strings.DatePickerTodayDescription -> resources.getString(
            androidx.compose.material3.R.string.date_picker_today_description
        )
        Strings.DatePickerScrollToShowLaterYears -> resources.getString(
            androidx.compose.material3.R.string.date_picker_scroll_to_later_years
        )
        Strings.DatePickerScrollToShowEarlierYears -> resources.getString(
            androidx.compose.material3.R.string.date_picker_scroll_to_earlier_years
        )
        Strings.DateInputTitle -> resources.getString(
            androidx.compose.material3.R.string.date_input_title
        )
        Strings.DateInputHeadline -> resources.getString(
            androidx.compose.material3.R.string.date_input_headline
        )
        Strings.DateInputLabel -> resources.getString(
            androidx.compose.material3.R.string.date_input_label
        )
        Strings.DateInputHeadlineDescription -> resources.getString(
            androidx.compose.material3.R.string.date_input_headline_description
        )
        Strings.DateInputNoInputDescription -> resources.getString(
            androidx.compose.material3.R.string.date_input_no_input_description
        )
        Strings.DateInputInvalidNotAllowed -> resources.getString(
            androidx.compose.material3.R.string.date_input_invalid_not_allowed
        )
        Strings.DateInputInvalidForPattern -> resources.getString(
            androidx.compose.material3.R.string.date_input_invalid_for_pattern
        )
        Strings.DateInputInvalidYearRange -> resources.getString(
            androidx.compose.material3.R.string.date_input_invalid_year_range
        )
        Strings.DatePickerSwitchToCalendarMode -> resources.getString(
            androidx.compose.material3.R.string.date_picker_switch_to_calendar_mode
        )
        Strings.DatePickerSwitchToInputMode -> resources.getString(
            androidx.compose.material3.R.string.date_picker_switch_to_input_mode
        )
        Strings.DateRangePickerTitle -> resources.getString(
            androidx.compose.material3.R.string.date_range_picker_title
        )
        Strings.DateRangePickerStartHeadline -> resources.getString(
            androidx.compose.material3.R.string.date_range_picker_start_headline
        )
        Strings.DateRangePickerEndHeadline -> resources.getString(
            androidx.compose.material3.R.string.date_range_picker_end_headline
        )
        Strings.DateRangePickerScrollToShowNextMonth -> resources.getString(
            androidx.compose.material3.R.string.date_range_picker_scroll_to_next_month
        )
        Strings.DateRangePickerScrollToShowPreviousMonth -> resources.getString(
            androidx.compose.material3.R.string.date_range_picker_scroll_to_previous_month
        )
        Strings.DateRangePickerDayInRange -> resources.getString(
            androidx.compose.material3.R.string.date_range_picker_day_in_range
        )
        Strings.DateRangeInputTitle -> resources.getString(
            androidx.compose.material3.R.string.date_range_input_title
        )
        Strings.DateRangeInputInvalidRangeInput -> resources.getString(
            androidx.compose.material3.R.string.date_range_input_invalid_range_input
        )
        Strings.BottomSheetPaneTitle -> resources.getString(
            androidx.compose.material3.R.string.m3c_bottom_sheet_pane_title
        )
        Strings.BottomSheetDragHandleDescription -> resources.getString(
            androidx.compose.material3.R.string.bottom_sheet_drag_handle_description
        )
        Strings.BottomSheetPartialExpandDescription -> resources.getString(
            androidx.compose.material3.R.string.bottom_sheet_collapse_description
        )
        Strings.BottomSheetDismissDescription -> resources.getString(
            androidx.compose.material3.R.string.bottom_sheet_dismiss_description
        )
        Strings.BottomSheetExpandDescription -> resources.getString(
            androidx.compose.material3.R.string.bottom_sheet_expand_description
        )
        Strings.TooltipLongPressLabel -> resources.getString(
            androidx.compose.material3.R.string.tooltip_long_press_label
        )
        Strings.TimePickerAM -> resources.getString(
            androidx.compose.material3.R.string.time_picker_am)
        Strings.TimePickerPM -> resources.getString(
            androidx.compose.material3.R.string.time_picker_pm)
        Strings.TimePickerPeriodToggle -> resources.getString(
                androidx.compose.material3.R.string.time_picker_period_toggle_description)
        Strings.TimePickerMinuteSelection -> resources.getString(
            androidx.compose.material3.R.string.time_picker_minute_selection)
        Strings.TimePickerHourSelection -> resources.getString(
            androidx.compose.material3.R.string.time_picker_hour_selection)
        Strings.TimePickerHourSuffix -> resources.getString(
            androidx.compose.material3.R.string.time_picker_hour_suffix)
        Strings.TimePickerMinuteSuffix -> resources.getString(
            androidx.compose.material3.R.string.time_picker_minute_suffix)
        Strings.TimePicker24HourSuffix -> resources.getString(
            androidx.compose.material3.R.string.time_picker_hour_24h_suffix)
        Strings.TimePickerHour -> resources.getString(
            androidx.compose.material3.R.string.time_picker_hour)
        Strings.TimePickerMinute -> resources.getString(
            androidx.compose.material3.R.string.time_picker_minute)
        Strings.TimePickerHourTextField -> resources.getString(
            androidx.compose.material3.R.string.time_picker_hour_text_field)
        Strings.TimePickerMinuteTextField -> resources.getString(
            androidx.compose.material3.R.string.time_picker_minute_text_field)
        Strings.TooltipPaneDescription -> resources.getString(
            androidx.compose.material3.R.string.tooltip_pane_description)
        else -> ""
    }
>>>>>>> 444f88fb
}

@Composable
@ReadOnlyComposable
internal actual fun getString(string: Strings, vararg formatArgs: Any): String {
    val raw = getString(string)
    val locale =
        ConfigurationCompat.getLocales(LocalConfiguration.current).get(0) ?: Locale.getDefault()
    return String.format(locale, raw, *formatArgs)
}

@JvmInline
@Immutable
internal actual value class Strings constructor(val value: Int) {
    actual companion object {
        actual inline val DefaultErrorMessage get() = Strings(R.string.default_error_message)
        actual inline val ExposedDropdownMenu get() = Strings(R.string.dropdown_menu)
        actual inline val SliderRangeStart get() = Strings(R.string.range_start)
        actual inline val SliderRangeEnd get() = Strings(R.string.range_end)
        actual inline val Dialog get() = Strings(MaterialR.string.m3c_dialog)
        actual inline val MenuExpanded
            get() = Strings(MaterialR.string.m3c_dropdown_menu_expanded)
        actual inline val MenuCollapsed
            get() = Strings(MaterialR.string.m3c_dropdown_menu_collapsed)
        actual inline val SnackbarDismiss get() = Strings(MaterialR.string.m3c_snackbar_dismiss)
        actual inline val SearchBarSearch get() = Strings(MaterialR.string.m3c_search_bar_search)
        actual inline val SuggestionsAvailable
            get() = Strings(MaterialR.string.m3c_suggestions_available)
        actual inline val DatePickerTitle get() = Strings(MaterialR.string.m3c_date_picker_title)
        actual inline val DatePickerHeadline
            get() = Strings(MaterialR.string.m3c_date_picker_headline)
        actual inline val DatePickerYearPickerPaneTitle
            get() = Strings(MaterialR.string.m3c_date_picker_year_picker_pane_title)
        actual inline val DatePickerSwitchToYearSelection
            get() = Strings(MaterialR.string.m3c_date_picker_switch_to_year_selection)
        actual inline val DatePickerSwitchToDaySelection
            get() = Strings(MaterialR.string.m3c_date_picker_switch_to_day_selection)
        actual inline val DatePickerSwitchToNextMonth
            get() = Strings(MaterialR.string.m3c_date_picker_switch_to_next_month)
        actual inline val DatePickerSwitchToPreviousMonth
            get() = Strings(MaterialR.string.m3c_date_picker_switch_to_previous_month)
        actual inline val DatePickerNavigateToYearDescription
            get() = Strings(MaterialR.string.m3c_date_picker_navigate_to_year_description)
        actual inline val DatePickerHeadlineDescription
            get() = Strings(MaterialR.string.m3c_date_picker_headline_description)
        actual inline val DatePickerNoSelectionDescription
            get() = Strings(MaterialR.string.m3c_date_picker_no_selection_description)
        actual inline val DatePickerTodayDescription
            get() = Strings(MaterialR.string.m3c_date_picker_today_description)
        actual inline val DatePickerScrollToShowLaterYears
            get() = Strings(MaterialR.string.m3c_date_picker_scroll_to_later_years)
        actual inline val DatePickerScrollToShowEarlierYears
            get() = Strings(MaterialR.string.m3c_date_picker_scroll_to_earlier_years)
        actual inline val DateInputTitle
            get() = Strings(MaterialR.string.m3c_date_input_title)
        actual inline val DateInputHeadline
            get() = Strings(MaterialR.string.m3c_date_input_headline)
        actual inline val DateInputLabel
            get() = Strings(MaterialR.string.m3c_date_input_label)
        actual inline val DateInputHeadlineDescription
            get() = Strings(MaterialR.string.m3c_date_input_headline_description)
        actual inline val DateInputNoInputDescription
            get() = Strings(MaterialR.string.m3c_date_input_no_input_description)
        actual inline val DateInputInvalidNotAllowed
            get() = Strings(MaterialR.string.m3c_date_input_invalid_not_allowed)
        actual inline val DateInputInvalidForPattern
            get() = Strings(MaterialR.string.m3c_date_input_invalid_for_pattern)
        actual inline val DateInputInvalidYearRange
            get() = Strings(MaterialR.string.m3c_date_input_invalid_year_range)
        actual inline val DatePickerSwitchToCalendarMode
            get() = Strings(MaterialR.string.m3c_date_picker_switch_to_calendar_mode)
        actual inline val DatePickerSwitchToInputMode
            get() = Strings(MaterialR.string.m3c_date_picker_switch_to_input_mode)
        actual inline val DateRangePickerTitle
            get() = Strings(MaterialR.string.m3c_date_range_picker_title)
        actual inline val DateRangePickerStartHeadline
            get() = Strings(MaterialR.string.m3c_date_range_picker_start_headline)
        actual inline val DateRangePickerEndHeadline
            get() = Strings(MaterialR.string.m3c_date_range_picker_end_headline)
        actual inline val DateRangePickerScrollToShowNextMonth
            get() = Strings(MaterialR.string.m3c_date_range_picker_scroll_to_next_month)
        actual inline val DateRangePickerScrollToShowPreviousMonth
            get() = Strings(MaterialR.string.m3c_date_range_picker_scroll_to_previous_month)
        actual inline val DateRangePickerDayInRange
            get() = Strings(MaterialR.string.m3c_date_range_picker_day_in_range)
        actual inline val DateRangeInputTitle
            get() = Strings(MaterialR.string.m3c_date_range_input_title)
        actual inline val DateRangeInputInvalidRangeInput
            get() = Strings(MaterialR.string.m3c_date_range_input_invalid_range_input)
        actual inline val BottomSheetPaneTitle
            get() = Strings(MaterialR.string.m3c_bottom_sheet_pane_title)
        actual inline val BottomSheetDragHandleDescription
            get() = Strings(MaterialR.string.m3c_bottom_sheet_drag_handle_description)
        actual inline val BottomSheetPartialExpandDescription
            get() = Strings(MaterialR.string.m3c_bottom_sheet_collapse_description)
        actual inline val BottomSheetDismissDescription
            get() = Strings(MaterialR.string.m3c_bottom_sheet_dismiss_description)
        actual inline val BottomSheetExpandDescription
            get() = Strings(MaterialR.string.m3c_bottom_sheet_expand_description)
        actual inline val TooltipLongPressLabel
            get() = Strings(MaterialR.string.m3c_tooltip_long_press_label)
        actual inline val TimePickerAM
            get() = Strings(MaterialR.string.m3c_time_picker_am)
        actual inline val TimePickerPM
            get() = Strings(MaterialR.string.m3c_time_picker_pm)
        actual inline val TimePickerPeriodToggle
            get() = Strings(MaterialR.string.m3c_time_picker_period_toggle_description)
        actual inline val TimePickerMinuteSelection
            get() = Strings(MaterialR.string.m3c_time_picker_minute_selection)
        actual inline val TimePickerHourSelection
            get() = Strings(MaterialR.string.m3c_time_picker_hour_selection)
        actual inline val TimePickerHourSuffix
            get() = Strings(MaterialR.string.m3c_time_picker_hour_suffix)
        actual inline val TimePickerMinuteSuffix
            get() = Strings(MaterialR.string.m3c_time_picker_minute_suffix)
        actual inline val TimePicker24HourSuffix
            get() = Strings(MaterialR.string.m3c_time_picker_hour_24h_suffix)
        actual inline val TimePickerHour
            get() = Strings(MaterialR.string.m3c_time_picker_hour)
        actual inline val TimePickerMinute
            get() = Strings(MaterialR.string.m3c_time_picker_minute)
        actual inline val TimePickerHourTextField
            get() = Strings(MaterialR.string.m3c_time_picker_hour_text_field)
        actual inline val TimePickerMinuteTextField
            get() = Strings(MaterialR.string.m3c_time_picker_minute_text_field)
        actual inline val TooltipPaneDescription
            get() = Strings(MaterialR.string.m3c_tooltip_pane_description)
        actual inline val NavigationMenu get() = Strings(R.string.navigation_menu)
        actual inline val CloseDrawer get() = Strings(R.string.close_drawer)
        actual inline val CloseSheet get() = Strings(R.string.close_sheet)
    }
}<|MERGE_RESOLUTION|>--- conflicted
+++ resolved
@@ -16,9 +16,7 @@
 
 package androidx.compose.material3
 
-import androidx.compose.material3.R as MaterialR
 import androidx.compose.runtime.Composable
-import androidx.compose.runtime.Immutable
 import androidx.compose.runtime.ReadOnlyComposable
 import androidx.compose.ui.R
 import androidx.compose.ui.platform.LocalConfiguration
@@ -31,9 +29,6 @@
 internal actual fun getString(string: Strings): String {
     LocalConfiguration.current
     val resources = LocalContext.current.resources
-<<<<<<< HEAD
-    return resources.getString(string.value)
-=======
     return when (string) {
         Strings.NavigationMenu -> resources.getString(R.string.navigation_menu)
         Strings.CloseDrawer -> resources.getString(R.string.close_drawer)
@@ -204,9 +199,7 @@
             androidx.compose.material3.R.string.tooltip_pane_description)
         else -> ""
     }
->>>>>>> 444f88fb
 }
-
 @Composable
 @ReadOnlyComposable
 internal actual fun getString(string: Strings, vararg formatArgs: Any): String {
@@ -214,126 +207,4 @@
     val locale =
         ConfigurationCompat.getLocales(LocalConfiguration.current).get(0) ?: Locale.getDefault()
     return String.format(locale, raw, *formatArgs)
-}
-
-@JvmInline
-@Immutable
-internal actual value class Strings constructor(val value: Int) {
-    actual companion object {
-        actual inline val DefaultErrorMessage get() = Strings(R.string.default_error_message)
-        actual inline val ExposedDropdownMenu get() = Strings(R.string.dropdown_menu)
-        actual inline val SliderRangeStart get() = Strings(R.string.range_start)
-        actual inline val SliderRangeEnd get() = Strings(R.string.range_end)
-        actual inline val Dialog get() = Strings(MaterialR.string.m3c_dialog)
-        actual inline val MenuExpanded
-            get() = Strings(MaterialR.string.m3c_dropdown_menu_expanded)
-        actual inline val MenuCollapsed
-            get() = Strings(MaterialR.string.m3c_dropdown_menu_collapsed)
-        actual inline val SnackbarDismiss get() = Strings(MaterialR.string.m3c_snackbar_dismiss)
-        actual inline val SearchBarSearch get() = Strings(MaterialR.string.m3c_search_bar_search)
-        actual inline val SuggestionsAvailable
-            get() = Strings(MaterialR.string.m3c_suggestions_available)
-        actual inline val DatePickerTitle get() = Strings(MaterialR.string.m3c_date_picker_title)
-        actual inline val DatePickerHeadline
-            get() = Strings(MaterialR.string.m3c_date_picker_headline)
-        actual inline val DatePickerYearPickerPaneTitle
-            get() = Strings(MaterialR.string.m3c_date_picker_year_picker_pane_title)
-        actual inline val DatePickerSwitchToYearSelection
-            get() = Strings(MaterialR.string.m3c_date_picker_switch_to_year_selection)
-        actual inline val DatePickerSwitchToDaySelection
-            get() = Strings(MaterialR.string.m3c_date_picker_switch_to_day_selection)
-        actual inline val DatePickerSwitchToNextMonth
-            get() = Strings(MaterialR.string.m3c_date_picker_switch_to_next_month)
-        actual inline val DatePickerSwitchToPreviousMonth
-            get() = Strings(MaterialR.string.m3c_date_picker_switch_to_previous_month)
-        actual inline val DatePickerNavigateToYearDescription
-            get() = Strings(MaterialR.string.m3c_date_picker_navigate_to_year_description)
-        actual inline val DatePickerHeadlineDescription
-            get() = Strings(MaterialR.string.m3c_date_picker_headline_description)
-        actual inline val DatePickerNoSelectionDescription
-            get() = Strings(MaterialR.string.m3c_date_picker_no_selection_description)
-        actual inline val DatePickerTodayDescription
-            get() = Strings(MaterialR.string.m3c_date_picker_today_description)
-        actual inline val DatePickerScrollToShowLaterYears
-            get() = Strings(MaterialR.string.m3c_date_picker_scroll_to_later_years)
-        actual inline val DatePickerScrollToShowEarlierYears
-            get() = Strings(MaterialR.string.m3c_date_picker_scroll_to_earlier_years)
-        actual inline val DateInputTitle
-            get() = Strings(MaterialR.string.m3c_date_input_title)
-        actual inline val DateInputHeadline
-            get() = Strings(MaterialR.string.m3c_date_input_headline)
-        actual inline val DateInputLabel
-            get() = Strings(MaterialR.string.m3c_date_input_label)
-        actual inline val DateInputHeadlineDescription
-            get() = Strings(MaterialR.string.m3c_date_input_headline_description)
-        actual inline val DateInputNoInputDescription
-            get() = Strings(MaterialR.string.m3c_date_input_no_input_description)
-        actual inline val DateInputInvalidNotAllowed
-            get() = Strings(MaterialR.string.m3c_date_input_invalid_not_allowed)
-        actual inline val DateInputInvalidForPattern
-            get() = Strings(MaterialR.string.m3c_date_input_invalid_for_pattern)
-        actual inline val DateInputInvalidYearRange
-            get() = Strings(MaterialR.string.m3c_date_input_invalid_year_range)
-        actual inline val DatePickerSwitchToCalendarMode
-            get() = Strings(MaterialR.string.m3c_date_picker_switch_to_calendar_mode)
-        actual inline val DatePickerSwitchToInputMode
-            get() = Strings(MaterialR.string.m3c_date_picker_switch_to_input_mode)
-        actual inline val DateRangePickerTitle
-            get() = Strings(MaterialR.string.m3c_date_range_picker_title)
-        actual inline val DateRangePickerStartHeadline
-            get() = Strings(MaterialR.string.m3c_date_range_picker_start_headline)
-        actual inline val DateRangePickerEndHeadline
-            get() = Strings(MaterialR.string.m3c_date_range_picker_end_headline)
-        actual inline val DateRangePickerScrollToShowNextMonth
-            get() = Strings(MaterialR.string.m3c_date_range_picker_scroll_to_next_month)
-        actual inline val DateRangePickerScrollToShowPreviousMonth
-            get() = Strings(MaterialR.string.m3c_date_range_picker_scroll_to_previous_month)
-        actual inline val DateRangePickerDayInRange
-            get() = Strings(MaterialR.string.m3c_date_range_picker_day_in_range)
-        actual inline val DateRangeInputTitle
-            get() = Strings(MaterialR.string.m3c_date_range_input_title)
-        actual inline val DateRangeInputInvalidRangeInput
-            get() = Strings(MaterialR.string.m3c_date_range_input_invalid_range_input)
-        actual inline val BottomSheetPaneTitle
-            get() = Strings(MaterialR.string.m3c_bottom_sheet_pane_title)
-        actual inline val BottomSheetDragHandleDescription
-            get() = Strings(MaterialR.string.m3c_bottom_sheet_drag_handle_description)
-        actual inline val BottomSheetPartialExpandDescription
-            get() = Strings(MaterialR.string.m3c_bottom_sheet_collapse_description)
-        actual inline val BottomSheetDismissDescription
-            get() = Strings(MaterialR.string.m3c_bottom_sheet_dismiss_description)
-        actual inline val BottomSheetExpandDescription
-            get() = Strings(MaterialR.string.m3c_bottom_sheet_expand_description)
-        actual inline val TooltipLongPressLabel
-            get() = Strings(MaterialR.string.m3c_tooltip_long_press_label)
-        actual inline val TimePickerAM
-            get() = Strings(MaterialR.string.m3c_time_picker_am)
-        actual inline val TimePickerPM
-            get() = Strings(MaterialR.string.m3c_time_picker_pm)
-        actual inline val TimePickerPeriodToggle
-            get() = Strings(MaterialR.string.m3c_time_picker_period_toggle_description)
-        actual inline val TimePickerMinuteSelection
-            get() = Strings(MaterialR.string.m3c_time_picker_minute_selection)
-        actual inline val TimePickerHourSelection
-            get() = Strings(MaterialR.string.m3c_time_picker_hour_selection)
-        actual inline val TimePickerHourSuffix
-            get() = Strings(MaterialR.string.m3c_time_picker_hour_suffix)
-        actual inline val TimePickerMinuteSuffix
-            get() = Strings(MaterialR.string.m3c_time_picker_minute_suffix)
-        actual inline val TimePicker24HourSuffix
-            get() = Strings(MaterialR.string.m3c_time_picker_hour_24h_suffix)
-        actual inline val TimePickerHour
-            get() = Strings(MaterialR.string.m3c_time_picker_hour)
-        actual inline val TimePickerMinute
-            get() = Strings(MaterialR.string.m3c_time_picker_minute)
-        actual inline val TimePickerHourTextField
-            get() = Strings(MaterialR.string.m3c_time_picker_hour_text_field)
-        actual inline val TimePickerMinuteTextField
-            get() = Strings(MaterialR.string.m3c_time_picker_minute_text_field)
-        actual inline val TooltipPaneDescription
-            get() = Strings(MaterialR.string.m3c_tooltip_pane_description)
-        actual inline val NavigationMenu get() = Strings(R.string.navigation_menu)
-        actual inline val CloseDrawer get() = Strings(R.string.close_drawer)
-        actual inline val CloseSheet get() = Strings(R.string.close_sheet)
-    }
 }