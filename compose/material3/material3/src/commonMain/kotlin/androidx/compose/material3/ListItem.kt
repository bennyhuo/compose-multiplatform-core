/*
 * Copyright 2022 The Android Open Source Project
 *
 * Licensed under the Apache License, Version 2.0 (the "License");
 * you may not use this file except in compliance with the License.
 * You may obtain a copy of the License at
 *
 *      http://www.apache.org/licenses/LICENSE-2.0
 *
 * Unless required by applicable law or agreed to in writing, software
 * distributed under the License is distributed on an "AS IS" BASIS,
 * WITHOUT WARRANTIES OR CONDITIONS OF ANY KIND, either express or implied.
 * See the License for the specific language governing permissions and
 * limitations under the License.
 */

package androidx.compose.material3

import androidx.annotation.VisibleForTesting
import androidx.compose.foundation.layout.Box
import androidx.compose.foundation.layout.padding
import androidx.compose.material3.internal.ProvideContentColorTextStyle
import androidx.compose.material3.internal.heightOrZero
import androidx.compose.material3.internal.widthOrZero
import androidx.compose.material3.tokens.ListTokens
import androidx.compose.material3.tokens.TypographyKeyTokens
import androidx.compose.runtime.Composable
import androidx.compose.runtime.CompositionLocalProvider
import androidx.compose.runtime.Immutable
import androidx.compose.runtime.ReadOnlyComposable
import androidx.compose.runtime.Stable
import androidx.compose.runtime.remember
import androidx.compose.ui.Alignment.Companion.CenterVertically
import androidx.compose.ui.Modifier
import androidx.compose.ui.graphics.Color
import androidx.compose.ui.graphics.Shape
import androidx.compose.ui.layout.FirstBaseline
import androidx.compose.ui.layout.IntrinsicMeasurable
import androidx.compose.ui.layout.IntrinsicMeasureScope
import androidx.compose.ui.layout.LastBaseline
import androidx.compose.ui.layout.Layout
import androidx.compose.ui.layout.Measurable
import androidx.compose.ui.layout.MeasureResult
import androidx.compose.ui.layout.MeasureScope
import androidx.compose.ui.layout.MultiContentMeasurePolicy
import androidx.compose.ui.layout.Placeable
import androidx.compose.ui.semantics.semantics
import androidx.compose.ui.unit.Constraints
import androidx.compose.ui.unit.Density
import androidx.compose.ui.unit.Dp
import androidx.compose.ui.unit.dp
import androidx.compose.ui.unit.offset
import androidx.compose.ui.unit.sp
import kotlin.math.max

/**
 * <a href="https://m3.material.io/components/lists/overview" class="external"
 * target="_blank">Material Design list item.</a>
 *
 * Lists are continuous, vertical indexes of text or images.
 *
 * ![Lists
 * image](https://developer.android.com/images/reference/androidx/compose/material3/lists.png)
 *
 * This component can be used to achieve the list item templates existing in the spec. One-line list
 * items have a singular line of headline content. Two-line list items additionally have either
 * supporting or overline content. Three-line list items have either both supporting and overline
 * content, or extended (two-line) supporting text. For example:
 * - one-line item
 *
 * @sample androidx.compose.material3.samples.OneLineListItem
 * - two-line item
 *
 * @sample androidx.compose.material3.samples.TwoLineListItem
 * - three-line item with both overline and supporting content
 *
 * @sample androidx.compose.material3.samples.ThreeLineListItemWithOverlineAndSupporting
 * - three-line item with extended supporting content
 *
 * @sample androidx.compose.material3.samples.ThreeLineListItemWithExtendedSupporting
 *
 * @param headlineContent the headline content of the list item
 * @param modifier [Modifier] to be applied to the list item
 * @param overlineContent the content displayed above the headline content
 * @param supportingContent the supporting content of the list item
 * @param leadingContent the leading content of the list item
 * @param trailingContent the trailing meta text, icon, switch or checkbox
 * @param colors [ListItemColors] that will be used to resolve the background and content color for
 *   this list item in different states. See [ListItemDefaults.colors]
 * @param tonalElevation the tonal elevation of this list item
 * @param shadowElevation the shadow elevation of this list item
 */
@Composable
fun ListItem(
    headlineContent: @Composable () -> Unit,
    modifier: Modifier = Modifier,
    overlineContent: @Composable (() -> Unit)? = null,
    supportingContent: @Composable (() -> Unit)? = null,
    leadingContent: @Composable (() -> Unit)? = null,
    trailingContent: @Composable (() -> Unit)? = null,
    colors: ListItemColors = ListItemDefaults.colors(),
    tonalElevation: Dp = ListItemDefaults.Elevation,
    shadowElevation: Dp = ListItemDefaults.Elevation,
) {
    val decoratedHeadlineContent: @Composable () -> Unit = {
        ProvideTextStyleFromToken(
            colors.headlineColor(enabled = true),
            ListTokens.ListItemLabelTextFont,
            headlineContent
        )
    }
    val decoratedSupportingContent: @Composable (() -> Unit)? =
        supportingContent?.let {
            {
                ProvideTextStyleFromToken(
                    colors.supportingColor(),
                    ListTokens.ListItemSupportingTextFont,
                    it
                )
            }
        }
    val decoratedOverlineContent: @Composable (() -> Unit)? =
        overlineContent?.let {
            {
                ProvideTextStyleFromToken(
                    colors.overlineColor(),
                    ListTokens.ListItemOverlineFont,
                    it
                )
            }
        }
    val decoratedLeadingContent: @Composable (() -> Unit)? =
        leadingContent?.let {
            {
                Box(Modifier.padding(end = LeadingContentEndPadding)) {
                    CompositionLocalProvider(
                        LocalContentColor provides colors.leadingIconColor(enabled = true),
                        content = it
                    )
                }
            }
        }
    val decoratedTrailingContent: @Composable (() -> Unit)? =
        trailingContent?.let {
            {
                Box(Modifier.padding(start = TrailingContentStartPadding)) {
                    ProvideTextStyleFromToken(
                        colors.trailingIconColor(enabled = true),
                        ListTokens.ListItemTrailingSupportingTextFont,
                        content = it
                    )
                }
            }
        }

    Surface(
        modifier = Modifier.semantics(mergeDescendants = true) {}.then(modifier),
        shape = ListItemDefaults.shape,
        color = colors.containerColor(),
        contentColor = colors.headlineColor(enabled = true),
        tonalElevation = tonalElevation,
        shadowElevation = shadowElevation,
    ) {
        ListItemLayout(
            headline = decoratedHeadlineContent,
            overline = decoratedOverlineContent,
            supporting = decoratedSupportingContent,
            leading = decoratedLeadingContent,
            trailing = decoratedTrailingContent,
        )
    }
}

@Composable
private fun ListItemLayout(
    leading: @Composable (() -> Unit)?,
    trailing: @Composable (() -> Unit)?,
    headline: @Composable () -> Unit,
    overline: @Composable (() -> Unit)?,
    supporting: @Composable (() -> Unit)?,
) {
    val measurePolicy = remember { ListItemMeasurePolicy() }
    Layout(
        contents =
            listOf(
                headline,
                overline ?: {},
                supporting ?: {},
                leading ?: {},
                trailing ?: {},
            ),
        measurePolicy = measurePolicy,
    )
}

private class ListItemMeasurePolicy : MultiContentMeasurePolicy {
    override fun MeasureScope.measure(
        measurables: List<List<Measurable>>,
        constraints: Constraints
    ): MeasureResult {
        val (
            headlineMeasurable,
            overlineMeasurable,
            supportingMeasurable,
            leadingMeasurable,
            trailingMeasurable) =
            measurables
        var currentTotalWidth = 0

        val looseConstraints = constraints.copy(minWidth = 0, minHeight = 0)
        val startPadding = ListItemStartPadding
        val endPadding = ListItemEndPadding
        val horizontalPadding = (startPadding + endPadding).roundToPx()

        // ListItem layout has a cycle in its dependencies which we use
        // intrinsic measurements to break:
        // 1. Intrinsic leading/trailing width
        // 2. Intrinsic supporting height
        // 3. Intrinsic vertical padding
        // 4. Actual leading/trailing measurement
        // 5. Actual supporting measurement
        // 6. Actual vertical padding
        val intrinsicLeadingWidth =
            leadingMeasurable.firstOrNull()?.minIntrinsicWidth(constraints.maxHeight) ?: 0
        val intrinsicTrailingWidth =
            trailingMeasurable.firstOrNull()?.minIntrinsicWidth(constraints.maxHeight) ?: 0
        val intrinsicSupportingWidthConstraint =
            looseConstraints.maxWidth.subtractConstraintSafely(
                intrinsicLeadingWidth + intrinsicTrailingWidth + horizontalPadding
            )
        val intrinsicSupportingHeight =
            supportingMeasurable
                .firstOrNull()
                ?.minIntrinsicHeight(intrinsicSupportingWidthConstraint) ?: 0
        val intrinsicIsSupportingMultiline =
            isSupportingMultilineHeuristic(intrinsicSupportingHeight)
        val intrinsicListItemType =
            ListItemType(
                hasOverline = overlineMeasurable.firstOrNull() != null,
                hasSupporting = supportingMeasurable.firstOrNull() != null,
                isSupportingMultiline = intrinsicIsSupportingMultiline,
            )
        val intrinsicVerticalPadding = (verticalPadding(intrinsicListItemType) * 2).roundToPx()

        val paddedLooseConstraints =
            looseConstraints.offset(
                horizontal = -horizontalPadding,
                vertical = -intrinsicVerticalPadding,
            )

        val leadingPlaceable = leadingMeasurable.firstOrNull()?.measure(paddedLooseConstraints)
        currentTotalWidth += widthOrZero(leadingPlaceable)

        val trailingPlaceable =
            trailingMeasurable
                .firstOrNull()
                ?.measure(paddedLooseConstraints.offset(horizontal = -currentTotalWidth))
        currentTotalWidth += widthOrZero(trailingPlaceable)

        var currentTotalHeight = 0

        val headlinePlaceable =
            headlineMeasurable
                .firstOrNull()
                ?.measure(paddedLooseConstraints.offset(horizontal = -currentTotalWidth))
        currentTotalHeight += heightOrZero(headlinePlaceable)

        val supportingPlaceable =
            supportingMeasurable
                .firstOrNull()
                ?.measure(
                    paddedLooseConstraints.offset(
                        horizontal = -currentTotalWidth,
                        vertical = -currentTotalHeight
                    )
                )
        currentTotalHeight += heightOrZero(supportingPlaceable)
        val isSupportingMultiline =
            supportingPlaceable != null &&
                (supportingPlaceable[FirstBaseline] != supportingPlaceable[LastBaseline])

        val overlinePlaceable =
            overlineMeasurable
                .firstOrNull()
                ?.measure(
                    paddedLooseConstraints.offset(
                        horizontal = -currentTotalWidth,
                        vertical = -currentTotalHeight
                    )
                )

        val listItemType =
            ListItemType(
                hasOverline = overlinePlaceable != null,
                hasSupporting = supportingPlaceable != null,
                isSupportingMultiline = isSupportingMultiline,
            )
        val topPadding = verticalPadding(listItemType)
        val verticalPadding = topPadding * 2

        val width =
            calculateWidth(
                leadingWidth = widthOrZero(leadingPlaceable),
                trailingWidth = widthOrZero(trailingPlaceable),
                headlineWidth = widthOrZero(headlinePlaceable),
                overlineWidth = widthOrZero(overlinePlaceable),
                supportingWidth = widthOrZero(supportingPlaceable),
                horizontalPadding = horizontalPadding,
                constraints = constraints,
            )
        val height =
            calculateHeight(
                leadingHeight = heightOrZero(leadingPlaceable),
                trailingHeight = heightOrZero(trailingPlaceable),
                headlineHeight = heightOrZero(headlinePlaceable),
                overlineHeight = heightOrZero(overlinePlaceable),
                supportingHeight = heightOrZero(supportingPlaceable),
                listItemType = listItemType,
                verticalPadding = verticalPadding.roundToPx(),
                constraints = constraints,
            )

        return place(
            width = width,
            height = height,
            leadingPlaceable = leadingPlaceable,
            trailingPlaceable = trailingPlaceable,
            headlinePlaceable = headlinePlaceable,
            overlinePlaceable = overlinePlaceable,
            supportingPlaceable = supportingPlaceable,
            isThreeLine = listItemType == ListItemType.ThreeLine,
            startPadding = startPadding.roundToPx(),
            endPadding = endPadding.roundToPx(),
            topPadding = topPadding.roundToPx(),
        )
    }

    override fun IntrinsicMeasureScope.maxIntrinsicHeight(
        measurables: List<List<IntrinsicMeasurable>>,
        width: Int
    ): Int = calculateIntrinsicHeight(measurables, width, IntrinsicMeasurable::maxIntrinsicHeight)

    override fun IntrinsicMeasureScope.maxIntrinsicWidth(
        measurables: List<List<IntrinsicMeasurable>>,
        height: Int
    ): Int = calculateIntrinsicWidth(measurables, height, IntrinsicMeasurable::maxIntrinsicWidth)

    override fun IntrinsicMeasureScope.minIntrinsicHeight(
        measurables: List<List<IntrinsicMeasurable>>,
        width: Int
    ): Int = calculateIntrinsicHeight(measurables, width, IntrinsicMeasurable::minIntrinsicHeight)

    override fun IntrinsicMeasureScope.minIntrinsicWidth(
        measurables: List<List<IntrinsicMeasurable>>,
        height: Int
    ): Int = calculateIntrinsicWidth(measurables, height, IntrinsicMeasurable::minIntrinsicWidth)

    private fun IntrinsicMeasureScope.calculateIntrinsicWidth(
        measurables: List<List<IntrinsicMeasurable>>,
        height: Int,
        intrinsicMeasure: IntrinsicMeasurable.(height: Int) -> Int,
    ): Int {
        val (
            headlineMeasurable,
            overlineMeasurable,
            supportingMeasurable,
            leadingMeasurable,
            trailingMeasurable) =
            measurables
        return calculateWidth(
            leadingWidth = leadingMeasurable.firstOrNull()?.intrinsicMeasure(height) ?: 0,
            trailingWidth = trailingMeasurable.firstOrNull()?.intrinsicMeasure(height) ?: 0,
            headlineWidth = headlineMeasurable.firstOrNull()?.intrinsicMeasure(height) ?: 0,
            overlineWidth = overlineMeasurable.firstOrNull()?.intrinsicMeasure(height) ?: 0,
            supportingWidth = supportingMeasurable.firstOrNull()?.intrinsicMeasure(height) ?: 0,
            horizontalPadding = (ListItemStartPadding + ListItemEndPadding).roundToPx(),
            constraints = Constraints(),
        )
    }

    private fun IntrinsicMeasureScope.calculateIntrinsicHeight(
        measurables: List<List<IntrinsicMeasurable>>,
        width: Int,
        intrinsicMeasure: IntrinsicMeasurable.(width: Int) -> Int,
    ): Int {
        val (
            headlineMeasurable,
            overlineMeasurable,
            supportingMeasurable,
            leadingMeasurable,
            trailingMeasurable) =
            measurables

        var remainingWidth =
            width.subtractConstraintSafely((ListItemStartPadding + ListItemEndPadding).roundToPx())
        val leadingHeight =
            leadingMeasurable.firstOrNull()?.let {
                val height = it.intrinsicMeasure(remainingWidth)
                remainingWidth =
                    remainingWidth.subtractConstraintSafely(
                        it.maxIntrinsicWidth(Constraints.Infinity)
                    )
                height
            } ?: 0
        val trailingHeight =
            trailingMeasurable.firstOrNull()?.let {
                val height = it.intrinsicMeasure(remainingWidth)
                remainingWidth =
                    remainingWidth.subtractConstraintSafely(
                        it.maxIntrinsicWidth(Constraints.Infinity)
                    )
                height
            } ?: 0
        val overlineHeight = overlineMeasurable.firstOrNull()?.intrinsicMeasure(remainingWidth) ?: 0
        val supportingHeight =
            supportingMeasurable.firstOrNull()?.intrinsicMeasure(remainingWidth) ?: 0
        val isSupportingMultiline = isSupportingMultilineHeuristic(supportingHeight)
        val listItemType =
            ListItemType(
                hasOverline = overlineHeight > 0,
                hasSupporting = supportingHeight > 0,
                isSupportingMultiline = isSupportingMultiline,
            )

        return calculateHeight(
            leadingHeight = leadingHeight,
            trailingHeight = trailingHeight,
            headlineHeight = headlineMeasurable.firstOrNull()?.intrinsicMeasure(width) ?: 0,
            overlineHeight = overlineHeight,
            supportingHeight = supportingHeight,
            listItemType = listItemType,
            verticalPadding = (verticalPadding(listItemType) * 2).roundToPx(),
            constraints = Constraints(),
        )
    }
}

private fun IntrinsicMeasureScope.calculateWidth(
    leadingWidth: Int,
    trailingWidth: Int,
    headlineWidth: Int,
    overlineWidth: Int,
    supportingWidth: Int,
    horizontalPadding: Int,
    constraints: Constraints,
): Int {
    if (constraints.hasBoundedWidth) {
        return constraints.maxWidth
    }
    // Fallback behavior if width constraints are infinite
    val mainContentWidth = maxOf(headlineWidth, overlineWidth, supportingWidth)
    return horizontalPadding + leadingWidth + mainContentWidth + trailingWidth
}

private fun IntrinsicMeasureScope.calculateHeight(
    leadingHeight: Int,
    trailingHeight: Int,
    headlineHeight: Int,
    overlineHeight: Int,
    supportingHeight: Int,
    listItemType: ListItemType,
    verticalPadding: Int,
    constraints: Constraints,
): Int {
    val defaultMinHeight =
        when (listItemType) {
            ListItemType.OneLine -> ListTokens.ListItemOneLineContainerHeight
            ListItemType.TwoLine -> ListTokens.ListItemTwoLineContainerHeight
            else /* ListItemType.ThreeLine */ -> ListTokens.ListItemThreeLineContainerHeight
        }
    val minHeight = max(constraints.minHeight, defaultMinHeight.roundToPx())

    val mainContentHeight = headlineHeight + overlineHeight + supportingHeight

    return max(minHeight, verticalPadding + maxOf(leadingHeight, mainContentHeight, trailingHeight))
        .coerceAtMost(constraints.maxHeight)
}

private fun MeasureScope.place(
    width: Int,
    height: Int,
    leadingPlaceable: Placeable?,
    trailingPlaceable: Placeable?,
    headlinePlaceable: Placeable?,
    overlinePlaceable: Placeable?,
    supportingPlaceable: Placeable?,
    isThreeLine: Boolean,
    startPadding: Int,
    endPadding: Int,
    topPadding: Int,
): MeasureResult {
    return layout(width, height) {
        leadingPlaceable?.let {
            it.placeRelative(
                x = startPadding,
                y = if (isThreeLine) topPadding else CenterVertically.align(it.height, height)
            )
        }
        trailingPlaceable?.let {
            it.placeRelative(
                x = width - endPadding - it.width,
                y = if (isThreeLine) topPadding else CenterVertically.align(it.height, height)
            )
        }

        val mainContentX = startPadding + widthOrZero(leadingPlaceable)
        val mainContentY =
            if (isThreeLine) {
                topPadding
            } else {
                val totalHeight =
                    heightOrZero(headlinePlaceable) +
                        heightOrZero(overlinePlaceable) +
                        heightOrZero(supportingPlaceable)
                CenterVertically.align(totalHeight, height)
            }
        var currentY = mainContentY

        overlinePlaceable?.placeRelative(mainContentX, currentY)
        currentY += heightOrZero(overlinePlaceable)

        headlinePlaceable?.placeRelative(mainContentX, currentY)
        currentY += heightOrZero(headlinePlaceable)

        supportingPlaceable?.placeRelative(mainContentX, currentY)
    }
}

/** Contains the default values used by list items. */
object ListItemDefaults {
    /** The default elevation of a list item */
    val Elevation: Dp = ListTokens.ListItemContainerElevation

    /** The default shape of a list item */
    val shape: Shape
        @Composable @ReadOnlyComposable get() = ListTokens.ListItemContainerShape.value

    /** The container color of a list item */
    val containerColor: Color
        @Composable @ReadOnlyComposable get() = ListTokens.ListItemContainerColor.value

    /** The content color of a list item */
    val contentColor: Color
        @Composable @ReadOnlyComposable get() = ListTokens.ListItemLabelTextColor.value

    /**
     * Creates a [ListItemColors] that represents the default container and content colors used in a
     * [ListItem].
     *
     * @param containerColor the container color of this list item when enabled.
     * @param headlineColor the headline text content color of this list item when enabled.
     * @param leadingIconColor the color of this list item's leading content when enabled.
     * @param overlineColor the overline text color of this list item
     * @param supportingColor the supporting text color of this list item
     * @param trailingIconColor the color of this list item's trailing content when enabled.
     * @param disabledHeadlineColor the content color of this list item when not enabled.
     * @param disabledLeadingIconColor the color of this list item's leading content when not
     *   enabled.
     * @param disabledTrailingIconColor the color of this list item's trailing content when not
     *   enabled.
     */
    @Composable
    fun colors(
        containerColor: Color = ListTokens.ListItemContainerColor.value,
        headlineColor: Color = ListTokens.ListItemLabelTextColor.value,
        leadingIconColor: Color = ListTokens.ListItemLeadingIconColor.value,
        overlineColor: Color = ListTokens.ListItemOverlineColor.value,
        supportingColor: Color = ListTokens.ListItemSupportingTextColor.value,
        trailingIconColor: Color = ListTokens.ListItemTrailingIconColor.value,
        disabledHeadlineColor: Color =
            ListTokens.ListItemDisabledLabelTextColor.value.copy(
                alpha = ListTokens.ListItemDisabledLabelTextOpacity
            ),
        disabledLeadingIconColor: Color =
            ListTokens.ListItemDisabledLeadingIconColor.value.copy(
                alpha = ListTokens.ListItemDisabledLeadingIconOpacity
            ),
        disabledTrailingIconColor: Color =
            ListTokens.ListItemDisabledTrailingIconColor.value.copy(
                alpha = ListTokens.ListItemDisabledTrailingIconOpacity
            )
    ): ListItemColors =
        ListItemColors(
            containerColor = containerColor,
            headlineColor = headlineColor,
            leadingIconColor = leadingIconColor,
            overlineColor = overlineColor,
            supportingTextColor = supportingColor,
            trailingIconColor = trailingIconColor,
            disabledHeadlineColor = disabledHeadlineColor,
            disabledLeadingIconColor = disabledLeadingIconColor,
            disabledTrailingIconColor = disabledTrailingIconColor,
        )
}

/**
 * Represents the container and content colors used in a list item in different states.
 *
 * @param containerColor the container color of this list item when enabled.
 * @param headlineColor the headline text content color of this list item when enabled.
 * @param leadingIconColor the color of this list item's leading content when enabled.
 * @param overlineColor the overline text color of this list item
 * @param supportingTextColor the supporting text color of this list item
 * @param trailingIconColor the color of this list item's trailing content when enabled.
 * @param disabledHeadlineColor the content color of this list item when not enabled.
 * @param disabledLeadingIconColor the color of this list item's leading content when not enabled.
 * @param disabledTrailingIconColor the color of this list item's trailing content when not enabled.
 * @constructor create an instance with arbitrary colors. See [ListItemDefaults.colors] for the
 *   default colors used in a [ListItem].
 */
@Immutable
class ListItemColors
constructor(
    val containerColor: Color,
    val headlineColor: Color,
    val leadingIconColor: Color,
    val overlineColor: Color,
    val supportingTextColor: Color,
    val trailingIconColor: Color,
    val disabledHeadlineColor: Color,
    val disabledLeadingIconColor: Color,
    val disabledTrailingIconColor: Color,
) {
    /** The container color of this [ListItem] based on enabled state */
    internal fun containerColor(): Color {
        return containerColor
    }

    /** The color of this [ListItem]'s headline text based on enabled state */
    @Stable
    internal fun headlineColor(enabled: Boolean): Color {
        return if (enabled) headlineColor else disabledHeadlineColor
    }

    /** The color of this [ListItem]'s leading content based on enabled state */
    @Stable
    internal fun leadingIconColor(enabled: Boolean): Color =
        if (enabled) leadingIconColor else disabledLeadingIconColor

    /** The color of this [ListItem]'s overline text based on enabled state */
    @Stable internal fun overlineColor(): Color = overlineColor

    /** The color of this [ListItem]'s supporting text based on enabled state */
    @Stable internal fun supportingColor(): Color = supportingTextColor

    /** The color of this [ListItem]'s trailing content based on enabled state */
    @Stable
    internal fun trailingIconColor(enabled: Boolean): Color =
        if (enabled) trailingIconColor else disabledTrailingIconColor
}

@Composable
private fun ProvideTextStyleFromToken(
    color: Color,
    textToken: TypographyKeyTokens,
    content: @Composable () -> Unit,
) =
    ProvideContentColorTextStyle(
        contentColor = color,
        textStyle = textToken.value,
        content = content
    )

<<<<<<< HEAD
/**
 * Helper class to define list item type. Used for padding and sizing definition.
 */
@kotlin.jvm.JvmInline
=======
/** Helper class to define list item type. Used for padding and sizing definition. */
@JvmInline
>>>>>>> f5541f29
private value class ListItemType private constructor(private val lines: Int) :
    Comparable<ListItemType> {

    override operator fun compareTo(other: ListItemType) = lines.compareTo(other.lines)

    companion object {
        /** One line list item */
        val OneLine = ListItemType(1)

        /** Two line list item */
        val TwoLine = ListItemType(2)

        /** Three line list item */
        val ThreeLine = ListItemType(3)

        internal operator fun invoke(
            hasOverline: Boolean,
            hasSupporting: Boolean,
            isSupportingMultiline: Boolean
        ): ListItemType {
            return when {
                (hasOverline && hasSupporting) || isSupportingMultiline -> ThreeLine
                hasOverline || hasSupporting -> TwoLine
                else -> OneLine
            }
        }
    }
}

// Container related defaults
// TODO: Make sure these values stay up to date until replaced with tokens.
@VisibleForTesting internal val ListItemVerticalPadding = 8.dp

@VisibleForTesting internal val ListItemThreeLineVerticalPadding = 12.dp

@VisibleForTesting internal val ListItemStartPadding = 16.dp

@VisibleForTesting internal val ListItemEndPadding = 16.dp

// Icon related defaults.
// TODO: Make sure these values stay up to date until replaced with tokens.
@VisibleForTesting internal val LeadingContentEndPadding = 16.dp

// Trailing related defaults.
// TODO: Make sure these values stay up to date until replaced with tokens.
@VisibleForTesting internal val TrailingContentStartPadding = 16.dp

// In the actual layout phase, we can query supporting baselines,
// but for an intrinsic measurement pass, we have to estimate.
private fun Density.isSupportingMultilineHeuristic(estimatedSupportingHeight: Int): Boolean =
    estimatedSupportingHeight > 30.sp.roundToPx()

private fun verticalPadding(listItemType: ListItemType): Dp =
    when (listItemType) {
        ListItemType.ThreeLine -> ListItemThreeLineVerticalPadding
        else -> ListItemVerticalPadding
    }

private fun Int.subtractConstraintSafely(n: Int): Int {
    if (this == Constraints.Infinity) {
        return this
    }
    return this - n
}<|MERGE_RESOLUTION|>--- conflicted
+++ resolved
@@ -661,15 +661,8 @@
         content = content
     )
 
-<<<<<<< HEAD
-/**
- * Helper class to define list item type. Used for padding and sizing definition.
- */
+/** Helper class to define list item type. Used for padding and sizing definition. */
 @kotlin.jvm.JvmInline
-=======
-/** Helper class to define list item type. Used for padding and sizing definition. */
-@JvmInline
->>>>>>> f5541f29
 private value class ListItemType private constructor(private val lines: Int) :
     Comparable<ListItemType> {
 
