/*
 * Copyright 2023 The Android Open Source Project
 *
 * Licensed under the Apache License, Version 2.0 (the "License");
 * you may not use this file except in compliance with the License.
 * You may obtain a copy of the License at
 *
 *      http://www.apache.org/licenses/LICENSE-2.0
 *
 * Unless required by applicable law or agreed to in writing, software
 * distributed under the License is distributed on an "AS IS" BASIS,
 * WITHOUT WARRANTIES OR CONDITIONS OF ANY KIND, either express or implied.
 * See the License for the specific language governing permissions and
 * limitations under the License.
 */

package androidx.compose.material3.pulltorefresh

import androidx.annotation.FloatRange
import androidx.compose.animation.Crossfade
import androidx.compose.animation.core.Animatable
import androidx.compose.animation.core.AnimationVector1D
import androidx.compose.animation.core.LinearEasing
import androidx.compose.animation.core.VectorConverter
import androidx.compose.animation.core.animateFloatAsState
import androidx.compose.animation.core.tween
import androidx.compose.foundation.Canvas
import androidx.compose.foundation.background
import androidx.compose.foundation.layout.Box
import androidx.compose.foundation.layout.BoxScope
import androidx.compose.foundation.layout.size
import androidx.compose.foundation.lazy.LazyColumn
import androidx.compose.foundation.shape.CircleShape
import androidx.compose.material3.CircularProgressIndicator
import androidx.compose.material3.ExperimentalMaterial3Api
import androidx.compose.material3.MaterialTheme
import androidx.compose.material3.pulltorefresh.PullToRefreshDefaults.Indicator
import androidx.compose.material3.tokens.ElevationTokens
import androidx.compose.material3.tokens.MotionTokens
import androidx.compose.runtime.Composable
import androidx.compose.runtime.Immutable
import androidx.compose.runtime.Stable
import androidx.compose.runtime.derivedStateOf
import androidx.compose.runtime.getValue
import androidx.compose.runtime.mutableFloatStateOf
import androidx.compose.runtime.remember
import androidx.compose.runtime.saveable.Saver
import androidx.compose.runtime.saveable.rememberSaveable
import androidx.compose.runtime.setValue
import androidx.compose.ui.Alignment
import androidx.compose.ui.Modifier
import androidx.compose.ui.draw.drawWithContent
import androidx.compose.ui.geometry.Offset
import androidx.compose.ui.geometry.Rect
import androidx.compose.ui.geometry.center
import androidx.compose.ui.graphics.Color
import androidx.compose.ui.graphics.Path
import androidx.compose.ui.graphics.PathFillType
import androidx.compose.ui.graphics.Shape
import androidx.compose.ui.graphics.StrokeCap
import androidx.compose.ui.graphics.drawscope.DrawScope
import androidx.compose.ui.graphics.drawscope.Stroke
import androidx.compose.ui.graphics.drawscope.clipRect
import androidx.compose.ui.graphics.drawscope.rotate
import androidx.compose.ui.graphics.graphicsLayer
import androidx.compose.ui.input.nestedscroll.NestedScrollConnection
import androidx.compose.ui.input.nestedscroll.NestedScrollSource
import androidx.compose.ui.input.nestedscroll.nestedScrollModifierNode
import androidx.compose.ui.node.CompositionLocalConsumerModifierNode
import androidx.compose.ui.node.DelegatableNode
import androidx.compose.ui.node.DelegatingNode
import androidx.compose.ui.node.ModifierNodeElement
import androidx.compose.ui.node.currentValueOf
import androidx.compose.ui.platform.InspectorInfo
import androidx.compose.ui.platform.LocalDensity
import androidx.compose.ui.semantics.ProgressBarRangeInfo
import androidx.compose.ui.semantics.progressBarRangeInfo
import androidx.compose.ui.semantics.semantics
import androidx.compose.ui.unit.Dp
import androidx.compose.ui.unit.Velocity
import androidx.compose.ui.unit.dp
import kotlin.js.JsName
import kotlin.math.abs
import kotlin.math.max
import kotlin.math.min
import kotlin.math.pow
import kotlinx.coroutines.launch

// TODO: Link to Material design specs when available.
/**
 * [PullToRefreshBox] is a container that expects a scrollable layout as content and adds gesture
 * support for manually refreshing when the user swipes downward at the beginning of the content. By
 * default, it uses [PullToRefreshDefaults.Indicator] as the refresh indicator.
 *
 * @sample androidx.compose.material3.samples.PullToRefreshSample
 *
 * View models can be used as source as truth as shown in
 *
 * @sample androidx.compose.material3.samples.PullToRefreshViewModelSample
 *
 * A custom state implementation can be initialized like this
 *
 * @sample androidx.compose.material3.samples.PullToRefreshSampleCustomState
 *
 * Scaling behavior can be implemented like this
 *
 * @sample androidx.compose.material3.samples.PullToRefreshScalingSample
 *
 * @param isRefreshing whether a refresh is occurring
 * @param onRefresh callback invoked when the user gesture crosses the threshold, thereby requesting
 *   a refresh.
 * @param modifier the [Modifier] to be applied to this container
 * @param state the state that keeps track of distance pulled
 * @param contentAlignment The default alignment inside the Box.
 * @param indicator the indicator that will be drawn on top of the content when the user begins a
 *   pull or a refresh is occurring
 * @param content the content of the pull refresh container, typically a scrollable layout such as
 *   [LazyColumn] or a layout using [Modifier.verticalScroll]
 */
@Composable
@ExperimentalMaterial3Api
fun PullToRefreshBox(
    isRefreshing: Boolean,
    onRefresh: () -> Unit,
    modifier: Modifier = Modifier,
    state: PullToRefreshState = rememberPullToRefreshState(),
    contentAlignment: Alignment = Alignment.TopStart,
    indicator: @Composable BoxScope.() -> Unit = {
        Indicator(
            modifier = Modifier.align(Alignment.TopCenter),
            isRefreshing = isRefreshing,
            state = state
        )
    },
    content: @Composable BoxScope.() -> Unit
) {
    Box(
        modifier.pullToRefresh(state = state, isRefreshing = isRefreshing, onRefresh = onRefresh),
        contentAlignment = contentAlignment
    ) {
        content()
        indicator()
    }
}

/**
 * A Modifier that handles the size, offset, clipping, shadow, and background drawing of a
 * pull-to-refresh indicator, useful when implementing custom indicators.
 * [PullToRefreshDefaults.Indicator] applies this automatically.
 *
 * @param state the state of this modifier, will use `state.distanceFraction` and [threshold] to
 *   calculate the offset
 * @param isRefreshing whether a refresh is occurring
 * @param threshold how much the indicator can be pulled down before a refresh is triggered on
 *   release
 * @param shape the [Shape] of this indicator
 * @param containerColor the container color of this indicator
 * @param elevation the elevation for the indicator
 */
@ExperimentalMaterial3Api
fun Modifier.pullToRefreshIndicator(
    state: PullToRefreshState,
    isRefreshing: Boolean,
    threshold: Dp = PullToRefreshDefaults.PositionalThreshold,
    shape: Shape = PullToRefreshDefaults.shape,
    containerColor: Color = Color.Unspecified,
    elevation: Dp = PullToRefreshDefaults.Elevation,
): Modifier =
    this.size(SpinnerContainerSize)
        .drawWithContent {
            clipRect(
                top = 0f,
                left = -Float.MAX_VALUE,
                right = Float.MAX_VALUE,
                bottom = Float.MAX_VALUE
            ) {
                this@drawWithContent.drawContent()
            }
        }
        .graphicsLayer {
            val showElevation = state.distanceFraction > 0f || isRefreshing
            translationY = state.distanceFraction * threshold.roundToPx() - size.height
            shadowElevation = if (showElevation) elevation.toPx() else 0f
            this.shape = shape
            clip = true
        }
        .background(color = containerColor, shape = shape)

/**
 * A Modifier that adds nested scroll to a container to support a pull-to-refresh gesture. When the
 * user pulls a distance greater than [threshold] and releases the gesture, [onRefresh] is invoked.
 * [PullToRefreshBox] applies this automatically.
 *
 * @param isRefreshing whether a refresh is occurring or not, if there is no gesture in progress
 *   when isRefreshing is false the `state.distanceFraction` will animate to 0f, otherwise it will
 *   animate to 1f
 * @param state state that keeps track of the distance pulled
 * @param enabled whether nested scroll events should be consumed by this modifier
 * @param threshold how much distance can be scrolled down before [onRefresh] is invoked
 * @param onRefresh callback that is invoked when the distance pulled is greater than [threshold]
 */
@ExperimentalMaterial3Api
fun Modifier.pullToRefresh(
    isRefreshing: Boolean,
    state: PullToRefreshState,
    enabled: Boolean = true,
    threshold: Dp = PullToRefreshDefaults.PositionalThreshold,
    onRefresh: () -> Unit,
): Modifier =
    this then
        PullToRefreshElement(
            state = state,
            isRefreshing = isRefreshing,
            enabled = enabled,
            onRefresh = onRefresh,
            threshold = threshold
        )

@OptIn(ExperimentalMaterial3Api::class)
internal data class PullToRefreshElement(
    val isRefreshing: Boolean,
    val onRefresh: () -> Unit,
    val enabled: Boolean,
    val state: PullToRefreshState,
    val threshold: Dp,
) : ModifierNodeElement<PullToRefreshModifierNode>() {
    override fun create() =
        PullToRefreshModifierNode(
            isRefreshing = isRefreshing,
            onRefresh = onRefresh,
            enabled = enabled,
            state = state,
            threshold = threshold
        )

    override fun update(node: PullToRefreshModifierNode) {
        node.onRefresh = onRefresh
        node.enabled = enabled
        node.state = state
        node.threshold = threshold
        if (node.isRefreshing != isRefreshing) {
            node.isRefreshing = isRefreshing
            node.update()
        }
    }

    override fun InspectorInfo.inspectableProperties() {
        name = "PullToRefreshModifierNode"
        properties["isRefreshing"] = isRefreshing
        properties["onRefresh"] = onRefresh
        properties["enabled"] = enabled
        properties["state"] = state
        properties["threshold"] = threshold
    }
}

@OptIn(ExperimentalMaterial3Api::class)
internal class PullToRefreshModifierNode(
    var isRefreshing: Boolean,
    var onRefresh: () -> Unit,
    var enabled: Boolean,
    var state: PullToRefreshState,
    var threshold: Dp,
) : DelegatingNode(), CompositionLocalConsumerModifierNode, NestedScrollConnection {

    private var nestedScrollNode: DelegatableNode =
        nestedScrollModifierNode(
            connection = this,
            dispatcher = null,
        )

    private var verticalOffset by mutableFloatStateOf(0f)
    private var distancePulled by mutableFloatStateOf(0f)

    private val adjustedDistancePulled: Float
        get() = distancePulled * DragMultiplier

    private val thresholdPx
        get() = with(currentValueOf(LocalDensity)) { threshold.roundToPx() }

    private val progress
        get() = adjustedDistancePulled / thresholdPx

    override fun onAttach() {
        delegate(nestedScrollNode)
        coroutineScope.launch {
            if (isRefreshing) {
                state.snapTo(1f)
            } else {
                state.snapTo(0f)
            }
        }
    }

    override fun onPreScroll(
        available: Offset,
        source: NestedScrollSource,
    ): Offset =
        when {
            state.isAnimating -> Offset.Zero
            !enabled -> Offset.Zero
            // Swiping up
            source == NestedScrollSource.UserInput && available.y < 0 -> {
                consumeAvailableOffset(available)
            }
            else -> Offset.Zero
        }

    override fun onPostScroll(
        consumed: Offset,
        available: Offset,
        source: NestedScrollSource
    ): Offset =
        when {
            state.isAnimating -> Offset.Zero
            !enabled -> Offset.Zero
            // Swiping down
            source == NestedScrollSource.UserInput -> {
                val newOffset = consumeAvailableOffset(available)
                coroutineScope.launch { state.snapTo(verticalOffset / thresholdPx) }

                newOffset
            }
            else -> Offset.Zero
        }

    override suspend fun onPreFling(available: Velocity): Velocity {
        return Velocity(0f, onRelease(available.y))
    }

    fun update() {
        coroutineScope.launch {
            if (!isRefreshing) {
                animateToHidden()
            } else {
                animateToThreshold()
            }
        }
    }

    /** Helper method for nested scroll connection */
    private fun consumeAvailableOffset(available: Offset): Offset {
        val y =
            if (isRefreshing) 0f
            else {
                val newOffset = (distancePulled + available.y).coerceAtLeast(0f)
                val dragConsumed = newOffset - distancePulled
                distancePulled = newOffset
                verticalOffset = calculateVerticalOffset()
                dragConsumed
            }
        return Offset(0f, y)
    }

    /** Helper method for nested scroll connection. Calls onRefresh callback when triggered */
    private suspend fun onRelease(velocity: Float): Float {
        if (isRefreshing) return 0f // Already refreshing, do nothing
        // Trigger refresh
        if (adjustedDistancePulled > thresholdPx) {
            animateToThreshold()
            onRefresh()
        } else {
            animateToHidden()
        }

        val consumed =
            when {
                // We are flinging without having dragged the pull refresh (for example a fling
                // inside
                // a list) - don't consume
                distancePulled == 0f -> 0f
                // If the velocity is negative, the fling is upwards, and we don't want to prevent
                // the
                // the list from scrolling
                velocity < 0f -> 0f
                // We are showing the indicator, and the fling is downwards - consume everything
                else -> velocity
            }
        distancePulled = 0f
        return consumed
    }

    private fun calculateVerticalOffset(): Float =
        when {
            // If drag hasn't gone past the threshold, the position is the adjustedDistancePulled.
            adjustedDistancePulled <= thresholdPx -> adjustedDistancePulled
            else -> {
                // How far beyond the threshold pull has gone, as a percentage of the threshold.
                val overshootPercent = abs(progress) - 1.0f
                // Limit the overshoot to 200%. Linear between 0 and 200.
                val linearTension = overshootPercent.coerceIn(0f, 2f)
                // Non-linear tension. Increases with linearTension, but at a decreasing rate.
                val tensionPercent = linearTension - linearTension.pow(2) / 4
                // The additional offset beyond the threshold.
                val extraOffset = thresholdPx * tensionPercent
                thresholdPx + extraOffset
            }
        }

    private suspend fun animateToThreshold() {
        state.animateToThreshold()
        distancePulled = thresholdPx.toFloat()
        verticalOffset = thresholdPx.toFloat()
    }

    private suspend fun animateToHidden() {
        state.animateToHidden()
        distancePulled = 0f
        verticalOffset = 0f
    }
}

/** Contains the default values for [PullToRefreshBox] */
@ExperimentalMaterial3Api
object PullToRefreshDefaults {
    /** The default shape for [Indicator] */
    val shape: Shape = CircleShape

    /** The default container color for [Indicator] */
    val containerColor: Color
        @Composable get() = MaterialTheme.colorScheme.surfaceContainerHigh

    /** The default indicator color for [Indicator] */
    val indicatorColor: Color
        @Composable get() = MaterialTheme.colorScheme.onSurfaceVariant

    /** The default refresh threshold for [rememberPullToRefreshState] */
    val PositionalThreshold = 80.dp

    /** The default elevation for [pullToRefreshIndicator] */
    val Elevation = ElevationTokens.Level2

    /** The default indicator for [PullToRefreshBox]. */
    @Composable
    fun Indicator(
        state: PullToRefreshState,
        isRefreshing: Boolean,
        modifier: Modifier = Modifier,
        containerColor: Color = PullToRefreshDefaults.containerColor,
        color: Color = PullToRefreshDefaults.indicatorColor,
        threshold: Dp = PositionalThreshold,
    ) {
        Box(
            modifier =
                modifier.pullToRefreshIndicator(
                    state = state,
                    isRefreshing = isRefreshing,
                    containerColor = containerColor,
                    threshold = threshold,
                ),
            contentAlignment = Alignment.Center
        ) {
            Crossfade(
                targetState = isRefreshing,
                animationSpec = tween(durationMillis = CrossfadeDurationMs)
            ) { refreshing ->
                if (refreshing) {
                    CircularProgressIndicator(
                        strokeWidth = StrokeWidth,
                        color = color,
                        modifier = Modifier.size(SpinnerSize),
                    )
                } else {
                    CircularArrowProgressIndicator(
                        progress = { state.distanceFraction },
                        color = color,
                    )
                }
            }
        }
    }
}

/**
 * The state of a [PullToRefreshBox] which tracks the distance that the container and indicator have
 * been pulled.
 *
 * Each instance of [PullToRefreshBox] should have its own [PullToRefreshState].
 *
 * [PullToRefreshState] can be used with other progress indicators like so:
 *
 * @sample androidx.compose.material3.samples.PullToRefreshLinearProgressIndicatorSample
 */
@Stable
@ExperimentalMaterial3Api
interface PullToRefreshState {

    /**
     * Distance percentage towards the refresh threshold. 0.0 indicates no distance, 1.0 indicates
     * being at the threshold offset, > 1.0 indicates overshoot beyond the provided threshold.
     */
    @get:FloatRange(from = 0.0) val distanceFraction: Float

    /** Whether the state is currently animating */
    val isAnimating: Boolean
        get() = false

    /**
     * Animate the distance towards the anchor or threshold position, where the indicator will be
     * shown when refreshing.
     */
    suspend fun animateToThreshold()

    /** Animate the distance towards the position where the indicator will be hidden when idle */
    suspend fun animateToHidden()

    /** Snap the indicator to the desired threshold fraction */
    suspend fun snapTo(@FloatRange(from = 0.0) targetValue: Float)
}

/** Create and remember the default [PullToRefreshState]. */
@Composable
@ExperimentalMaterial3Api
fun rememberPullToRefreshState(): PullToRefreshState {
    return rememberSaveable(saver = PullToRefreshStateImpl.Saver) { PullToRefreshStateImpl() }
}

/**
 * Creates a [PullToRefreshState].
 *
 * Note that in most cases, you are advised to use [rememberPullToRefreshState] when in composition.
 */
<<<<<<< HEAD
@JsName("funPullToRefreshState")
@ExperimentalMaterial3Api
fun PullToRefreshState(): PullToRefreshState = PullToRefreshStateImpl()
=======
@ExperimentalMaterial3Api fun PullToRefreshState(): PullToRefreshState = PullToRefreshStateImpl()
>>>>>>> f5541f29

@ExperimentalMaterial3Api
internal class PullToRefreshStateImpl
private constructor(private val anim: Animatable<Float, AnimationVector1D>) : PullToRefreshState {
    constructor() : this(Animatable(0f, Float.VectorConverter))

    override val distanceFraction
        get() = anim.value

    /** Whether the state is currently animating */
    override val isAnimating: Boolean
        get() = anim.isRunning

    override suspend fun animateToThreshold() {
        anim.animateTo(1f)
    }

    override suspend fun animateToHidden() {
        anim.animateTo(0f)
    }

    override suspend fun snapTo(targetValue: Float) {
        anim.snapTo(targetValue)
    }

    companion object {
        val Saver =
            Saver<PullToRefreshStateImpl, Float>(
                save = { it.anim.value },
                restore = { PullToRefreshStateImpl(Animatable(it, Float.VectorConverter)) }
            )
    }
}

/** The default pull indicator for [PullToRefreshBox] */
@Composable
private fun CircularArrowProgressIndicator(
    progress: () -> Float,
    color: Color,
) {
    val path = remember { Path().apply { fillType = PathFillType.EvenOdd } }
    // TODO: Consider refactoring this sub-component utilizing Modifier.Node
    val targetAlpha by remember { derivedStateOf { if (progress() >= 1f) MaxAlpha else MinAlpha } }
    val alphaState = animateFloatAsState(targetValue = targetAlpha, animationSpec = AlphaTween)
    Canvas(
        Modifier.semantics(mergeDescendants = true) {
                progressBarRangeInfo = ProgressBarRangeInfo(progress(), 0f..1f, 0)
            }
            .size(SpinnerSize)
    ) {
        val values = ArrowValues(progress())
        val alpha = alphaState.value
        rotate(degrees = values.rotation) {
            val arcRadius = ArcRadius.toPx() + StrokeWidth.toPx() / 2f
            val arcBounds = Rect(center = size.center, radius = arcRadius)
            drawCircularIndicator(color, alpha, values, arcBounds, StrokeWidth)
            drawArrow(path, arcBounds, color, alpha, values, StrokeWidth)
        }
    }
}

private fun DrawScope.drawCircularIndicator(
    color: Color,
    alpha: Float,
    values: ArrowValues,
    arcBounds: Rect,
    strokeWidth: Dp
) {
    drawArc(
        color = color,
        alpha = alpha,
        startAngle = values.startAngle,
        sweepAngle = values.endAngle - values.startAngle,
        useCenter = false,
        topLeft = arcBounds.topLeft,
        size = arcBounds.size,
        style = Stroke(width = strokeWidth.toPx(), cap = StrokeCap.Butt)
    )
}

@Immutable
private class ArrowValues(
    val rotation: Float,
    val startAngle: Float,
    val endAngle: Float,
    val scale: Float
)

private fun ArrowValues(progress: Float): ArrowValues {
    // Discard first 40% of progress. Scale remaining progress to full range between 0 and 100%.
    val adjustedPercent = max(min(1f, progress) - 0.4f, 0f) * 5 / 3
    // How far beyond the threshold pull has gone, as a percentage of the threshold.
    val overshootPercent = abs(progress) - 1.0f
    // Limit the overshoot to 200%. Linear between 0 and 200.
    val linearTension = overshootPercent.coerceIn(0f, 2f)
    // Non-linear tension. Increases with linearTension, but at a decreasing rate.
    val tensionPercent = linearTension - linearTension.pow(2) / 4

    // Calculations based on SwipeRefreshLayout specification.
    val endTrim = adjustedPercent * MaxProgressArc
    val rotation = (-0.25f + 0.4f * adjustedPercent + tensionPercent) * 0.5f
    val startAngle = rotation * 360
    val endAngle = (rotation + endTrim) * 360
    val scale = min(1f, adjustedPercent)

    return ArrowValues(rotation, startAngle, endAngle, scale)
}

private fun DrawScope.drawArrow(
    arrow: Path,
    bounds: Rect,
    color: Color,
    alpha: Float,
    values: ArrowValues,
    strokeWidth: Dp,
) {
    arrow.reset()
    arrow.moveTo(0f, 0f) // Move to left corner
    // Line to tip of arrow
    arrow.lineTo(x = ArrowWidth.toPx() * values.scale / 2, y = ArrowHeight.toPx() * values.scale)
    arrow.lineTo(x = ArrowWidth.toPx() * values.scale, y = 0f) // Line to right corner

    val radius = min(bounds.width, bounds.height) / 2f
    val inset = ArrowWidth.toPx() * values.scale / 2f
    arrow.translate(
        Offset(x = radius + bounds.center.x - inset, y = bounds.center.y - strokeWidth.toPx())
    )
    rotate(degrees = values.endAngle - strokeWidth.toPx()) {
        drawPath(path = arrow, color = color, alpha = alpha, style = Stroke(strokeWidth.toPx()))
    }
}

private const val MaxProgressArc = 0.8f
private const val CrossfadeDurationMs = MotionTokens.DurationShort2.toInt()

/** The default stroke width for [Indicator] */
private val StrokeWidth = 2.5.dp
private val ArcRadius = 5.5.dp
internal val SpinnerSize = 16.dp // (ArcRadius + PullRefreshIndicatorDefaults.StrokeWidth).times(2)
internal val SpinnerContainerSize = 40.dp
private val ArrowWidth = 10.dp
private val ArrowHeight = 5.dp

// Values taken from SwipeRefreshLayout
private const val MinAlpha = 0.3f
private const val MaxAlpha = 1f
private val AlphaTween = tween<Float>(MotionTokens.DurationMedium2.toInt(), easing = LinearEasing)

/**
 * The distance pulled is multiplied by this value to give us the adjusted distance pulled, which is
 * used in calculating the indicator position (when the adjusted distance pulled is less than the
 * refresh threshold, it is the indicator position, otherwise the indicator position is derived from
 * the progress).
 */
private const val DragMultiplier = 0.5f<|MERGE_RESOLUTION|>--- conflicted
+++ resolved
@@ -520,14 +520,14 @@
  *
  * Note that in most cases, you are advised to use [rememberPullToRefreshState] when in composition.
  */
-<<<<<<< HEAD
 @JsName("funPullToRefreshState")
-@ExperimentalMaterial3Api
-fun PullToRefreshState(): PullToRefreshState = PullToRefreshStateImpl()
-=======
 @ExperimentalMaterial3Api fun PullToRefreshState(): PullToRefreshState = PullToRefreshStateImpl()
->>>>>>> f5541f29
-
+
+/**
+ * Creates a [PullToRefreshState].
+ *
+ * Note that in most cases, you are advised to use [rememberPullToRefreshState] when in composition.
+ */
 @ExperimentalMaterial3Api
 internal class PullToRefreshStateImpl
 private constructor(private val anim: Animatable<Float, AnimationVector1D>) : PullToRefreshState {
