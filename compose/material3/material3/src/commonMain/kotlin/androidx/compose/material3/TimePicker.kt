/*
 * Copyright 2023 The Android Open Source Project
 *
 * Licensed under the Apache License, Version 2.0 (the "License");
 * you may not use this file except in compliance with the License.
 * You may obtain a copy of the License at
 *
 *      http://www.apache.org/licenses/LICENSE-2.0
 *
 * Unless required by applicable law or agreed to in writing, software
 * distributed under the License is distributed on an "AS IS" BASIS,
 * WITHOUT WARRANTIES OR CONDITIONS OF ANY KIND, either express or implied.
 * See the License for the specific language governing permissions and
 * limitations under the License.
 */
@file:OptIn(ExperimentalMaterial3Api::class)

package androidx.compose.material3

import androidx.compose.animation.Crossfade
import androidx.compose.animation.core.Animatable
import androidx.compose.animation.core.tween
import androidx.compose.foundation.BorderStroke
import androidx.compose.foundation.MutatePriority
import androidx.compose.foundation.MutatorMutex
import androidx.compose.foundation.background
import androidx.compose.foundation.border
import androidx.compose.foundation.focusable
import androidx.compose.foundation.gestures.detectDragGestures
import androidx.compose.foundation.gestures.detectTapGestures
import androidx.compose.foundation.interaction.MutableInteractionSource
import androidx.compose.foundation.layout.Arrangement
import androidx.compose.foundation.layout.Box
import androidx.compose.foundation.layout.Column
import androidx.compose.foundation.layout.PaddingValues
import androidx.compose.foundation.layout.Row
import androidx.compose.foundation.layout.RowScope
import androidx.compose.foundation.layout.Spacer
import androidx.compose.foundation.layout.fillMaxSize
import androidx.compose.foundation.layout.height
import androidx.compose.foundation.layout.offset
import androidx.compose.foundation.layout.padding
import androidx.compose.foundation.layout.size
import androidx.compose.foundation.layout.width
import androidx.compose.foundation.selection.selectableGroup
import androidx.compose.foundation.shape.CircleShape
import androidx.compose.foundation.shape.CornerBasedShape
import androidx.compose.foundation.text.BasicTextField
import androidx.compose.foundation.text.KeyboardActions
import androidx.compose.foundation.text.KeyboardOptions
import androidx.compose.material3.tokens.MotionTokens
import androidx.compose.material3.tokens.TimeInputTokens
import androidx.compose.material3.tokens.TimeInputTokens.PeriodSelectorContainerHeight
import androidx.compose.material3.tokens.TimeInputTokens.PeriodSelectorContainerWidth
import androidx.compose.material3.tokens.TimeInputTokens.TimeFieldContainerHeight
import androidx.compose.material3.tokens.TimeInputTokens.TimeFieldContainerWidth
import androidx.compose.material3.tokens.TimeInputTokens.TimeFieldSeparatorColor
import androidx.compose.material3.tokens.TimePickerTokens
import androidx.compose.material3.tokens.TimePickerTokens.ClockDialColor
import androidx.compose.material3.tokens.TimePickerTokens.ClockDialContainerSize
import androidx.compose.material3.tokens.TimePickerTokens.ClockDialLabelTextFont
import androidx.compose.material3.tokens.TimePickerTokens.ClockDialSelectedLabelTextColor
import androidx.compose.material3.tokens.TimePickerTokens.ClockDialSelectorCenterContainerSize
import androidx.compose.material3.tokens.TimePickerTokens.ClockDialSelectorHandleContainerColor
import androidx.compose.material3.tokens.TimePickerTokens.ClockDialSelectorHandleContainerSize
import androidx.compose.material3.tokens.TimePickerTokens.ClockDialSelectorTrackContainerWidth
import androidx.compose.material3.tokens.TimePickerTokens.ClockDialUnselectedLabelTextColor
import androidx.compose.material3.tokens.TimePickerTokens.ContainerColor
import androidx.compose.material3.tokens.TimePickerTokens.PeriodSelectorContainerShape
import androidx.compose.material3.tokens.TimePickerTokens.PeriodSelectorHorizontalContainerHeight
import androidx.compose.material3.tokens.TimePickerTokens.PeriodSelectorHorizontalContainerWidth
import androidx.compose.material3.tokens.TimePickerTokens.PeriodSelectorOutlineColor
import androidx.compose.material3.tokens.TimePickerTokens.PeriodSelectorSelectedContainerColor
import androidx.compose.material3.tokens.TimePickerTokens.PeriodSelectorSelectedLabelTextColor
import androidx.compose.material3.tokens.TimePickerTokens.PeriodSelectorUnselectedLabelTextColor
import androidx.compose.material3.tokens.TimePickerTokens.PeriodSelectorVerticalContainerHeight
import androidx.compose.material3.tokens.TimePickerTokens.PeriodSelectorVerticalContainerWidth
import androidx.compose.material3.tokens.TimePickerTokens.TimeSelectorContainerHeight
import androidx.compose.material3.tokens.TimePickerTokens.TimeSelectorContainerShape
import androidx.compose.material3.tokens.TimePickerTokens.TimeSelectorContainerWidth
import androidx.compose.material3.tokens.TimePickerTokens.TimeSelectorLabelTextFont
import androidx.compose.material3.tokens.TimePickerTokens.TimeSelectorSelectedContainerColor
import androidx.compose.material3.tokens.TimePickerTokens.TimeSelectorSelectedLabelTextColor
import androidx.compose.material3.tokens.TimePickerTokens.TimeSelectorUnselectedContainerColor
import androidx.compose.material3.tokens.TimePickerTokens.TimeSelectorUnselectedLabelTextColor
import androidx.compose.runtime.Composable
import androidx.compose.runtime.CompositionLocalProvider
import androidx.compose.runtime.Immutable
import androidx.compose.runtime.LaunchedEffect
import androidx.compose.runtime.ReadOnlyComposable
import androidx.compose.runtime.Stable
import androidx.compose.runtime.derivedStateOf
import androidx.compose.runtime.getValue
import androidx.compose.runtime.mutableFloatStateOf
import androidx.compose.runtime.mutableStateOf
import androidx.compose.runtime.remember
import androidx.compose.runtime.rememberCoroutineScope
import androidx.compose.runtime.saveable.Saver
import androidx.compose.runtime.saveable.rememberSaveable
import androidx.compose.runtime.setValue
import androidx.compose.runtime.structuralEqualityPolicy
import androidx.compose.ui.Alignment
import androidx.compose.ui.Modifier
import androidx.compose.ui.draw.drawWithContent
import androidx.compose.ui.focus.FocusRequester
import androidx.compose.ui.focus.focusRequester
import androidx.compose.ui.geometry.Offset
import androidx.compose.ui.geometry.center
import androidx.compose.ui.graphics.BlendMode
import androidx.compose.ui.graphics.Brush
import androidx.compose.ui.graphics.Color
import androidx.compose.ui.graphics.Shape
import androidx.compose.ui.input.key.onKeyEvent
import androidx.compose.ui.input.key.onPreviewKeyEvent
import androidx.compose.ui.input.key.utf16CodePoint
import androidx.compose.ui.input.pointer.PointerEvent
import androidx.compose.ui.input.pointer.PointerEventPass
import androidx.compose.ui.input.pointer.SuspendingPointerInputModifierNode
import androidx.compose.ui.layout.Layout
import androidx.compose.ui.layout.LayoutModifier
import androidx.compose.ui.layout.Measurable
import androidx.compose.ui.layout.MeasurePolicy
import androidx.compose.ui.layout.MeasureResult
import androidx.compose.ui.layout.MeasureScope
import androidx.compose.ui.layout.boundsInParent
import androidx.compose.ui.layout.layoutId
import androidx.compose.ui.layout.onGloballyPositioned
import androidx.compose.ui.node.CompositionLocalConsumerModifierNode
import androidx.compose.ui.node.DelegatingNode
import androidx.compose.ui.node.LayoutAwareModifierNode
import androidx.compose.ui.node.ModifierNodeElement
import androidx.compose.ui.node.PointerInputModifierNode
import androidx.compose.ui.node.requireDensity
import androidx.compose.ui.platform.InspectorInfo
import androidx.compose.ui.platform.InspectorValueInfo
import androidx.compose.ui.platform.LocalDensity
import androidx.compose.ui.platform.debugInspectorInfo
import androidx.compose.ui.semantics.Role
import androidx.compose.ui.semantics.clearAndSetSemantics
import androidx.compose.ui.semantics.contentDescription
import androidx.compose.ui.semantics.isTraversalGroup
import androidx.compose.ui.semantics.onClick
import androidx.compose.ui.semantics.role
import androidx.compose.ui.semantics.selectableGroup
import androidx.compose.ui.semantics.selected
import androidx.compose.ui.semantics.semantics
import androidx.compose.ui.semantics.traversalIndex
import androidx.compose.ui.text.input.ImeAction
import androidx.compose.ui.text.input.KeyboardType
import androidx.compose.ui.text.input.TextFieldValue
import androidx.compose.ui.text.input.VisualTransformation
import androidx.compose.ui.text.style.LineHeightStyle
import androidx.compose.ui.text.style.TextAlign
import androidx.compose.ui.unit.Constraints
import androidx.compose.ui.unit.Dp
import androidx.compose.ui.unit.DpOffset
import androidx.compose.ui.unit.IntOffset
import androidx.compose.ui.unit.IntSize
import androidx.compose.ui.unit.center
import androidx.compose.ui.unit.dp
import androidx.compose.ui.util.fastFilter
import androidx.compose.ui.util.fastFirst
import androidx.compose.ui.util.fastFirstOrNull
import androidx.compose.ui.util.fastForEachIndexed
import androidx.compose.ui.util.fastMap
import androidx.compose.ui.zIndex
import kotlin.math.PI
import kotlin.math.abs
import kotlin.math.atan2
import kotlin.math.cos
import kotlin.math.hypot
import kotlin.math.roundToInt
import kotlin.math.sin
import kotlinx.coroutines.launch

/**
 * <a href="https://m3.material.io/components/time-pickers/overview" class="external" target="_blank">Material Design time picker</a>.
 *
 * Time pickers help users select and set a specific time.
 *
 * Shows a picker that allows the user to select time.
 * Subscribe to updates through [TimePickerState]
 *
 * ![Time picker image](https://developer.android.com/images/reference/androidx/compose/material3/time-picker.png)
 *
 * @sample androidx.compose.material3.samples.TimePickerSample
 * @sample androidx.compose.material3.samples.TimePickerSwitchableSample
 *
 * [state] state for this timepicker, allows to subscribe to changes to [TimePickerState.hour] and
 * [TimePickerState.minute], and set the initial time for this picker.
 *
 * @param state state for this time input, allows to subscribe to changes to [TimePickerState.hour]
 * and [TimePickerState.minute], and set the initial time for this input.
 * @param modifier the [Modifier] to be applied to this time input
 * @param colors colors [TimePickerColors] that will be used to resolve the colors used for this
 * time picker in different states. See [TimePickerDefaults.colors].
 * @param layoutType, the different [TimePickerLayoutType] supported by this time picker,
 * it will change the position and sizing of different components of the timepicker.
 */
@Composable
@ExperimentalMaterial3Api
fun TimePicker(
    state: TimePickerState,
    modifier: Modifier = Modifier,
    colors: TimePickerColors = TimePickerDefaults.colors(),
    layoutType: TimePickerLayoutType = TimePickerDefaults.layoutType(),
) {
    val touchExplorationServicesEnabled by touchExplorationState()

    if (layoutType == TimePickerLayoutType.Vertical) {
        VerticalTimePicker(
            state = state,
            modifier = modifier,
            colors = colors,
            autoSwitchToMinute = !touchExplorationServicesEnabled
        )
    } else {
        HorizontalTimePicker(
            state = state,
            modifier = modifier,
            colors = colors,
            autoSwitchToMinute = !touchExplorationServicesEnabled
        )
    }
}

/**
 * Time pickers help users select and set a specific time.
 *
 * Shows a time input that allows the user to enter the time via
 * two text fields, one for minutes and one for hours
 * Subscribe to updates through [TimePickerState]
 *
 * @sample androidx.compose.material3.samples.TimeInputSample
 *
 * @param state state for this timepicker, allows to subscribe to changes to [TimePickerState.hour]
 * and [TimePickerState.minute], and set the initial time for this picker.
 * @param modifier the [Modifier] to be applied to this time input
 * @param colors colors [TimePickerColors] that will be used to resolve the colors used for this
 * time input in different states. See [TimePickerDefaults.colors].
 */
@Composable
@ExperimentalMaterial3Api
fun TimeInput(
    state: TimePickerState,
    modifier: Modifier = Modifier,
    colors: TimePickerColors = TimePickerDefaults.colors(),
) {
    TimeInputImpl(modifier, colors, state)
}

/**
 * Contains the default values used by [TimePicker]
 */
@ExperimentalMaterial3Api
@Stable
object TimePickerDefaults {

    /**
     * Default colors used by a [TimePicker] in different states
     *
     * @param clockDialColor The color of the clock dial.
     * @param clockDialSelectedContentColor the color of the numbers of the clock dial when they
     * are selected or overlapping with the selector
     * @param clockDialUnselectedContentColor the color of the numbers of the clock dial when they
     * are unselected
     * @param selectorColor The color of the clock dial selector.
     * @param containerColor The container color of the time picker.
     * @param periodSelectorBorderColor the color used for the border of the AM/PM toggle.
     * @param periodSelectorSelectedContainerColor the color used for the selected container of
     * the AM/PM toggle
     * @param periodSelectorUnselectedContainerColor the color used for the unselected container
     * of the AM/PM toggle
     * @param periodSelectorSelectedContentColor color used for the selected content of
     * the AM/PM toggle
     * @param periodSelectorUnselectedContentColor color used for the unselected content
     * of the AM/PM toggle
     * @param timeSelectorSelectedContainerColor color used for the selected container of the
     * display buttons to switch between hour and minutes
     * @param timeSelectorUnselectedContainerColor color used for the unselected container of the
     * display buttons to switch between hour and minutes
     * @param timeSelectorSelectedContentColor color used for the selected content of the display
     * buttons to switch between hour and minutes
     * @param timeSelectorUnselectedContentColor color used for the unselected content of the
     * display buttons to switch between hour and minutes
     */
    @Composable
    fun colors(
        clockDialColor: Color = ClockDialColor.value,
        clockDialSelectedContentColor: Color = ClockDialSelectedLabelTextColor.value,
        clockDialUnselectedContentColor: Color = ClockDialUnselectedLabelTextColor.value,
        selectorColor: Color = ClockDialSelectorHandleContainerColor.value,
        containerColor: Color = ContainerColor.value,
        periodSelectorBorderColor: Color = PeriodSelectorOutlineColor.value,
        periodSelectorSelectedContainerColor: Color =
            PeriodSelectorSelectedContainerColor.value,
        periodSelectorUnselectedContainerColor: Color = Color.Transparent,
        periodSelectorSelectedContentColor: Color =
            PeriodSelectorSelectedLabelTextColor.value,
        periodSelectorUnselectedContentColor: Color =
            PeriodSelectorUnselectedLabelTextColor.value,
        timeSelectorSelectedContainerColor: Color =
            TimeSelectorSelectedContainerColor.value,
        timeSelectorUnselectedContainerColor: Color =
            TimeSelectorUnselectedContainerColor.value,
        timeSelectorSelectedContentColor: Color =
            TimeSelectorSelectedLabelTextColor.value,
        timeSelectorUnselectedContentColor: Color =
            TimeSelectorUnselectedLabelTextColor.value,
    ) = TimePickerColors(
        clockDialColor = clockDialColor,
        clockDialSelectedContentColor = clockDialSelectedContentColor,
        clockDialUnselectedContentColor = clockDialUnselectedContentColor,
        selectorColor = selectorColor,
        containerColor = containerColor,
        periodSelectorBorderColor = periodSelectorBorderColor,
        periodSelectorSelectedContainerColor = periodSelectorSelectedContainerColor,
        periodSelectorUnselectedContainerColor = periodSelectorUnselectedContainerColor,
        periodSelectorSelectedContentColor = periodSelectorSelectedContentColor,
        periodSelectorUnselectedContentColor = periodSelectorUnselectedContentColor,
        timeSelectorSelectedContainerColor = timeSelectorSelectedContainerColor,
        timeSelectorUnselectedContainerColor = timeSelectorUnselectedContainerColor,
        timeSelectorSelectedContentColor = timeSelectorSelectedContentColor,
        timeSelectorUnselectedContentColor = timeSelectorUnselectedContentColor
    )

    /** Default layout type, uses the screen dimensions to choose an appropriate layout. */
    @ReadOnlyComposable
    @Composable
    fun layoutType(): TimePickerLayoutType = defaultTimePickerLayoutType
}

/**
 * Represents the colors used by a [TimePicker] in different states
 *
 * @constructor create an instance with arbitrary colors.
 * See [TimePickerDefaults.colors] for the default implementation that follows Material
 * specifications.
 *
 * @param clockDialColor The color of the clock dial.
 * @param clockDialSelectedContentColor the color of the numbers of the clock dial when they
 * are selected or overlapping with the selector
 * @param clockDialUnselectedContentColor the color of the numbers of the clock dial when they
 * are unselected
 * @param selectorColor The color of the clock dial selector.
 * @param containerColor The container color of the time picker.
 * @param periodSelectorBorderColor the color used for the border of the AM/PM toggle.
 * @param periodSelectorSelectedContainerColor the color used for the selected container of
 * the AM/PM toggle
 * @param periodSelectorUnselectedContainerColor the color used for the unselected container
 * of the AM/PM toggle
 * @param periodSelectorSelectedContentColor color used for the selected content of
 * the AM/PM toggle
 * @param periodSelectorUnselectedContentColor color used for the unselected content
 * of the AM/PM toggle
 * @param timeSelectorSelectedContainerColor color used for the selected container of the
 * display buttons to switch between hour and minutes
 * @param timeSelectorUnselectedContainerColor color used for the unselected container of the
 * display buttons to switch between hour and minutes
 * @param timeSelectorSelectedContentColor color used for the selected content of the display
 * buttons to switch between hour and minutes
 * @param timeSelectorUnselectedContentColor color used for the unselected content of the
 * display buttons to switch between hour and minutes
 */
@Immutable
@ExperimentalMaterial3Api
class TimePickerColors constructor(
    val clockDialColor: Color,
    val selectorColor: Color,
    val containerColor: Color,
    val periodSelectorBorderColor: Color,
    val clockDialSelectedContentColor: Color,
    val clockDialUnselectedContentColor: Color,
    val periodSelectorSelectedContainerColor: Color,
    val periodSelectorUnselectedContainerColor: Color,
    val periodSelectorSelectedContentColor: Color,
    val periodSelectorUnselectedContentColor: Color,
    val timeSelectorSelectedContainerColor: Color,
    val timeSelectorUnselectedContainerColor: Color,
    val timeSelectorSelectedContentColor: Color,
    val timeSelectorUnselectedContentColor: Color,
) {
    internal fun periodSelectorContainerColor(selected: Boolean) =
        if (selected) {
            periodSelectorSelectedContainerColor
        } else {
            periodSelectorUnselectedContainerColor
        }

    internal fun periodSelectorContentColor(selected: Boolean) =
        if (selected) {
            periodSelectorSelectedContentColor
        } else {
            periodSelectorUnselectedContentColor
        }

    internal fun timeSelectorContainerColor(selected: Boolean) =
        if (selected) {
            timeSelectorSelectedContainerColor
        } else {
            timeSelectorUnselectedContainerColor
        }

    internal fun timeSelectorContentColor(selected: Boolean) =
        if (selected) {
            timeSelectorSelectedContentColor
        } else {
            timeSelectorUnselectedContentColor
        }

    internal fun clockDialContentColor(selected: Boolean) =
        if (selected) {
            clockDialSelectedContentColor
        } else {
            clockDialUnselectedContentColor
        }

    override fun equals(other: Any?): Boolean {
        if (this === other) return true
        if (other === null) return false
        if (this::class != other::class) return false

        other as TimePickerColors

        if (clockDialColor != other.clockDialColor) return false
        if (selectorColor != other.selectorColor) return false
        if (containerColor != other.containerColor) return false
        if (periodSelectorBorderColor != other.periodSelectorBorderColor) return false
        if (periodSelectorSelectedContainerColor != other.periodSelectorSelectedContainerColor)
            return false
        if (periodSelectorUnselectedContainerColor != other.periodSelectorUnselectedContainerColor)
            return false
        if (periodSelectorSelectedContentColor != other.periodSelectorSelectedContentColor)
            return false
        if (periodSelectorUnselectedContentColor != other.periodSelectorUnselectedContentColor)
            return false
        if (timeSelectorSelectedContainerColor != other.timeSelectorSelectedContainerColor)
            return false
        if (timeSelectorUnselectedContainerColor != other.timeSelectorUnselectedContainerColor)
            return false
        if (timeSelectorSelectedContentColor != other.timeSelectorSelectedContentColor)
            return false
        if (timeSelectorUnselectedContentColor != other.timeSelectorUnselectedContentColor)
            return false

        return true
    }

    override fun hashCode(): Int {
        var result = clockDialColor.hashCode()
        result = 31 * result + selectorColor.hashCode()
        result = 31 * result + containerColor.hashCode()
        result = 31 * result + periodSelectorBorderColor.hashCode()
        result = 31 * result + periodSelectorSelectedContainerColor.hashCode()
        result = 31 * result + periodSelectorUnselectedContainerColor.hashCode()
        result = 31 * result + periodSelectorSelectedContentColor.hashCode()
        result = 31 * result + periodSelectorUnselectedContentColor.hashCode()
        result = 31 * result + timeSelectorSelectedContainerColor.hashCode()
        result = 31 * result + timeSelectorUnselectedContainerColor.hashCode()
        result = 31 * result + timeSelectorSelectedContentColor.hashCode()
        result = 31 * result + timeSelectorUnselectedContentColor.hashCode()
        return result
    }
}

/**
 * Creates a [TimePickerState] for a time picker that is remembered across compositions
 * and configuration changes.
 *
 * @param initialHour starting hour for this state, will be displayed in the time picker when launched
 * Ranges from 0 to 23
 * @param initialMinute starting minute for this state, will be displayed in the time picker when
 * launched. Ranges from 0 to 59
 * @param is24Hour The format for this time picker. `false` for 12 hour format with an AM/PM toggle
 * or `true` for 24 hour format without toggle. Defaults to follow system setting.
 */
@Composable
@ExperimentalMaterial3Api
fun rememberTimePickerState(
    initialHour: Int = 0,
    initialMinute: Int = 0,
    is24Hour: Boolean = is24HourFormat,
): TimePickerState = rememberSaveable(
    saver = TimePickerState.Saver()
) {
    TimePickerState(
        initialHour = initialHour,
        initialMinute = initialMinute,
        is24Hour = is24Hour,
    )
}

/**
 * Represents the different configurations for the layout of the Time Picker
 */
@Immutable
@JvmInline
@ExperimentalMaterial3Api
value class TimePickerLayoutType internal constructor(internal val value: Int) {

    companion object {
        /** Displays the Time picker with a horizontal layout. Should be used in landscape mode. */
        val Horizontal = TimePickerLayoutType(0)

        /** Displays the Time picker with a vertical layout. Should be used in portrait mode.*/
        val Vertical = TimePickerLayoutType(1)
    }

    override fun toString() = when (this) {
        Horizontal -> "Horizontal"
        Vertical -> "Vertical"
        else -> "Unknown"
    }
}

/**
 * A class to handle state changes in a [TimePicker]
 *
 * @sample androidx.compose.material3.samples.TimePickerSample
 *
 * @param initialHour
 *  starting hour for this state, will be displayed in the time picker when launched
 *  Ranges from 0 to 23
 * @param initialMinute
 *  starting minute for this state, will be displayed in the time picker when launched.
 *  Ranges from 0 to 59
 * @param is24Hour The format for this time picker `false` for 12 hour format with an AM/PM toggle
 *  or `true` for 24 hour format without toggle.
 */
@Stable
@ExperimentalMaterial3Api
class TimePickerState(
    initialHour: Int,
    initialMinute: Int,
    is24Hour: Boolean,
) {
    init {
        require(initialHour in 0..23) { "initialHour should in [0..23] range" }
        require(initialMinute in 0..59) { "initialMinute should be in [0..59] range" }
    }

    val minute: Int get() = minuteAngle.toMinute()
    val hour: Int get() = hourAngle.toHour() + if (isAfternoon) 12 else 0
    val is24hour: Boolean = is24Hour

    internal val hourForDisplay: Int get() = hourForDisplay(hour)
    internal val selectorPos by derivedStateOf(structuralEqualityPolicy()) {
        val inInnerCircle = isInnerCircle
        val handleRadiusPx = ClockDialSelectorHandleContainerSize / 2
        val selectorLength = if (is24Hour && inInnerCircle && selection == Selection.Hour) {
            InnerCircleRadius
        } else {
            OuterCircleSizeRadius
        }.minus(handleRadiusPx)

        val length = selectorLength + handleRadiusPx
        val offsetX = length * cos(currentAngle.value) + ClockDialContainerSize / 2
        val offsetY = length * sin(currentAngle.value) + ClockDialContainerSize / 2

        DpOffset(offsetX, offsetY)
    }

    internal var center by mutableStateOf(IntOffset.Zero)
    internal val values get() = if (selection == Selection.Minute) Minutes else Hours

    internal var selection by mutableStateOf(Selection.Hour)
    internal var isAfternoonToggle by mutableStateOf(initialHour >= 12 && !is24Hour)
    internal var isInnerCircle by mutableStateOf(initialHour >= 12)

<<<<<<< HEAD
    internal var hourAngle by mutableFloatStateOf(
        RadiansPerHour * (initialHour % 12) - FullCircle / 4
    )
    internal var minuteAngle by mutableFloatStateOf(
        RadiansPerMinute * initialMinute - FullCircle / 4
    )
=======
    internal var hourAngle by mutableStateOf(RadiansPerHour * (initialHour % 12) - FullCircle / 4)
    internal var minuteAngle by mutableStateOf(RadiansPerMinute * initialMinute - FullCircle / 4)
>>>>>>> 444f88fb

    private val mutex = MutatorMutex()
    private val isAfternoon by derivedStateOf { is24hour && isInnerCircle || isAfternoonToggle }

    internal val currentAngle = Animatable(hourAngle)

    internal fun setMinute(minute: Int) {
        minuteAngle = RadiansPerMinute * minute - FullCircle / 4
    }

    internal fun setHour(hour: Int) {
        isInnerCircle = hour >= 12
        hourAngle = RadiansPerHour * (hour % 12) - FullCircle / 4
    }

    internal fun moveSelector(x: Float, y: Float, maxDist: Float) {
        if (selection == Selection.Hour && is24hour) {
            isInnerCircle = dist(x, y, center.x, center.y) < maxDist
        }
    }

    internal fun isSelected(value: Int): Boolean =
        if (selection == Selection.Minute) {
            value == minute
        } else {
            hour == (value + if (isAfternoon) 12 else 0)
        }

    internal suspend fun update(value: Float, fromTap: Boolean = false) {
        mutex.mutate(MutatePriority.UserInput) {
            if (selection == Selection.Hour) {
                hourAngle = value.toHour() % 12 * RadiansPerHour
            } else if (fromTap) {
                minuteAngle = (value.toMinute() - value.toMinute() % 5) * RadiansPerMinute
            } else {
                minuteAngle = value.toMinute() * RadiansPerMinute
            }

            if (fromTap) {
                currentAngle.snapTo(minuteAngle)
            } else {
                currentAngle.snapTo(offsetHour(value))
            }
        }
    }

    internal suspend fun animateToCurrent() {
        val (start, end) = if (selection == Selection.Hour) {
            valuesForAnimation(minuteAngle, hourAngle)
        } else {
            valuesForAnimation(hourAngle, minuteAngle)
        }

        currentAngle.snapTo(start)
        currentAngle.animateTo(end, tween(200))
    }

    private fun hourForDisplay(hour: Int): Int = when {
        is24hour -> hour % 24
        hour % 12 == 0 -> 12
        isAfternoon -> hour - 12
        else -> hour
    }

    private fun offsetHour(angle: Float): Float {
        val ret = angle + QuarterCircle.toFloat()
        return if (ret < 0) ret + FullCircle else ret
    }

    private fun Float.toHour(): Int {
        val hourOffset: Float = RadiansPerHour / 2
        val totalOffset = hourOffset + QuarterCircle
        return ((this + totalOffset) / RadiansPerHour).toInt() % 12
    }

    private fun Float.toMinute(): Int {
        val minuteOffset: Float = RadiansPerMinute / 2
        val totalOffset = minuteOffset + QuarterCircle
        return ((this + totalOffset) / RadiansPerMinute).toInt() % 60
    }

    suspend fun settle() {
        val targetValue = valuesForAnimation(currentAngle.value, minuteAngle)
        currentAngle.snapTo(targetValue.first)
        currentAngle.animateTo(targetValue.second, tween(200))
    }

    internal suspend fun onTap(x: Float, y: Float, maxDist: Float, autoSwitchToMinute: Boolean) {
        update(atan(y - center.y, x - center.x), true)
        moveSelector(x, y, maxDist)

        if (selection == Selection.Hour) {
            if (autoSwitchToMinute) {
                selection = Selection.Minute
            } else {
                val targetValue = valuesForAnimation(currentAngle.value, hourAngle)
                currentAngle.snapTo(targetValue.first)
                currentAngle.animateTo(targetValue.second, tween(200))
            }
        } else {
            settle()
        }
    }

    companion object {
        /**
         * The default [Saver] implementation for [TimePickerState].
         */
        fun Saver(): Saver<TimePickerState, *> = Saver(
            save = {
                listOf(
                    it.hour,
                    it.minute,
                    it.is24hour
                )
            },
            restore = { value ->
                TimePickerState(
                    initialHour = value[0] as Int,
                    initialMinute = value[1] as Int,
                    is24Hour = value[2] as Boolean
                )
            }
        )
    }
}

@Composable
@ExperimentalMaterial3Api
internal fun VerticalTimePicker(
    state: TimePickerState,
    modifier: Modifier = Modifier,
    colors: TimePickerColors = TimePickerDefaults.colors(),
    autoSwitchToMinute: Boolean
) {
    Column(
        modifier = modifier.semantics { isTraversalGroup = true },
        horizontalAlignment = Alignment.CenterHorizontally
    ) {
        VerticalClockDisplay(state, colors)
        Spacer(modifier = Modifier.height(ClockDisplayBottomMargin))
        ClockFace(state, colors, autoSwitchToMinute)
        Spacer(modifier = Modifier.height(ClockFaceBottomMargin))
    }
}

@Composable
internal fun HorizontalTimePicker(
    state: TimePickerState,
    modifier: Modifier = Modifier,
    colors: TimePickerColors = TimePickerDefaults.colors(),
    autoSwitchToMinute: Boolean
) {
    Row(
        modifier = modifier.padding(bottom = ClockFaceBottomMargin),
        verticalAlignment = Alignment.CenterVertically
    ) {
        HorizontalClockDisplay(state, colors)
        Spacer(modifier = Modifier.width(ClockDisplayBottomMargin))
        ClockFace(state, colors, autoSwitchToMinute)
    }
}

@Composable
private fun TimeInputImpl(
    modifier: Modifier,
    colors: TimePickerColors,
    state: TimePickerState,
) {
    var hourValue by rememberSaveable(stateSaver = TextFieldValue.Saver) {
        mutableStateOf(TextFieldValue(text = state.hourForDisplay.toLocalString(minDigits = 2)))
    }
    var minuteValue by rememberSaveable(stateSaver = TextFieldValue.Saver) {
        mutableStateOf(TextFieldValue(text = state.minute.toLocalString(minDigits = 2)))
    }

    Row(
        modifier = modifier.padding(bottom = TimeInputBottomPadding),
        verticalAlignment = Alignment.Top
    ) {
        val textStyle = MaterialTheme.typography.fromToken(TimeInputTokens.TimeFieldLabelTextFont)
            .copy(
                textAlign = TextAlign.Center,
                color = colors.timeSelectorContentColor(true)
            )

        CompositionLocalProvider(LocalTextStyle provides textStyle) {

            TimePickerTextField(
                modifier = Modifier
                    .onKeyEvent { event ->
                        // Zero == 48, Nine == 57
                        val switchFocus = event.utf16CodePoint in 48..57 &&
                            hourValue.selection.start == 2 && hourValue.text.length == 2

                        if (switchFocus) {
                            state.selection = Selection.Minute
                        }

                        false
                    },
                value = hourValue,
                onValueChange = { newValue ->
                    timeInputOnChange(
                        selection = Selection.Hour,
                        state = state,
                        value = newValue,
                        prevValue = hourValue,
                        max = if (state.is24hour) 23 else 12,
                    ) { hourValue = it }
                },
                state = state,
                selection = Selection.Hour,
                keyboardOptions = KeyboardOptions(
                    imeAction = ImeAction.Next,
                    keyboardType = KeyboardType.Number
                ),
                keyboardActions = KeyboardActions(onNext = { state.selection = Selection.Minute }),
                colors = colors,
            )
            DisplaySeparator(Modifier.size(DisplaySeparatorWidth, PeriodSelectorContainerHeight))
            TimePickerTextField(
                modifier = Modifier
                    .onPreviewKeyEvent { event ->
                        // 0 == KEYCODE_DEL
                        val switchFocus = event.utf16CodePoint == 0 &&
                            minuteValue.selection.start == 0

                        if (switchFocus) {
                            state.selection = Selection.Hour
                        }

                        switchFocus
                    },

                value = minuteValue,
                onValueChange = { newValue ->
                    timeInputOnChange(
                        selection = Selection.Minute,
                        state = state,
                        value = newValue,
                        prevValue = minuteValue,
                        max = 59,
                    ) { minuteValue = it }
                },
                state = state,
                selection = Selection.Minute,
                keyboardOptions = KeyboardOptions(
                    imeAction = ImeAction.Done,
                    keyboardType = KeyboardType.Number
                ),
                keyboardActions = KeyboardActions(onNext = { state.selection = Selection.Minute }),
                colors = colors,
            )
        }

        if (!state.is24hour) {
            Box(Modifier.padding(start = PeriodToggleMargin)) {
                VerticalPeriodToggle(
                    modifier = Modifier.size(
                        PeriodSelectorContainerWidth,
                        PeriodSelectorContainerHeight
                    ),
                    state = state,
                    colors = colors,
                )
            }
        }
    }
}

@Composable
private fun HorizontalClockDisplay(state: TimePickerState, colors: TimePickerColors) {
    Column(verticalArrangement = Arrangement.Center) {
        ClockDisplayNumbers(state, colors)
        if (!state.is24hour) {
            Box(modifier = Modifier.padding(top = PeriodToggleMargin)) {
                HorizontalPeriodToggle(
                    modifier = Modifier.size(
                        PeriodSelectorHorizontalContainerWidth,
                        PeriodSelectorHorizontalContainerHeight
                    ),
                    state = state,
                    colors = colors,
                )
            }
        }
    }
}

@Composable
private fun VerticalClockDisplay(state: TimePickerState, colors: TimePickerColors) {
    Row(horizontalArrangement = Arrangement.Center) {
        ClockDisplayNumbers(state, colors)
        if (!state.is24hour) {
            Box(modifier = Modifier.padding(start = PeriodToggleMargin)) {
                VerticalPeriodToggle(
                    modifier = Modifier.size(
                        PeriodSelectorVerticalContainerWidth,
                        PeriodSelectorVerticalContainerHeight
                    ),
                    state = state,
                    colors = colors,
                )
            }
        }
    }
}

@Composable
private fun ClockDisplayNumbers(
    state: TimePickerState,
    colors: TimePickerColors
) {
    CompositionLocalProvider(
        LocalTextStyle provides MaterialTheme.typography.fromToken(TimeSelectorLabelTextFont)
    ) {
        Row {
            TimeSelector(
                modifier = Modifier.size(
                    TimeSelectorContainerWidth,
                    TimeSelectorContainerHeight
                ),
                value = state.hourForDisplay,
                state = state,
                selection = Selection.Hour,
                colors = colors,
            )
            DisplaySeparator(
                Modifier.size(
                    DisplaySeparatorWidth,
                    PeriodSelectorVerticalContainerHeight
                )
            )
            TimeSelector(
                modifier = Modifier.size(
                    TimeSelectorContainerWidth,
                    TimeSelectorContainerHeight
                ),
                value = state.minute,
                state = state,
                selection = Selection.Minute,
                colors = colors,
            )
        }
    }
}

@Composable
private fun HorizontalPeriodToggle(
    modifier: Modifier,
    state: TimePickerState,
    colors: TimePickerColors,
) {
    val measurePolicy = remember {
        MeasurePolicy { measurables, constraints ->
            val spacer = measurables.fastFirst { it.layoutId == "Spacer" }
            val spacerPlaceable = spacer.measure(
                constraints.copy(
                    minWidth = 0,
                    maxWidth = TimePickerTokens.PeriodSelectorOutlineWidth.roundToPx(),
                )
            )

            val items = measurables.fastFilter { it.layoutId != "Spacer" }.fastMap { item ->
                item.measure(
                    constraints.copy(
                        minWidth = 0,
                        maxWidth = constraints.maxWidth / 2
                    )
                )
            }

            layout(constraints.maxWidth, constraints.maxHeight) {
                items[0].place(0, 0)
                items[1].place(items[0].width, 0)
                spacerPlaceable.place(items[0].width - spacerPlaceable.width / 2, 0)
            }
        }
    }

    val shape = PeriodSelectorContainerShape.value as CornerBasedShape

    PeriodToggleImpl(
        modifier = modifier,
        state = state,
        colors = colors,
        measurePolicy = measurePolicy,
        startShape = shape.start(),
        endShape = shape.end()
    )
}

@Composable
private fun VerticalPeriodToggle(
    modifier: Modifier,
    state: TimePickerState,
    colors: TimePickerColors,
) {
    val measurePolicy = remember {
        MeasurePolicy { measurables, constraints ->
            val spacer = measurables.fastFirst { it.layoutId == "Spacer" }
            val spacerPlaceable = spacer.measure(
                constraints.copy(
                    minHeight = 0,
                    maxHeight = TimePickerTokens.PeriodSelectorOutlineWidth.roundToPx()
                )
            )

            val items = measurables.fastFilter { it.layoutId != "Spacer" }.fastMap { item ->
                item.measure(
                    constraints.copy(
                        minHeight = 0,
                        maxHeight = constraints.maxHeight / 2
                    )
                )
            }

            layout(constraints.maxWidth, constraints.maxHeight) {
                items[0].place(0, 0)
                items[1].place(0, items[0].height)
                spacerPlaceable.place(0, items[0].height - spacerPlaceable.height / 2)
            }
        }
    }

    val shape = PeriodSelectorContainerShape.value as CornerBasedShape

    PeriodToggleImpl(
        modifier = modifier,
        state = state,
        colors = colors,
        measurePolicy = measurePolicy,
        startShape = shape.top(),
        endShape = shape.bottom()
    )
}

@Composable
private fun PeriodToggleImpl(
    modifier: Modifier,
    state: TimePickerState,
    colors: TimePickerColors,
    measurePolicy: MeasurePolicy,
    startShape: Shape,
    endShape: Shape,
) {
    val borderStroke = BorderStroke(
        TimePickerTokens.PeriodSelectorOutlineWidth,
        colors.periodSelectorBorderColor
    )

    val shape = PeriodSelectorContainerShape.value as CornerBasedShape
    val contentDescription = getString(Strings.TimePickerPeriodToggle)
    Layout(
        modifier = modifier
            .semantics {
                isTraversalGroup = true
                this.contentDescription = contentDescription
            }
            .selectableGroup()
            .border(border = borderStroke, shape = shape),
        measurePolicy = measurePolicy,
        content = {
            ToggleItem(
                checked = !state.isAfternoonToggle,
                shape = startShape,
                onClick = { state.isAfternoonToggle = false },
                colors = colors,
            ) { Text(text = getString(string = Strings.TimePickerAM)) }
            Spacer(
                Modifier
                    .layoutId("Spacer")
                    .zIndex(SeparatorZIndex)
                    .fillMaxSize()
                    .background(color = PeriodSelectorOutlineColor.value)
            )
            ToggleItem(
                checked =
                state.isAfternoonToggle,
                shape = endShape,
                onClick = { state.isAfternoonToggle = true },
                colors = colors,
            ) { Text(getString(string = Strings.TimePickerPM)) }
        }
    )
}

@Composable
private fun ToggleItem(
    checked: Boolean,
    shape: Shape,
    onClick: () -> Unit,
    colors: TimePickerColors,
    content: @Composable RowScope.() -> Unit,
) {
    val contentColor = colors.periodSelectorContentColor(checked)
    val containerColor = colors.periodSelectorContainerColor(checked)

    TextButton(
        modifier = Modifier
            .zIndex(if (checked) 0f else 1f)
            .fillMaxSize()
            .semantics { selected = checked },
        contentPadding = PaddingValues(0.dp),
        shape = shape,
        onClick = onClick,
        content = content,
        colors = ButtonDefaults.textButtonColors(
            contentColor = contentColor,
            containerColor = containerColor
        )
    )
}

@Composable
private fun DisplaySeparator(modifier: Modifier) {
    val style = LocalTextStyle.current.copy(
        textAlign = TextAlign.Center,
        lineHeightStyle = LineHeightStyle(
            alignment = LineHeightStyle.Alignment.Center,
            trim = LineHeightStyle.Trim.Both
        )
    )

    Box(
        modifier = modifier.clearAndSetSemantics { },
        contentAlignment = Alignment.Center
    ) {
        Text(
            text = ":",
            color = TimeFieldSeparatorColor.value,
            style = style
        )
    }
}

@Composable
@OptIn(ExperimentalMaterial3Api::class)
private fun TimeSelector(
    modifier: Modifier,
    value: Int,
    state: TimePickerState,
    selection: Selection,
    colors: TimePickerColors,
) {
    val selected = state.selection == selection
    val selectorContentDescription = getString(
        if (selection == Selection.Hour) {
            Strings.TimePickerHourSelection
        } else {
            Strings.TimePickerMinuteSelection
        }
    )

    val containerColor = colors.timeSelectorContainerColor(selected)
    val contentColor = colors.timeSelectorContentColor(selected)
    val scope = rememberCoroutineScope()
    Surface(
        modifier = modifier
            .semantics(mergeDescendants = true) {
                role = Role.RadioButton
                this.contentDescription = selectorContentDescription
            },
        onClick = {
            if (selection != state.selection) {
                state.selection = selection
                scope.launch {
                    state.animateToCurrent()
                }
            }
        },
        selected = selected,
        shape = TimeSelectorContainerShape.value,
        color = containerColor,
    ) {
        val valueContentDescription =
            numberContentDescription(
                selection = selection,
                is24Hour = state.is24hour,
                number = value
            )

        Box(contentAlignment = Alignment.Center) {
            Text(
                modifier = Modifier.semantics { contentDescription = valueContentDescription },
                text = value.toLocalString(minDigits = 2),
                color = contentColor,
            )
        }
    }
}

@OptIn(ExperimentalMaterial3Api::class)
internal data class ClockDialModifier(
    private val state: TimePickerState,
    private val autoSwitchToMinute: Boolean,
) : ModifierNodeElement<ClockDialNode>() {

    override fun create(): ClockDialNode = ClockDialNode(
        state = state,
        autoSwitchToMinute = autoSwitchToMinute,
    )

    override fun update(node: ClockDialNode) {
        node.updateNode(
            state = state,
            autoSwitchToMinute = autoSwitchToMinute,
        )
    }

    override fun InspectorInfo.inspectableProperties() {
        // Show nothing in the inspector.
    }
}

@OptIn(ExperimentalMaterial3Api::class)
internal class ClockDialNode(
    private var state: TimePickerState,
    private var autoSwitchToMinute: Boolean
) : DelegatingNode(),
    PointerInputModifierNode,
    CompositionLocalConsumerModifierNode,
    LayoutAwareModifierNode {

    private var offsetX = 0f
    private var offsetY = 0f
    private val maxDist get() = with(requireDensity()) { MaxDistance.toPx() }

    private val pointerInputTapNode = delegate(SuspendingPointerInputModifierNode {
        detectTapGestures(
            onPress = {
                offsetX = it.x
                offsetY = it.y
            },
            onTap = {
                coroutineScope.launch { state.onTap(it.x, it.y, maxDist, autoSwitchToMinute) }
            },
        )
    })

    private val pointerInputDragNode = delegate(SuspendingPointerInputModifierNode {
        detectDragGestures(onDragEnd = {
            coroutineScope.launch {
                if (state.selection == Selection.Hour && autoSwitchToMinute) {
                    state.selection = Selection.Minute
                    state.animateToCurrent()
                } else if (state.selection == Selection.Minute) {
                    state.settle()
                }
            }
        }) { _, dragAmount ->
            coroutineScope.launch {
                offsetX += dragAmount.x
                offsetY += dragAmount.y
                state.update(atan(offsetY - state.center.y, offsetX - state.center.x))
            }
            state.moveSelector(offsetX, offsetY, maxDist)
        }
    })

    override fun onRemeasured(size: IntSize) {
        state.center = size.center
    }

    override fun onPointerEvent(
        pointerEvent: PointerEvent,
        pass: PointerEventPass,
        bounds: IntSize
    ) {
        pointerInputTapNode.onPointerEvent(pointerEvent, pass, bounds)
        pointerInputDragNode.onPointerEvent(pointerEvent, pass, bounds)
    }

    override fun onCancelPointerInput() {
        pointerInputTapNode.onCancelPointerInput()
        pointerInputDragNode.onCancelPointerInput()
    }

    fun updateNode(state: TimePickerState, autoSwitchToMinute: Boolean) {
        this.state = state
        this.autoSwitchToMinute = autoSwitchToMinute
    }
}

@Composable
internal fun ClockFace(
    state: TimePickerState,
    colors: TimePickerColors,
    autoSwitchToMinute: Boolean
) {
    Crossfade(
        modifier = Modifier
            .background(shape = CircleShape, color = colors.clockDialColor)
            .size(ClockDialContainerSize)
            .semantics { selectableGroup() },
        targetState = state.values,
        animationSpec = tween(durationMillis = MotionTokens.DurationMedium3.toInt())
    ) { screen ->
        CircularLayout(
            modifier = Modifier
                .then(ClockDialModifier(state, autoSwitchToMinute))
                .size(ClockDialContainerSize)
                .drawSelector(state, colors),
            radius = OuterCircleSizeRadius,
        ) {
            CompositionLocalProvider(
                LocalContentColor provides colors.clockDialContentColor(false)
            ) {
                repeat(screen.size) { index ->
                    val outerValue = if (!state.is24hour || state.selection == Selection.Minute) {
                        screen[index]
                    } else {
                        screen[index] % 12
                    }
                    ClockText(
                        modifier = Modifier.semantics {
                            traversalIndex = index.toFloat()
                        },
                        state = state,
                        value = outerValue,
                        autoSwitchToMinute = autoSwitchToMinute
                    )
                }

                if (state.selection == Selection.Hour && state.is24hour) {
                    CircularLayout(
                        modifier = Modifier
                            .layoutId(LayoutId.InnerCircle)
                            .size(ClockDialContainerSize)
                            .background(shape = CircleShape, color = Color.Transparent),
                        radius = InnerCircleRadius
                    ) {
                        repeat(ExtraHours.size) { index ->
                            val innerValue = ExtraHours[index]
                            ClockText(
                                modifier = Modifier.semantics {
                                    traversalIndex = 12 + index.toFloat()
                                },
                                state = state,
                                value = innerValue,
                                autoSwitchToMinute = autoSwitchToMinute
                            )
                        }
                    }
                }
            }
        }
    }
}

private fun Modifier.drawSelector(
    state: TimePickerState,
    colors: TimePickerColors,
): Modifier = this.drawWithContent {
    val selectorOffsetPx = Offset(state.selectorPos.x.toPx(), state.selectorPos.y.toPx())

    val selectorRadius = ClockDialSelectorHandleContainerSize.toPx() / 2
    val selectorColor = colors.selectorColor

    // clear out the selector section
    drawCircle(
        radius = selectorRadius,
        center = selectorOffsetPx,
        color = Color.Black,
        blendMode = BlendMode.Clear,
    )

    // draw the text composables
    drawContent()

    // draw the selector and clear out the numbers overlapping
    drawCircle(
        radius = selectorRadius,
        center = selectorOffsetPx,
        color = selectorColor,
        blendMode = BlendMode.Xor
    )

    val strokeWidth = ClockDialSelectorTrackContainerWidth.toPx()
    val lineLength = selectorOffsetPx.minus(
        Offset(
            (selectorRadius * cos(state.currentAngle.value)),
            (selectorRadius * sin(state.currentAngle.value))
        )
    )

    // draw the selector line
    drawLine(
        start = size.center,
        strokeWidth = strokeWidth,
        end = lineLength,
        color = selectorColor,
        blendMode = BlendMode.SrcOver
    )

    // draw the selector small dot
    drawCircle(
        radius = ClockDialSelectorCenterContainerSize.toPx() / 2,
        center = size.center,
        color = selectorColor,
    )

    // draw the portion of the number that was overlapping
    drawCircle(
        radius = selectorRadius,
        center = selectorOffsetPx,
        color = colors.clockDialContentColor(selected = true),
        blendMode = BlendMode.DstOver
    )
}

@Composable
private fun ClockText(
    modifier: Modifier,
    state: TimePickerState,
    value: Int,
    autoSwitchToMinute: Boolean
) {
    val style = MaterialTheme.typography.fromToken(ClockDialLabelTextFont)
    val maxDist = with(LocalDensity.current) { MaxDistance.toPx() }
    var center by remember { mutableStateOf(Offset.Zero) }
    val scope = rememberCoroutineScope()
    val contentDescription =
        numberContentDescription(
            selection = state.selection,
            is24Hour = state.is24hour,
            number = value
        )

    val text = value.toLocalString()
    val selected = if (state.selection == Selection.Minute) {
        state.minute.toLocalString() == text
    } else {
        state.hour.toLocalString() == text
    }

    Box(
        contentAlignment = Alignment.Center,
        modifier = modifier
            .minimumInteractiveComponentSize()
            .size(MinimumInteractiveSize)
            .onGloballyPositioned { center = it.boundsInParent().center }
            .focusable()
            .semantics(mergeDescendants = true) {
                onClick {
                    scope.launch { state.onTap(center.x, center.y, maxDist, autoSwitchToMinute) }
                    true
                }
                this.selected = selected
            }
    ) {
        Text(
            modifier = Modifier.clearAndSetSemantics {
                this.contentDescription = contentDescription
            },
            text = text,
            style = style,
        )
    }
}

private fun timeInputOnChange(
    selection: Selection,
    state: TimePickerState,
    value: TextFieldValue,
    prevValue: TextFieldValue,
    max: Int,
    onNewValue: (value: TextFieldValue) -> Unit
) {
    if (value.text == prevValue.text) {
        // just selection change
        onNewValue(value)
        return
    }

    if (value.text.isEmpty()) {
        if (selection == Selection.Hour) state.setHour(0) else state.setMinute(0)
        onNewValue(value.copy(text = ""))
        return
    }

    try {
        val newValue = if (value.text.length == 3 && value.selection.start == 1) {
            value.text[0].digitToInt()
        } else {
            value.text.toInt()
        }

        if (newValue <= max) {
            if (selection == Selection.Hour) {
                state.setHour(newValue)
                if (newValue > 1 && !state.is24hour) {
                    state.selection = Selection.Minute
                }
            } else {
                state.setMinute(newValue)
            }

            onNewValue(
                if (value.text.length <= 2) {
                    value
                } else {
                    value.copy(text = value.text[0].toString())
                }
            )
        }
    } catch (_: NumberFormatException) {
    } catch (_: IllegalArgumentException) {
        // do nothing no state update
    }
}

@OptIn(ExperimentalMaterial3Api::class)
@Composable
private fun TimePickerTextField(
    modifier: Modifier,
    value: TextFieldValue,
    onValueChange: (TextFieldValue) -> Unit,
    state: TimePickerState,
    selection: Selection,
    keyboardOptions: KeyboardOptions = KeyboardOptions.Default,
    keyboardActions: KeyboardActions = KeyboardActions.Default,
    colors: TimePickerColors,
) {
    val interactionSource = remember { MutableInteractionSource() }
    val focusRequester = remember { FocusRequester() }
    val textFieldColors = OutlinedTextFieldDefaults.colors(
        focusedContainerColor = colors.timeSelectorContainerColor(true),
        unfocusedContainerColor = colors.timeSelectorContainerColor(true),
        focusedTextColor = colors.timeSelectorContentColor(true),
    )
    val selected = selection == state.selection
    Column(modifier = modifier) {
        if (!selected) {
            TimeSelector(
                modifier = Modifier.size(TimeFieldContainerWidth, TimeFieldContainerHeight),
                value = if (selection == Selection.Hour) state.hourForDisplay else state.minute,
                state = state,
                selection = selection,
                colors = colors,
            )
        }

        val contentDescription = getString(
            if (selection == Selection.Minute) {
                Strings.TimePickerMinuteTextField
            } else {
                Strings.TimePickerHourTextField
            }
        )

        Box(Modifier.visible(selected)) {
            BasicTextField(
                value = value,
                onValueChange = onValueChange,
                modifier = Modifier
                    .focusRequester(focusRequester)
                    .size(TimeFieldContainerWidth, TimeFieldContainerHeight)
                    .semantics {
                        this.contentDescription = contentDescription
                    },
                interactionSource = interactionSource,
                keyboardOptions = keyboardOptions,
                keyboardActions = keyboardActions,
                textStyle = LocalTextStyle.current,
                enabled = true,
                singleLine = true,
                cursorBrush = Brush.verticalGradient(
                    0.00f to Color.Transparent,
                    0.10f to Color.Transparent,
                    0.10f to MaterialTheme.colorScheme.primary,
                    0.90f to MaterialTheme.colorScheme.primary,
                    0.90f to Color.Transparent,
                    1.00f to Color.Transparent
                )
            ) {
                OutlinedTextFieldDefaults.DecorationBox(
                    value = value.text,
                    visualTransformation = VisualTransformation.None,
                    innerTextField = it,
                    singleLine = true,
                    colors = textFieldColors,
                    enabled = true,
                    interactionSource = interactionSource,
                    contentPadding = PaddingValues(0.dp),
                    container = {
                        OutlinedTextFieldDefaults.ContainerBox(
                            enabled = true,
                            isError = false,
                            interactionSource = interactionSource,
                            shape = TimeInputTokens.TimeFieldContainerShape.value,
                            colors = textFieldColors,
                        )
                    }
                )
            }
        }

        Text(
            modifier = Modifier
                .offset(y = SupportLabelTop)
                .clearAndSetSemantics {},
            text = getString(
                if (selection == Selection.Hour) {
                    Strings.TimePickerHour
                } else {
                    Strings.TimePickerMinute
                }
            ),
            color = TimeInputTokens.TimeFieldSupportingTextColor.value,
            style = MaterialTheme
                .typography
                .fromToken(TimeInputTokens.TimeFieldSupportingTextFont)
        )
    }

    LaunchedEffect(state.selection) {
        if (state.selection == selection) {
            focusRequester.requestFocus()
        }
    }
}

/** Distribute elements evenly on a circle of [radius] */
@Composable
private fun CircularLayout(
    modifier: Modifier = Modifier,
    radius: Dp,
    content: @Composable () -> Unit,
) {
    Layout(
        modifier = modifier, content = content
    ) { measurables, constraints ->
        val radiusPx = radius.toPx()
        val itemConstraints = constraints.copy(minWidth = 0, minHeight = 0)
        val placeables = measurables.fastFilter {
            it.layoutId != LayoutId.Selector && it.layoutId != LayoutId.InnerCircle
        }.fastMap { measurable -> measurable.measure(itemConstraints) }
        val selectorMeasurable = measurables.fastFirstOrNull { it.layoutId == LayoutId.Selector }
        val innerMeasurable = measurables.fastFirstOrNull { it.layoutId == LayoutId.InnerCircle }
        val theta = FullCircle / (placeables.count())
        val selectorPlaceable = selectorMeasurable?.measure(itemConstraints)
        val innerCirclePlaceable = innerMeasurable?.measure(itemConstraints)

        layout(
            width = constraints.minWidth,
            height = constraints.minHeight,
        ) {
            selectorPlaceable?.place(0, 0)

            placeables.fastForEachIndexed { i, it ->
                val centerOffsetX = constraints.maxWidth / 2 - it.width / 2
                val centerOffsetY = constraints.maxHeight / 2 - it.height / 2
                val offsetX = radiusPx * cos(theta * i - QuarterCircle) + centerOffsetX
                val offsetY = radiusPx * sin(theta * i - QuarterCircle) + centerOffsetY
                it.place(
                    x = offsetX.roundToInt(), y = offsetY.roundToInt()
                )
            }

            innerCirclePlaceable?.place(
                (constraints.minWidth - innerCirclePlaceable.width) / 2,
                (constraints.minHeight - innerCirclePlaceable.height) / 2
            )
        }
    }
}

@Composable
@ReadOnlyComposable
internal fun numberContentDescription(
    selection: Selection,
    is24Hour: Boolean,
    number: Int
): String {
    val id = if (selection == Selection.Minute) {
        Strings.TimePickerMinuteSuffix
    } else if (is24Hour) {
        Strings.TimePicker24HourSuffix
    } else {
        Strings.TimePickerHourSuffix
    }

    return getString(id, number)
}

private fun valuesForAnimation(current: Float, new: Float): Pair<Float, Float> {
    var start = current
    var end = new
    if (abs(start - end) <= PI) {
        return Pair(start, end)
    }

    if (start > PI && end < PI) {
        end += FullCircle
    } else if (start < PI && end > PI) {
        start += FullCircle
    }

    return Pair(start, end)
}

private fun dist(x1: Float, y1: Float, x2: Int, y2: Int): Float {
    val x = x2 - x1
    val y = y2 - y1
    return hypot(x.toDouble(), y.toDouble()).toFloat()
}

private fun atan(y: Float, x: Float): Float {
    val ret = atan2(y, x) - QuarterCircle.toFloat()
    return if (ret < 0) ret + FullCircle else ret
}

private enum class LayoutId {
    Selector, InnerCircle,
}

@OptIn(ExperimentalMaterial3Api::class)
internal expect val defaultTimePickerLayoutType: TimePickerLayoutType
    @Composable
    @ReadOnlyComposable get

@JvmInline
internal value class Selection private constructor(val value: Int) {
    companion object {
        val Hour = Selection(0)
        val Minute = Selection(1)
    }
}

private const val FullCircle: Float = (PI * 2).toFloat()
private const val QuarterCircle = PI / 2
private const val RadiansPerMinute: Float = FullCircle / 60
private const val RadiansPerHour: Float = FullCircle / 12f
private const val SeparatorZIndex = 2f

private val OuterCircleSizeRadius = 101.dp
private val InnerCircleRadius = 69.dp
private val ClockDisplayBottomMargin = 36.dp
private val ClockFaceBottomMargin = 24.dp
private val DisplaySeparatorWidth = 24.dp

private val SupportLabelTop = 7.dp
private val TimeInputBottomPadding = 24.dp
private val MaxDistance = 74.dp
private val MinimumInteractiveSize = 48.dp
private val Minutes = listOf(0, 5, 10, 15, 20, 25, 30, 35, 40, 45, 50, 55)
private val Hours = listOf(12, 1, 2, 3, 4, 5, 6, 7, 8, 9, 10, 11)
private val ExtraHours = Hours.fastMap { (it % 12 + 12) }
private val PeriodToggleMargin = 12.dp

/**
 * Measure the composable with 0,0 so that it stays on the screen. Necessary to correctly
 * handle focus
 */
@Stable
private fun Modifier.visible(visible: Boolean) = this.then(
    VisibleModifier(
        visible,
        debugInspectorInfo {
            name = "visible"
            properties["visible"] = visible
        }
    )
)

private class VisibleModifier(
    val visible: Boolean,
    inspectorInfo: InspectorInfo.() -> Unit
) : LayoutModifier, InspectorValueInfo(inspectorInfo) {

    override fun MeasureScope.measure(
        measurable: Measurable,
        constraints: Constraints
    ): MeasureResult {
        val placeable = measurable.measure(constraints)

        if (!visible) {
            return layout(0, 0) {}
        }
        return layout(placeable.width, placeable.height) {
            placeable.place(0, 0)
        }
    }

    override fun hashCode(): Int = visible.hashCode()

    override fun equals(other: Any?): Boolean {
        val otherModifier = other as? VisibleModifier ?: return false
        return visible == otherModifier.visible
    }
}<|MERGE_RESOLUTION|>--- conflicted
+++ resolved
@@ -91,7 +91,6 @@
 import androidx.compose.runtime.Stable
 import androidx.compose.runtime.derivedStateOf
 import androidx.compose.runtime.getValue
-import androidx.compose.runtime.mutableFloatStateOf
 import androidx.compose.runtime.mutableStateOf
 import androidx.compose.runtime.remember
 import androidx.compose.runtime.rememberCoroutineScope
@@ -101,6 +100,7 @@
 import androidx.compose.runtime.structuralEqualityPolicy
 import androidx.compose.ui.Alignment
 import androidx.compose.ui.Modifier
+import androidx.compose.ui.composed
 import androidx.compose.ui.draw.drawWithContent
 import androidx.compose.ui.focus.FocusRequester
 import androidx.compose.ui.focus.focusRequester
@@ -113,9 +113,7 @@
 import androidx.compose.ui.input.key.onKeyEvent
 import androidx.compose.ui.input.key.onPreviewKeyEvent
 import androidx.compose.ui.input.key.utf16CodePoint
-import androidx.compose.ui.input.pointer.PointerEvent
-import androidx.compose.ui.input.pointer.PointerEventPass
-import androidx.compose.ui.input.pointer.SuspendingPointerInputModifierNode
+import androidx.compose.ui.input.pointer.pointerInput
 import androidx.compose.ui.layout.Layout
 import androidx.compose.ui.layout.LayoutModifier
 import androidx.compose.ui.layout.Measurable
@@ -125,12 +123,7 @@
 import androidx.compose.ui.layout.boundsInParent
 import androidx.compose.ui.layout.layoutId
 import androidx.compose.ui.layout.onGloballyPositioned
-import androidx.compose.ui.node.CompositionLocalConsumerModifierNode
-import androidx.compose.ui.node.DelegatingNode
-import androidx.compose.ui.node.LayoutAwareModifierNode
-import androidx.compose.ui.node.ModifierNodeElement
-import androidx.compose.ui.node.PointerInputModifierNode
-import androidx.compose.ui.node.requireDensity
+import androidx.compose.ui.layout.onSizeChanged
 import androidx.compose.ui.platform.InspectorInfo
 import androidx.compose.ui.platform.InspectorValueInfo
 import androidx.compose.ui.platform.LocalDensity
@@ -138,13 +131,12 @@
 import androidx.compose.ui.semantics.Role
 import androidx.compose.ui.semantics.clearAndSetSemantics
 import androidx.compose.ui.semantics.contentDescription
-import androidx.compose.ui.semantics.isTraversalGroup
+import androidx.compose.ui.semantics.isContainer
 import androidx.compose.ui.semantics.onClick
 import androidx.compose.ui.semantics.role
 import androidx.compose.ui.semantics.selectableGroup
 import androidx.compose.ui.semantics.selected
 import androidx.compose.ui.semantics.semantics
-import androidx.compose.ui.semantics.traversalIndex
 import androidx.compose.ui.text.input.ImeAction
 import androidx.compose.ui.text.input.KeyboardType
 import androidx.compose.ui.text.input.TextFieldValue
@@ -155,15 +147,10 @@
 import androidx.compose.ui.unit.Dp
 import androidx.compose.ui.unit.DpOffset
 import androidx.compose.ui.unit.IntOffset
-import androidx.compose.ui.unit.IntSize
 import androidx.compose.ui.unit.center
 import androidx.compose.ui.unit.dp
-import androidx.compose.ui.util.fastFilter
-import androidx.compose.ui.util.fastFirst
-import androidx.compose.ui.util.fastFirstOrNull
-import androidx.compose.ui.util.fastForEachIndexed
-import androidx.compose.ui.util.fastMap
 import androidx.compose.ui.zIndex
+import java.text.NumberFormat
 import kotlin.math.PI
 import kotlin.math.abs
 import kotlin.math.atan2
@@ -286,27 +273,27 @@
      */
     @Composable
     fun colors(
-        clockDialColor: Color = ClockDialColor.value,
-        clockDialSelectedContentColor: Color = ClockDialSelectedLabelTextColor.value,
-        clockDialUnselectedContentColor: Color = ClockDialUnselectedLabelTextColor.value,
-        selectorColor: Color = ClockDialSelectorHandleContainerColor.value,
-        containerColor: Color = ContainerColor.value,
-        periodSelectorBorderColor: Color = PeriodSelectorOutlineColor.value,
+        clockDialColor: Color = ClockDialColor.toColor(),
+        clockDialSelectedContentColor: Color = ClockDialSelectedLabelTextColor.toColor(),
+        clockDialUnselectedContentColor: Color = ClockDialUnselectedLabelTextColor.toColor(),
+        selectorColor: Color = ClockDialSelectorHandleContainerColor.toColor(),
+        containerColor: Color = ContainerColor.toColor(),
+        periodSelectorBorderColor: Color = PeriodSelectorOutlineColor.toColor(),
         periodSelectorSelectedContainerColor: Color =
-            PeriodSelectorSelectedContainerColor.value,
+            PeriodSelectorSelectedContainerColor.toColor(),
         periodSelectorUnselectedContainerColor: Color = Color.Transparent,
         periodSelectorSelectedContentColor: Color =
-            PeriodSelectorSelectedLabelTextColor.value,
+            PeriodSelectorSelectedLabelTextColor.toColor(),
         periodSelectorUnselectedContentColor: Color =
-            PeriodSelectorUnselectedLabelTextColor.value,
+            PeriodSelectorUnselectedLabelTextColor.toColor(),
         timeSelectorSelectedContainerColor: Color =
-            TimeSelectorSelectedContainerColor.value,
+            TimeSelectorSelectedContainerColor.toColor(),
         timeSelectorUnselectedContainerColor: Color =
-            TimeSelectorUnselectedContainerColor.value,
+            TimeSelectorUnselectedContainerColor.toColor(),
         timeSelectorSelectedContentColor: Color =
-            TimeSelectorSelectedLabelTextColor.value,
+            TimeSelectorSelectedLabelTextColor.toColor(),
         timeSelectorUnselectedContentColor: Color =
-            TimeSelectorUnselectedLabelTextColor.value,
+            TimeSelectorUnselectedLabelTextColor.toColor(),
     ) = TimePickerColors(
         clockDialColor = clockDialColor,
         clockDialSelectedContentColor = clockDialSelectedContentColor,
@@ -333,52 +320,26 @@
 /**
  * Represents the colors used by a [TimePicker] in different states
  *
- * @constructor create an instance with arbitrary colors.
  * See [TimePickerDefaults.colors] for the default implementation that follows Material
  * specifications.
- *
- * @param clockDialColor The color of the clock dial.
- * @param clockDialSelectedContentColor the color of the numbers of the clock dial when they
- * are selected or overlapping with the selector
- * @param clockDialUnselectedContentColor the color of the numbers of the clock dial when they
- * are unselected
- * @param selectorColor The color of the clock dial selector.
- * @param containerColor The container color of the time picker.
- * @param periodSelectorBorderColor the color used for the border of the AM/PM toggle.
- * @param periodSelectorSelectedContainerColor the color used for the selected container of
- * the AM/PM toggle
- * @param periodSelectorUnselectedContainerColor the color used for the unselected container
- * of the AM/PM toggle
- * @param periodSelectorSelectedContentColor color used for the selected content of
- * the AM/PM toggle
- * @param periodSelectorUnselectedContentColor color used for the unselected content
- * of the AM/PM toggle
- * @param timeSelectorSelectedContainerColor color used for the selected container of the
- * display buttons to switch between hour and minutes
- * @param timeSelectorUnselectedContainerColor color used for the unselected container of the
- * display buttons to switch between hour and minutes
- * @param timeSelectorSelectedContentColor color used for the selected content of the display
- * buttons to switch between hour and minutes
- * @param timeSelectorUnselectedContentColor color used for the unselected content of the
- * display buttons to switch between hour and minutes
  */
 @Immutable
 @ExperimentalMaterial3Api
-class TimePickerColors constructor(
-    val clockDialColor: Color,
-    val selectorColor: Color,
-    val containerColor: Color,
-    val periodSelectorBorderColor: Color,
-    val clockDialSelectedContentColor: Color,
-    val clockDialUnselectedContentColor: Color,
-    val periodSelectorSelectedContainerColor: Color,
-    val periodSelectorUnselectedContainerColor: Color,
-    val periodSelectorSelectedContentColor: Color,
-    val periodSelectorUnselectedContentColor: Color,
-    val timeSelectorSelectedContainerColor: Color,
-    val timeSelectorUnselectedContainerColor: Color,
-    val timeSelectorSelectedContentColor: Color,
-    val timeSelectorUnselectedContentColor: Color,
+class TimePickerColors internal constructor(
+    internal val clockDialColor: Color,
+    internal val selectorColor: Color,
+    internal val containerColor: Color,
+    internal val periodSelectorBorderColor: Color,
+    private val clockDialSelectedContentColor: Color,
+    private val clockDialUnselectedContentColor: Color,
+    private val periodSelectorSelectedContainerColor: Color,
+    private val periodSelectorUnselectedContainerColor: Color,
+    private val periodSelectorSelectedContentColor: Color,
+    private val periodSelectorUnselectedContentColor: Color,
+    private val timeSelectorSelectedContainerColor: Color,
+    private val timeSelectorUnselectedContainerColor: Color,
+    private val timeSelectorSelectedContentColor: Color,
+    private val timeSelectorUnselectedContentColor: Color,
 ) {
     internal fun periodSelectorContainerColor(selected: Boolean) =
         if (selected) {
@@ -417,8 +378,7 @@
 
     override fun equals(other: Any?): Boolean {
         if (this === other) return true
-        if (other === null) return false
-        if (this::class != other::class) return false
+        if (javaClass != other?.javaClass) return false
 
         other as TimePickerColors
 
@@ -567,17 +527,8 @@
     internal var isAfternoonToggle by mutableStateOf(initialHour >= 12 && !is24Hour)
     internal var isInnerCircle by mutableStateOf(initialHour >= 12)
 
-<<<<<<< HEAD
-    internal var hourAngle by mutableFloatStateOf(
-        RadiansPerHour * (initialHour % 12) - FullCircle / 4
-    )
-    internal var minuteAngle by mutableFloatStateOf(
-        RadiansPerMinute * initialMinute - FullCircle / 4
-    )
-=======
     internal var hourAngle by mutableStateOf(RadiansPerHour * (initialHour % 12) - FullCircle / 4)
     internal var minuteAngle by mutableStateOf(RadiansPerMinute * initialMinute - FullCircle / 4)
->>>>>>> 444f88fb
 
     private val mutex = MutatorMutex()
     private val isAfternoon by derivedStateOf { is24hour && isInnerCircle || isAfternoonToggle }
@@ -713,10 +664,7 @@
     colors: TimePickerColors = TimePickerDefaults.colors(),
     autoSwitchToMinute: Boolean
 ) {
-    Column(
-        modifier = modifier.semantics { isTraversalGroup = true },
-        horizontalAlignment = Alignment.CenterHorizontally
-    ) {
+    Column(modifier = modifier, horizontalAlignment = Alignment.CenterHorizontally) {
         VerticalClockDisplay(state, colors)
         Spacer(modifier = Modifier.height(ClockDisplayBottomMargin))
         ClockFace(state, colors, autoSwitchToMinute)
@@ -748,10 +696,10 @@
     state: TimePickerState,
 ) {
     var hourValue by rememberSaveable(stateSaver = TextFieldValue.Saver) {
-        mutableStateOf(TextFieldValue(text = state.hourForDisplay.toLocalString(minDigits = 2)))
+        mutableStateOf(TextFieldValue(text = state.hourForDisplay.toLocalString(2)))
     }
     var minuteValue by rememberSaveable(stateSaver = TextFieldValue.Saver) {
-        mutableStateOf(TextFieldValue(text = state.minute.toLocalString(minDigits = 2)))
+        mutableStateOf(TextFieldValue(text = state.minute.toLocalString(2)))
     }
 
     Row(
@@ -934,21 +882,19 @@
 ) {
     val measurePolicy = remember {
         MeasurePolicy { measurables, constraints ->
-            val spacer = measurables.fastFirst { it.layoutId == "Spacer" }
+            val spacer = measurables.first { it.layoutId == "Spacer" }
             val spacerPlaceable = spacer.measure(
                 constraints.copy(
                     minWidth = 0,
-                    maxWidth = TimePickerTokens.PeriodSelectorOutlineWidth.roundToPx(),
+                    maxWidth = TimePickerTokens.PeriodSelectorOutlineWidth.toPx().roundToInt(),
                 )
             )
 
-            val items = measurables.fastFilter { it.layoutId != "Spacer" }.fastMap { item ->
-                item.measure(
-                    constraints.copy(
-                        minWidth = 0,
-                        maxWidth = constraints.maxWidth / 2
-                    )
-                )
+            val items = measurables.filter { it.layoutId != "Spacer" }.map { item ->
+                item.measure(constraints.copy(
+                    minWidth = 0,
+                    maxWidth = constraints.maxWidth / 2
+                ))
             }
 
             layout(constraints.maxWidth, constraints.maxHeight) {
@@ -959,7 +905,7 @@
         }
     }
 
-    val shape = PeriodSelectorContainerShape.value as CornerBasedShape
+    val shape = PeriodSelectorContainerShape.toShape() as CornerBasedShape
 
     PeriodToggleImpl(
         modifier = modifier,
@@ -979,21 +925,19 @@
 ) {
     val measurePolicy = remember {
         MeasurePolicy { measurables, constraints ->
-            val spacer = measurables.fastFirst { it.layoutId == "Spacer" }
+            val spacer = measurables.first { it.layoutId == "Spacer" }
             val spacerPlaceable = spacer.measure(
                 constraints.copy(
                     minHeight = 0,
-                    maxHeight = TimePickerTokens.PeriodSelectorOutlineWidth.roundToPx()
+                    maxHeight = TimePickerTokens.PeriodSelectorOutlineWidth.toPx().roundToInt()
                 )
             )
 
-            val items = measurables.fastFilter { it.layoutId != "Spacer" }.fastMap { item ->
-                item.measure(
-                    constraints.copy(
-                        minHeight = 0,
-                        maxHeight = constraints.maxHeight / 2
-                    )
-                )
+            val items = measurables.filter { it.layoutId != "Spacer" }.map { item ->
+                item.measure(constraints.copy(
+                    minHeight = 0,
+                    maxHeight = constraints.maxHeight / 2
+                ))
             }
 
             layout(constraints.maxWidth, constraints.maxHeight) {
@@ -1004,7 +948,7 @@
         }
     }
 
-    val shape = PeriodSelectorContainerShape.value as CornerBasedShape
+    val shape = PeriodSelectorContainerShape.toShape() as CornerBasedShape
 
     PeriodToggleImpl(
         modifier = modifier,
@@ -1030,22 +974,25 @@
         colors.periodSelectorBorderColor
     )
 
-    val shape = PeriodSelectorContainerShape.value as CornerBasedShape
+    val shape = PeriodSelectorContainerShape.toShape() as CornerBasedShape
     val contentDescription = getString(Strings.TimePickerPeriodToggle)
     Layout(
         modifier = modifier
             .semantics {
-                isTraversalGroup = true
+                isContainer = true
                 this.contentDescription = contentDescription
             }
             .selectableGroup()
+            .then(modifier)
             .border(border = borderStroke, shape = shape),
         measurePolicy = measurePolicy,
         content = {
             ToggleItem(
                 checked = !state.isAfternoonToggle,
                 shape = startShape,
-                onClick = { state.isAfternoonToggle = false },
+                onClick = {
+                    state.isAfternoonToggle = false
+                },
                 colors = colors,
             ) { Text(text = getString(string = Strings.TimePickerAM)) }
             Spacer(
@@ -1053,13 +1000,15 @@
                     .layoutId("Spacer")
                     .zIndex(SeparatorZIndex)
                     .fillMaxSize()
-                    .background(color = PeriodSelectorOutlineColor.value)
+                    .background(color = PeriodSelectorOutlineColor.toColor())
             )
             ToggleItem(
                 checked =
                 state.isAfternoonToggle,
                 shape = endShape,
-                onClick = { state.isAfternoonToggle = true },
+                onClick = {
+                    state.isAfternoonToggle = true
+                },
                 colors = colors,
             ) { Text(getString(string = Strings.TimePickerPM)) }
         }
@@ -1095,12 +1044,13 @@
 
 @Composable
 private fun DisplaySeparator(modifier: Modifier) {
-    val style = LocalTextStyle.current.copy(
-        textAlign = TextAlign.Center,
-        lineHeightStyle = LineHeightStyle(
-            alignment = LineHeightStyle.Alignment.Center,
-            trim = LineHeightStyle.Trim.Both
-        )
+    val style = copyAndSetFontPadding(
+        style = LocalTextStyle.current.copy(
+            textAlign = TextAlign.Center,
+            lineHeightStyle = LineHeightStyle(
+                alignment = LineHeightStyle.Alignment.Center, trim = LineHeightStyle.Trim.Both
+            )
+        ), includeFontPadding = false
     )
 
     Box(
@@ -1109,7 +1059,7 @@
     ) {
         Text(
             text = ":",
-            color = TimeFieldSeparatorColor.value,
+            color = TimeFieldSeparatorColor.toColor(),
             style = style
         )
     }
@@ -1151,7 +1101,7 @@
             }
         },
         selected = selected,
-        shape = TimeSelectorContainerShape.value,
+        shape = TimeSelectorContainerShape.toShape(),
         color = containerColor,
     ) {
         val valueContentDescription =
@@ -1171,98 +1121,6 @@
     }
 }
 
-@OptIn(ExperimentalMaterial3Api::class)
-internal data class ClockDialModifier(
-    private val state: TimePickerState,
-    private val autoSwitchToMinute: Boolean,
-) : ModifierNodeElement<ClockDialNode>() {
-
-    override fun create(): ClockDialNode = ClockDialNode(
-        state = state,
-        autoSwitchToMinute = autoSwitchToMinute,
-    )
-
-    override fun update(node: ClockDialNode) {
-        node.updateNode(
-            state = state,
-            autoSwitchToMinute = autoSwitchToMinute,
-        )
-    }
-
-    override fun InspectorInfo.inspectableProperties() {
-        // Show nothing in the inspector.
-    }
-}
-
-@OptIn(ExperimentalMaterial3Api::class)
-internal class ClockDialNode(
-    private var state: TimePickerState,
-    private var autoSwitchToMinute: Boolean
-) : DelegatingNode(),
-    PointerInputModifierNode,
-    CompositionLocalConsumerModifierNode,
-    LayoutAwareModifierNode {
-
-    private var offsetX = 0f
-    private var offsetY = 0f
-    private val maxDist get() = with(requireDensity()) { MaxDistance.toPx() }
-
-    private val pointerInputTapNode = delegate(SuspendingPointerInputModifierNode {
-        detectTapGestures(
-            onPress = {
-                offsetX = it.x
-                offsetY = it.y
-            },
-            onTap = {
-                coroutineScope.launch { state.onTap(it.x, it.y, maxDist, autoSwitchToMinute) }
-            },
-        )
-    })
-
-    private val pointerInputDragNode = delegate(SuspendingPointerInputModifierNode {
-        detectDragGestures(onDragEnd = {
-            coroutineScope.launch {
-                if (state.selection == Selection.Hour && autoSwitchToMinute) {
-                    state.selection = Selection.Minute
-                    state.animateToCurrent()
-                } else if (state.selection == Selection.Minute) {
-                    state.settle()
-                }
-            }
-        }) { _, dragAmount ->
-            coroutineScope.launch {
-                offsetX += dragAmount.x
-                offsetY += dragAmount.y
-                state.update(atan(offsetY - state.center.y, offsetX - state.center.x))
-            }
-            state.moveSelector(offsetX, offsetY, maxDist)
-        }
-    })
-
-    override fun onRemeasured(size: IntSize) {
-        state.center = size.center
-    }
-
-    override fun onPointerEvent(
-        pointerEvent: PointerEvent,
-        pass: PointerEventPass,
-        bounds: IntSize
-    ) {
-        pointerInputTapNode.onPointerEvent(pointerEvent, pass, bounds)
-        pointerInputDragNode.onPointerEvent(pointerEvent, pass, bounds)
-    }
-
-    override fun onCancelPointerInput() {
-        pointerInputTapNode.onCancelPointerInput()
-        pointerInputDragNode.onCancelPointerInput()
-    }
-
-    fun updateNode(state: TimePickerState, autoSwitchToMinute: Boolean) {
-        this.state = state
-        this.autoSwitchToMinute = autoSwitchToMinute
-    }
-}
-
 @Composable
 internal fun ClockFace(
     state: TimePickerState,
@@ -1273,13 +1131,16 @@
         modifier = Modifier
             .background(shape = CircleShape, color = colors.clockDialColor)
             .size(ClockDialContainerSize)
-            .semantics { selectableGroup() },
+            .semantics {
+                isContainer = false
+                selectableGroup()
+            },
         targetState = state.values,
         animationSpec = tween(durationMillis = MotionTokens.DurationMedium3.toInt())
     ) { screen ->
         CircularLayout(
             modifier = Modifier
-                .then(ClockDialModifier(state, autoSwitchToMinute))
+                .clockDial(state, autoSwitchToMinute)
                 .size(ClockDialContainerSize)
                 .drawSelector(state, colors),
             radius = OuterCircleSizeRadius,
@@ -1287,20 +1148,13 @@
             CompositionLocalProvider(
                 LocalContentColor provides colors.clockDialContentColor(false)
             ) {
-                repeat(screen.size) { index ->
+                repeat(screen.size) {
                     val outerValue = if (!state.is24hour || state.selection == Selection.Minute) {
-                        screen[index]
+                        screen[it]
                     } else {
-                        screen[index] % 12
+                        screen[it] % 12
                     }
-                    ClockText(
-                        modifier = Modifier.semantics {
-                            traversalIndex = index.toFloat()
-                        },
-                        state = state,
-                        value = outerValue,
-                        autoSwitchToMinute = autoSwitchToMinute
-                    )
+                    ClockText(state = state, value = outerValue, autoSwitchToMinute)
                 }
 
                 if (state.selection == Selection.Hour && state.is24hour) {
@@ -1311,16 +1165,9 @@
                             .background(shape = CircleShape, color = Color.Transparent),
                         radius = InnerCircleRadius
                     ) {
-                        repeat(ExtraHours.size) { index ->
-                            val innerValue = ExtraHours[index]
-                            ClockText(
-                                modifier = Modifier.semantics {
-                                    traversalIndex = 12 + index.toFloat()
-                                },
-                                state = state,
-                                value = innerValue,
-                                autoSwitchToMinute = autoSwitchToMinute
-                            )
+                        repeat(ExtraHours.size) {
+                            val innerValue = ExtraHours[it]
+                            ClockText(state = state, value = innerValue, autoSwitchToMinute)
                         }
                     }
                 }
@@ -1390,14 +1237,57 @@
     )
 }
 
-@Composable
-private fun ClockText(
-    modifier: Modifier,
-    state: TimePickerState,
-    value: Int,
-    autoSwitchToMinute: Boolean
-) {
-    val style = MaterialTheme.typography.fromToken(ClockDialLabelTextFont)
+private fun Modifier.clockDial(state: TimePickerState, autoSwitchToMinute: Boolean): Modifier =
+    composed(debugInspectorInfo {
+    name = "clockDial"
+    properties["state"] = state
+}) {
+    var offsetX by remember { mutableStateOf(0f) }
+    var offsetY by remember { mutableStateOf(0f) }
+    val center by remember { mutableStateOf(IntOffset.Zero) }
+    val scope = rememberCoroutineScope()
+    val maxDist = with(LocalDensity.current) { MaxDistance.toPx() }
+
+        Modifier
+            .onSizeChanged { state.center = it.center }
+            .pointerInput(state, center, maxDist) {
+                detectTapGestures(
+                    onPress = {
+                        offsetX = it.x
+                        offsetY = it.y
+                    },
+                    onTap = {
+                        scope.launch { state.onTap(it.x, it.y, maxDist, autoSwitchToMinute) }
+                    },
+                )
+            }
+            .pointerInput(state, center, maxDist) {
+                detectDragGestures(onDragEnd = {
+                    scope.launch {
+                        if (state.selection == Selection.Hour && autoSwitchToMinute) {
+                            state.selection = Selection.Minute
+                            state.animateToCurrent()
+                        } else if (state.selection == Selection.Minute) {
+                            state.settle()
+                        }
+                    }
+                }) { _, dragAmount ->
+                    scope.launch {
+                        offsetX += dragAmount.x
+                        offsetY += dragAmount.y
+                        state.update(atan(offsetY - state.center.y, offsetX - state.center.x))
+                    }
+                    state.moveSelector(offsetX, offsetY, maxDist)
+                }
+            }
+}
+
+@Composable
+private fun ClockText(state: TimePickerState, value: Int, autoSwitchToMinute: Boolean) {
+    val style = MaterialTheme.typography.fromToken(ClockDialLabelTextFont).let {
+        copyAndSetFontPadding(style = it, false)
+    }
+
     val maxDist = with(LocalDensity.current) { MaxDistance.toPx() }
     var center by remember { mutableStateOf(Offset.Zero) }
     val scope = rememberCoroutineScope()
@@ -1408,16 +1298,16 @@
             number = value
         )
 
-    val text = value.toLocalString()
+    val text = value.toLocalString(minDigits = 1)
     val selected = if (state.selection == Selection.Minute) {
-        state.minute.toLocalString() == text
+        state.minute.toLocalString(minDigits = 1) == text
     } else {
-        state.hour.toLocalString() == text
+        state.hour.toLocalString(minDigits = 1) == text
     }
 
     Box(
         contentAlignment = Alignment.Center,
-        modifier = modifier
+        modifier = Modifier
             .minimumInteractiveComponentSize()
             .size(MinimumInteractiveSize)
             .onGloballyPositioned { center = it.boundsInParent().center }
@@ -1569,7 +1459,7 @@
                             enabled = true,
                             isError = false,
                             interactionSource = interactionSource,
-                            shape = TimeInputTokens.TimeFieldContainerShape.value,
+                            shape = TimeInputTokens.TimeFieldContainerShape.toShape(),
                             colors = textFieldColors,
                         )
                     }
@@ -1588,7 +1478,7 @@
                     Strings.TimePickerMinute
                 }
             ),
-            color = TimeInputTokens.TimeFieldSupportingTextColor.value,
+            color = TimeInputTokens.TimeFieldSupportingTextColor.toColor(),
             style = MaterialTheme
                 .typography
                 .fromToken(TimeInputTokens.TimeFieldSupportingTextFont)
@@ -1614,11 +1504,11 @@
     ) { measurables, constraints ->
         val radiusPx = radius.toPx()
         val itemConstraints = constraints.copy(minWidth = 0, minHeight = 0)
-        val placeables = measurables.fastFilter {
+        val placeables = measurables.filter {
             it.layoutId != LayoutId.Selector && it.layoutId != LayoutId.InnerCircle
-        }.fastMap { measurable -> measurable.measure(itemConstraints) }
-        val selectorMeasurable = measurables.fastFirstOrNull { it.layoutId == LayoutId.Selector }
-        val innerMeasurable = measurables.fastFirstOrNull { it.layoutId == LayoutId.InnerCircle }
+        }.map { measurable -> measurable.measure(itemConstraints) }
+        val selectorMeasurable = measurables.find { it.layoutId == LayoutId.Selector }
+        val innerMeasurable = measurables.find { it.layoutId == LayoutId.InnerCircle }
         val theta = FullCircle / (placeables.count())
         val selectorPlaceable = selectorMeasurable?.measure(itemConstraints)
         val innerCirclePlaceable = innerMeasurable?.measure(itemConstraints)
@@ -1629,7 +1519,7 @@
         ) {
             selectorPlaceable?.place(0, 0)
 
-            placeables.fastForEachIndexed { i, it ->
+            placeables.forEachIndexed { i, it ->
                 val centerOffsetX = constraints.maxWidth / 2 - it.width / 2
                 val centerOffsetY = constraints.maxHeight / 2 - it.height / 2
                 val offsetX = radiusPx * cos(theta * i - QuarterCircle) + centerOffsetX
@@ -1727,7 +1617,7 @@
 private val MinimumInteractiveSize = 48.dp
 private val Minutes = listOf(0, 5, 10, 15, 20, 25, 30, 35, 40, 45, 50, 55)
 private val Hours = listOf(12, 1, 2, 3, 4, 5, 6, 7, 8, 9, 10, 11)
-private val ExtraHours = Hours.fastMap { (it % 12 + 12) }
+private val ExtraHours = Hours.map { (it % 12 + 12) }
 private val PeriodToggleMargin = 12.dp
 
 /**
@@ -1770,4 +1660,12 @@
         val otherModifier = other as? VisibleModifier ?: return false
         return visible == otherModifier.visible
     }
+}
+
+private fun Int.toLocalString(minDigits: Int): String {
+    val formatter = NumberFormat.getIntegerInstance()
+    // Eliminate any use of delimiters when formatting the integer.
+    formatter.isGroupingUsed = false
+    formatter.minimumIntegerDigits = minDigits
+    return formatter.format(this)
 }