--- conflicted
+++ resolved
@@ -59,22 +59,17 @@
 
     private val backgroundTag = "background"
     private val dismissContentTag = "dismissContent"
-    private val swipeToDismissTag = "swipeToDismiss"
+    private val swipeDismissTag = "swipeDismiss"
 
     private fun advanceClock() {
         rule.mainClock.advanceTimeBy(100_000L)
     }
 
     @Test
-    fun swipeToDismiss_testOffset_whenDefault() {
-        rule.setContent {
-            SwipeToDismiss(
+    fun swipeDismiss_testOffset_whenDefault() {
+        rule.setContent {
+            SwipeToDismissBox(
                 state = rememberDismissState(DismissValue.Default),
-<<<<<<< HEAD
-                background = { },
-                dismissContent = { Box(Modifier.fillMaxSize().testTag(dismissContentTag)) }
-            )
-=======
                 backgroundContent = { }
             ) {
                     Box(
@@ -82,7 +77,6 @@
                             .fillMaxSize()
                             .testTag(dismissContentTag)
                     ) }
->>>>>>> 03b3b94c
         }
 
         rule.onNodeWithTag(dismissContentTag)
@@ -90,15 +84,10 @@
     }
 
     @Test
-    fun swipeToDismiss_testOffset_whenDismissedToEnd() {
-        rule.setContent {
-            SwipeToDismiss(
+    fun swipeDismiss_testOffset_whenDismissedToEnd() {
+        rule.setContent {
+            SwipeToDismissBox(
                 state = rememberDismissState(DismissValue.DismissedToEnd),
-<<<<<<< HEAD
-                background = { },
-                dismissContent = { Box(Modifier.fillMaxSize().testTag(dismissContentTag)) }
-            )
-=======
                 backgroundContent = { }
             ) {
                     Box(
@@ -106,7 +95,6 @@
                             .fillMaxSize()
                             .testTag(dismissContentTag)
                     ) }
->>>>>>> 03b3b94c
         }
 
         val width = rule.rootWidth()
@@ -115,15 +103,10 @@
     }
 
     @Test
-    fun swipeToDismiss_testOffset_whenDismissedToStart() {
-        rule.setContent {
-            SwipeToDismiss(
+    fun swipeDismiss_testOffset_whenDismissedToStart() {
+        rule.setContent {
+            SwipeToDismissBox(
                 state = rememberDismissState(DismissValue.DismissedToStart),
-<<<<<<< HEAD
-                background = { },
-                dismissContent = { Box(Modifier.fillMaxSize().testTag(dismissContentTag)) }
-            )
-=======
                 backgroundContent = { }
             ) {
                     Box(
@@ -131,7 +114,6 @@
                             .fillMaxSize()
                             .testTag(dismissContentTag)
                     ) }
->>>>>>> 03b3b94c
         }
 
         val width = rule.rootWidth()
@@ -140,15 +122,10 @@
     }
 
     @Test
-    fun swipeToDismiss_testBackgroundMatchesContentSize() {
-        rule.setContent {
-            SwipeToDismiss(
+    fun swipeDismiss_testBackgroundMatchesContentSize() {
+        rule.setContent {
+            SwipeToDismissBox(
                 state = rememberDismissState(DismissValue.Default),
-<<<<<<< HEAD
-                background = { Box(Modifier.fillMaxSize().testTag(backgroundTag)) },
-                dismissContent = { Box(Modifier.size(100.dp)) }
-            )
-=======
                 backgroundContent = {
                     Box(
                         Modifier
@@ -157,7 +134,6 @@
                     )
                 }
             ) { Box(Modifier.size(100.dp)) }
->>>>>>> 03b3b94c
         }
 
         rule.onNodeWithTag(backgroundTag)
@@ -165,20 +141,19 @@
     }
 
     @Test
-    fun swipeToDismiss_dismissBySwipe_toEnd() {
-        lateinit var dismissState: DismissState
-        rule.setContent {
-            dismissState = rememberDismissState(DismissValue.Default)
-            SwipeToDismiss(
-                modifier = Modifier.testTag(swipeToDismissTag),
+    fun swipeDismiss_dismissBySwipe_toEnd() {
+        lateinit var dismissState: DismissState
+        rule.setContent {
+            dismissState = rememberDismissState(DismissValue.Default)
+            SwipeToDismissBox(
                 state = dismissState,
-                directions = setOf(DismissDirection.StartToEnd),
-                background = { },
-                dismissContent = { Box(Modifier.fillMaxSize()) }
-            )
-        }
-
-        rule.onNodeWithTag(swipeToDismissTag).performTouchInput { swipeRight() }
+                backgroundContent = { },
+                modifier = Modifier.testTag(swipeDismissTag),
+                directions = setOf(DismissDirection.StartToEnd)
+            ) { Box(Modifier.fillMaxSize()) }
+        }
+
+        rule.onNodeWithTag(swipeDismissTag).performTouchInput { swipeRight() }
 
         advanceClock()
 
@@ -188,20 +163,19 @@
     }
 
     @Test
-    fun swipeToDismiss_dismissBySwipe_toStart() {
-        lateinit var dismissState: DismissState
-        rule.setContent {
-            dismissState = rememberDismissState(DismissValue.Default)
-            SwipeToDismiss(
-                modifier = Modifier.testTag(swipeToDismissTag),
+    fun swipeDismiss_dismissBySwipe_toStart() {
+        lateinit var dismissState: DismissState
+        rule.setContent {
+            dismissState = rememberDismissState(DismissValue.Default)
+            SwipeToDismissBox(
                 state = dismissState,
-                directions = setOf(DismissDirection.EndToStart),
-                background = { },
-                dismissContent = { Box(Modifier.fillMaxSize()) }
-            )
-        }
-
-        rule.onNodeWithTag(swipeToDismissTag).performTouchInput { swipeLeft() }
+                backgroundContent = { },
+                modifier = Modifier.testTag(swipeDismissTag),
+                directions = setOf(DismissDirection.EndToStart)
+            ) { Box(Modifier.fillMaxSize()) }
+        }
+
+        rule.onNodeWithTag(swipeDismissTag).performTouchInput { swipeLeft() }
 
         advanceClock()
 
@@ -211,22 +185,21 @@
     }
 
     @Test
-    fun swipeToDismiss_dismissBySwipe_toEnd_rtl() {
+    fun swipeDismiss_dismissBySwipe_toEnd_rtl() {
         lateinit var dismissState: DismissState
         rule.setContent {
             dismissState = rememberDismissState(DismissValue.Default)
             CompositionLocalProvider(LocalLayoutDirection provides LayoutDirection.Rtl) {
-                SwipeToDismiss(
-                    modifier = Modifier.testTag(swipeToDismissTag),
+                SwipeToDismissBox(
                     state = dismissState,
-                    directions = setOf(DismissDirection.StartToEnd),
-                    background = { },
-                    dismissContent = { Box(Modifier.fillMaxSize()) }
-                )
+                    backgroundContent = { },
+                    modifier = Modifier.testTag(swipeDismissTag),
+                    directions = setOf(DismissDirection.StartToEnd)
+                ) { Box(Modifier.fillMaxSize()) }
             }
         }
 
-        rule.onNodeWithTag(swipeToDismissTag).performTouchInput { swipeLeft() }
+        rule.onNodeWithTag(swipeDismissTag).performTouchInput { swipeLeft() }
 
         advanceClock()
 
@@ -236,22 +209,21 @@
     }
 
     @Test
-    fun swipeToDismiss_dismissBySwipe_toStart_rtl() {
+    fun swipeDismiss_dismissBySwipe_toStart_rtl() {
         lateinit var dismissState: DismissState
         rule.setContent {
             dismissState = rememberDismissState(DismissValue.Default)
             CompositionLocalProvider(LocalLayoutDirection provides LayoutDirection.Rtl) {
-                SwipeToDismiss(
-                    modifier = Modifier.testTag(swipeToDismissTag),
+                SwipeToDismissBox(
                     state = dismissState,
-                    directions = setOf(DismissDirection.EndToStart),
-                    background = { },
-                    dismissContent = { Box(Modifier.fillMaxSize()) }
-                )
+                    backgroundContent = { },
+                    modifier = Modifier.testTag(swipeDismissTag),
+                    directions = setOf(DismissDirection.EndToStart)
+                ) { Box(Modifier.fillMaxSize()) }
             }
         }
 
-        rule.onNodeWithTag(swipeToDismissTag).performTouchInput { swipeRight() }
+        rule.onNodeWithTag(swipeDismissTag).performTouchInput { swipeRight() }
 
         advanceClock()
 
@@ -261,20 +233,19 @@
     }
 
     @Test
-    fun swipeToDismiss_dismissBySwipe_disabled() {
-        lateinit var dismissState: DismissState
-        rule.setContent {
-            dismissState = rememberDismissState(DismissValue.Default)
-            SwipeToDismiss(
-                modifier = Modifier.testTag(swipeToDismissTag),
+    fun swipeDismiss_dismissBySwipe_disabled() {
+        lateinit var dismissState: DismissState
+        rule.setContent {
+            dismissState = rememberDismissState(DismissValue.Default)
+            SwipeToDismissBox(
                 state = dismissState,
-                directions = setOf(),
-                background = { },
-                dismissContent = { Box(Modifier.fillMaxSize()) }
-            )
-        }
-
-        rule.onNodeWithTag(swipeToDismissTag).performTouchInput { swipeRight() }
+                backgroundContent = { },
+                modifier = Modifier.testTag(swipeDismissTag),
+                directions = setOf()
+            ) { Box(Modifier.fillMaxSize()) }
+        }
+
+        rule.onNodeWithTag(swipeDismissTag).performTouchInput { swipeRight() }
 
         advanceClock()
 
@@ -282,7 +253,7 @@
             assertThat(dismissState.currentValue).isEqualTo(DismissValue.Default)
         }
 
-        rule.onNodeWithTag(swipeToDismissTag).performTouchInput { swipeLeft() }
+        rule.onNodeWithTag(swipeDismissTag).performTouchInput { swipeLeft() }
 
         advanceClock()
 
