--- conflicted
+++ resolved
@@ -3980,12 +3980,9 @@
             invokeCount++
         }
     }
-<<<<<<< HEAD
+
     // TODO reenable in https://youtrack.jetbrains.com/issue/COMPOSE-1504/Compose-1.7.-Enable-Strong-Skipping-mode-for-the-sources
     @Ignore
-=======
-
->>>>>>> f5541f29
     @Test
     fun composableWithUnstableParameters_skipped() = compositionTest {
         val consumer = UnstableCompConsumer()
