/*
 * Copyright 2020 The Android Open Source Project
 *
 * Licensed under the Apache License, Version 2.0 (the "License");
 * you may not use this file except in compliance with the License.
 * You may obtain a copy of the License at
 *
 *      http://www.apache.org/licenses/LICENSE-2.0
 *
 * Unless required by applicable law or agreed to in writing, software
 * distributed under the License is distributed on an "AS IS" BASIS,
 * WITHOUT WARRANTIES OR CONDITIONS OF ANY KIND, either express or implied.
 * See the License for the specific language governing permissions and
 * limitations under the License.
 */

package androidx.compose.runtime.snapshots

import androidx.compose.runtime.mutableStateListOf
import kotlinx.coroutines.Dispatchers
import kotlinx.coroutines.ExperimentalCoroutinesApi
import kotlinx.coroutines.coroutineScope
import kotlinx.coroutines.launch
import kotlin.test.Test
import kotlin.test.assertEquals
import kotlin.test.assertFailsWith
import kotlin.test.assertFalse
import kotlin.test.assertTrue
<<<<<<< HEAD
import kotlinx.coroutines.test.UnconfinedTestDispatcher
import kotlinx.coroutines.test.runTest
=======
import kotlinx.coroutines.channels.Channel
import kotlinx.coroutines.channels.consumeEach
>>>>>>> 0872f930
import kotlinx.test.IgnoreJsTarget

@OptIn(ExperimentalCoroutinesApi::class)
class SnapshotStateListTests {
    @Test
    fun canCreateAStateList() {
        mutableStateListOf<Any>()
    }

    @Test
    fun canCreateAStateListOfInts() {
        val list = mutableStateListOf(0, 1, 2, 3, 4)
        list.forEachIndexed { index, item ->
            assertEquals(index, item)
        }
    }

    @Test
    fun validateSize() {
        val list = mutableStateListOf(0, 1, 2, 3)
        assertEquals(4, list.size)
    }

    @Test
    fun validateContains() {
        val list = mutableStateListOf(0, 1, 2, 3, 4)
        (0..4).forEach {
            assertTrue(list.contains(it))
        }
        assertFalse(list.contains(5))
    }

    @Test
    fun validateContainsAll() {
        val list = mutableStateListOf(0, 1, 2, 3, 4)
        assertTrue(list.containsAll(listOf(1, 2, 3)))
        assertFalse(list.containsAll(listOf(0, 2, 3, 5)))
    }

    @Test
    fun validateGet() {
        val list = mutableStateListOf(0, 1, 2, 3)
        (0..3).forEach { assertEquals(it, list[it]) }
    }

    @Test
    fun validateGet_IndexOutOfBound() {
        assertFailsWith(IndexOutOfBoundsException::class) {
            val list = mutableStateListOf(0, 1, 2, 3)
            list[4]
        }
    }

    @Test
    fun validateIsEmpty() {
        val list = mutableStateListOf(0, 1, 2)
        assertFalse(list.isEmpty())
        val emptyList = mutableStateListOf<Any>()
        assertTrue(emptyList.isEmpty())
    }

    @Test
    fun validateIterator() {
        val list = mutableStateListOf(0, 1, 2, 3, 4)
        var expected = 0
        for (item in list) {
            assertEquals(expected++, item)
        }
        assertEquals(5, expected)
    }

    @Test
    fun validateIterator_remove() {
        assertFailsWith(IllegalStateException::class) {
            validate(mutableStateListOf(0, 1, 2, 3, 4)) { normalList ->
                val iterator = normalList.iterator()
                iterator.next()
                iterator.next()
                iterator.remove()
                iterator.remove()
                iterator.next()
                iterator.remove()
            }
        }
    }

    @Test
    fun validateLastIndexOf() {
        val list = mutableStateListOf(0, 1, 2, 3, 4, 0, 1, 2, 3, 4)
        (0..4).forEach {
            assertEquals(it + 5, list.lastIndexOf(it))
        }
    }

    @Test
    fun validateListIterator() {
        val list = mutableStateListOf(0, 1, 2, 3, 4)
        val iterator = list.listIterator()
        repeat(list.size) {
            assertTrue(iterator.hasNext())
            assertEquals(it, list[iterator.nextIndex()])
            assertEquals(it, iterator.next())
        }
        assertFalse(iterator.hasNext())
        repeat(list.size) {
            assertTrue(iterator.hasPrevious())
            assertEquals(list.size - it - 1, list[iterator.previousIndex()])
            assertEquals(list.size - it - 1, iterator.previous())
        }
        assertFalse(iterator.hasPrevious())
    }

    @Test
    fun validateListIterator_add() {
        validate(mutableStateListOf(0, 1, 2, 3, 4, 5, 6)) { list ->
            val iterator = list.listIterator()
            iterator.next()
            iterator.next()
            iterator.add(100)
            iterator.add(101)
            iterator.next()
            iterator.add(102)
            iterator.previous()
            iterator.previous()
            iterator.add(103)
        }
    }

    @Test
    fun validateListIterator_mutationError_set() {
        validate(mutableStateListOf(0, 1, 2, 3, 4)) { list ->
            val iterator = list.listIterator()
            iterator.next()
            iterator.set(100)
            iterator.next()
            iterator.next()
            iterator.set(101)
        }
    }

    @Test
    fun validateListIterator_index() {
        val list = mutableStateListOf(0, 1, 2, 3, 4, 5)
        val iterator = list.listIterator(3)
        repeat(3) {
            assertTrue(iterator.hasNext())
            assertEquals(it + 3, iterator.next())
        }
        assertFalse(iterator.hasNext())
    }

    @Test
    fun validate_subList() {
        val list = mutableStateListOf(0, 1, 2, 3, 4, 5, 6)
        val normalList = listOf(0, 1, 2, 3, 4, 5, 6)
        val subList = list.subList(2, 5)
        val normalSubList = normalList.subList(2, 5)
        expected(normalSubList, subList)
    }

    @Test
    fun validate_subList_size() {
        val list = mutableStateListOf(0, 1, 2, 3, 4, 5, 6)
        val subList = list.subList(0, list.size)
        assertEquals(list.size, subList.size)
    }

    @Test
    fun validate_subList_contains() {
        val list = mutableStateListOf(0, 1, 2, 3, 4, 5, 6)
        val subList = list.subList(2, 5)
        assertFalse(subList.contains(0))
        assertFalse(subList.contains(1))
        assertTrue(subList.contains(2))
        assertTrue(subList.contains(3))
        assertTrue(subList.contains(4))
        assertFalse(subList.contains(5))
        assertFalse(subList.contains(6))
    }

    @Test
    fun validate_subList_containsAll() {
        val list = mutableStateListOf(0, 1, 2, 3, 4, 5, 6)
        val subList = list.subList(2, 5)
        assertTrue(subList.containsAll(listOf(2, 3, 4)))
        assertFalse(subList.containsAll(listOf(2, 3, 4, 5)))
    }

    @Test
    fun validate_subList_get() {
        val list = mutableStateListOf(0, 1, 2, 3, 4, 5, 6)
        val subList = list.subList(2, 5)
        repeat(3) { assertEquals(it + 2, subList[it]) }
    }

    @Test
    fun validate_subList_get_outOfRange() {
        assertFailsWith(IndexOutOfBoundsException::class) {
            val list = mutableStateListOf(0, 1, 2, 3, 4, 5, 6)
            val subList = list.subList(2, 5)
            subList[3]
        }
    }

    @Test
    fun validate_subList_indexOf() {
        val list = mutableStateListOf(0, 1, 2, 3, 4, 5, 6)
        val subList = list.subList(2, 5)
        repeat(subList.size) {
            assertEquals(it, subList.indexOf(it + 2))
        }
        assertEquals(-1, subList.indexOf(0))
        assertEquals(-1, subList.indexOf(5))
    }

    @Test
    fun validate_subList_add() {
        val list = mutableStateListOf(0, 1, 2, 3, 4, 5, 6)
        val normalList = mutableListOf(0, 1, 2, 3, 4, 5, 6)

        val subList = list.subList(2, 5)
        subList.add(100)
        val normalSubList = normalList.subList(2, 5)
        normalSubList.add(100)

        expected(normalSubList, subList)
        expected(normalList, list)
    }

    @Test
    fun validate_subList_add_index() {
        val list = mutableStateListOf(0, 1, 2, 3, 4, 5, 6)
        val normalList = mutableListOf(0, 1, 2, 3, 4, 5, 6)

        val subList = list.subList(2, 5)
        subList.add(1, 100)
        val normalSubList = normalList.subList(2, 5)
        normalSubList.add(1, 100)

        expected(normalSubList, subList)
        expected(normalList, list)
    }

    @Test
    fun validate_subList_addAll() {
        val list = mutableStateListOf(0, 1, 2, 3, 4, 5, 6)
        val normalList = mutableListOf(0, 1, 2, 3, 4, 5, 6)

        val subList = list.subList(2, 5)
        subList.addAll(listOf(100, 101, 102))
        val normalSubList = normalList.subList(2, 5)
        normalSubList.addAll(listOf(100, 101, 102))

        expected(normalSubList, subList)
        expected(normalList, list)
    }

    @Test
    fun validate_subList_addAll_index() {
        val list = mutableStateListOf(0, 1, 2, 3, 4, 5, 6)
        val normalList = mutableListOf(0, 1, 2, 3, 4, 5, 6)

        val subList = list.subList(2, 5)
        subList.addAll(1, listOf(100, 101, 102))
        val normalSubList = normalList.subList(2, 5)
        normalSubList.addAll(1, listOf(100, 101, 102))

        expected(normalSubList, subList)
        expected(normalList, list)
    }

    @Test
    fun validate_subList_clear() {
        val list = mutableStateListOf(0, 1, 2, 3, 4, 5, 6)
        val normalList = mutableListOf(0, 1, 2, 3, 4, 5, 6)

        val subList = list.subList(2, 5)
        subList.clear()
        val normalSubList = normalList.subList(2, 5)
        normalSubList.clear()

        expected(normalSubList, subList)
        expected(normalList, list)
    }

    @Test
    fun validate_subList_listIterator() {
        val list = mutableStateListOf(0, 1, 2, 3, 4)
        val subList = list.subList(1, 4)
        val iterator = subList.listIterator()
        repeat(subList.size) {
            assertTrue(iterator.hasNext())
            assertEquals(it + 1, subList[iterator.nextIndex()])
            assertEquals(it + 1, iterator.next())
        }
        assertFalse(iterator.hasNext())
        repeat(subList.size) {
            assertTrue(iterator.hasPrevious())
            val expectedIndex = subList.size - it - 1
            assertEquals(expectedIndex + 1, subList[iterator.previousIndex()])
            assertEquals(expectedIndex + 1, iterator.previous())
        }
        assertFalse(iterator.hasPrevious())
    }

    @Test
    fun validate_subList_listIterator_add() {
        assertFailsWith(IllegalStateException::class) {
            val list = mutableStateListOf(0, 1, 2, 3, 4)
            val subList = list.subList(1, 4)
            val iterator = subList.listIterator()
            iterator.next()
            iterator.add(1)
        }
    }

    @Test
    fun validate_subList_listIterator_remove() {
        assertFailsWith(IllegalStateException::class) {
            val list = mutableStateListOf(0, 1, 2, 3, 4)
            val subList = list.subList(1, 4)
            val iterator = subList.listIterator()
            iterator.next()
            iterator.remove()
        }
    }

    @Test
    fun validate_subList_listIterator_set() {
        assertFailsWith(IllegalStateException::class) {
            val list = mutableStateListOf(0, 1, 2, 3, 4)
            val subList = list.subList(1, 4)
            val iterator = subList.listIterator()
            iterator.next()
            iterator.set(1)
        }
    }

    @Test
    fun validate_subList_remove() {
        val list = mutableStateListOf(0, 1, 2, 3, 4, 5, 6)
        val normalList = mutableListOf(0, 1, 2, 3, 4, 5, 6)

        val subList = list.subList(2, 5)
        subList.remove(3)
        val normalSubList = normalList.subList(2, 5)
        normalSubList.remove(3)

        expected(normalSubList, subList)
        expected(normalList, list)
    }

    @Test
    fun validate_subList_removeAll() {
        val list = mutableStateListOf(0, 1, 2, 3, 4, 5, 6)
        val normalList = mutableListOf(0, 1, 2, 3, 4, 5, 6)

        val subList = list.subList(2, 5)
        subList.removeAll(listOf(2, 3))
        val normalSubList = normalList.subList(2, 5)
        normalSubList.removeAll(listOf(2, 3))

        expected(normalSubList, subList)
        expected(normalList, list)
    }

    @Test
    fun validate_subList_removeAt() {
        val list = mutableStateListOf(0, 1, 2, 3, 4, 5, 6)
        val normalList = mutableListOf(0, 1, 2, 3, 4, 5, 6)

        val subList = list.subList(2, 5)
        subList.removeAt(1)
        val normalSubList = normalList.subList(2, 5)
        normalSubList.removeAt(1)

        expected(normalSubList, subList)
        expected(normalList, list)
    }

    @Test
    fun validate_subList_retainAll() {
        val list = mutableStateListOf(0, 1, 2, 3, 4, 5, 6)
        val normalList = mutableListOf(0, 1, 2, 3, 4, 5, 6)

        val subList = list.subList(1, 6)
        subList.retainAll(listOf(2, 4, 6, 8))
        val normalSubList = normalList.subList(1, 6)
        normalSubList.retainAll(listOf(2, 4, 6, 8))

        expected(normalSubList, subList)
        expected(normalList, list)
    }

    @Test
    fun validate_subList_set() {
        val list = mutableStateListOf(0, 1, 2, 3, 4, 5, 6)
        val normalList = mutableListOf(0, 1, 2, 3, 4, 5, 6)

        val subList = list.subList(1, 6)
        subList[1] = 100
        val normalSubList = normalList.subList(1, 6)
        normalSubList[1] = 100

        expected(normalSubList, subList)
        expected(normalList, list)
    }

    @Test
    fun validate_subList_subList() {
        val list = mutableStateListOf(0, 1, 2, 3, 4, 5, 6)
        val normalList = mutableListOf(0, 1, 2, 3, 4, 5, 6)

        val subList = list.subList(1, 6)
        val subListSubList = subList.subList(1, 3)
        val normalSubList = normalList.subList(1, 6)
        val normalSubListSubList = normalSubList.subList(1, 3)

        expected(normalSubListSubList, subListSubList)
        expected(normalSubList, subList)
        expected(normalList, list)
    }

    @Test
    fun validate_subList_concurrentChanges() {
        assertFailsWith(ConcurrentModificationException::class) {
            val list = mutableStateListOf(0, 1, 2, 3, 4, 5, 6)
            val subList1 = list.subList(1, 6)
            val subList2 = list.subList(1, 6)
            subList1.remove(3)
            subList2.remove(4)
        }
    }

    @Test
    fun validate_indexOf() {
        val list = mutableStateListOf(0, 1, 2, 3, 4, 5, 6, 7)
        (0..7).forEach { assertEquals(it, list.indexOf(it)) }
        assertEquals(-1, list.indexOf(10))
    }

    @Test
    fun canModifyAStateList_add() {
        val list = mutableStateListOf(0, 1, 2)
        list.add(3)
        assertEquals(4, list.size)
        list.forEachIndexed { index, item ->
            assertEquals(index, item)
        }
    }

    @Test
    fun canModifyAStateList_addIndex() {
        val list = mutableStateListOf(0, 1, 2)
        list.add(0, 3)
        assertEquals(4, list.size)
        assertEquals(3, list[0])
    }

    @Test
    fun canRemoveFromAStateList() {
        val list = mutableStateListOf(0, 1, 2)
        list.remove(1)
        assertEquals(2, list.size)
        assertEquals(0, list[0])
        assertEquals(2, list[1])
    }

    @Test
    fun canRemoveAllFromAStateList() {
        val list = mutableStateListOf(0, 1, 2, 3, 4, 5)
        val normalList = mutableListOf(0, 1, 2, 3, 4, 5)
        list.removeAll(listOf(2, 4))
        normalList.removeAll(listOf(2, 4))
        expected(normalList, list)
    }

    @Test
    fun canRemoveAtFromAStateList() {
        val list = mutableStateListOf(0, 1, 2, 3, 4, 5)
        val normalList = mutableListOf(0, 1, 2, 3, 4, 5)
        list.removeAt(2)
        normalList.removeAt(2)
        expected(normalList, list)
    }

    @Test
    fun canRetainAllOfAStateList() {
        val list = mutableStateListOf(0, 1, 2, 3, 4, 5, 6)
        val normalList = mutableListOf(0, 1, 2, 3, 4, 5, 6)
        list.retainAll(listOf(2, 4, 6, 8))
        normalList.retainAll(listOf(2, 4, 6, 8))
        expected(normalList, list)
    }

    @Test
    fun canSetAnElementOfAStateList() {
        val list = mutableStateListOf(0, 1, 2, 3, 4, 5, 6)
        val normalList = mutableListOf(0, 1, 2, 3, 4, 5, 6)
        list[2] = 100
        normalList[2] = 100
        expected(normalList, list)
    }

    @Test
    fun stateListsCanBeSnapshot() {
        val original = listOf(0, 1, 2, 3, 4, 5, 6)
        val mutableList = original.toMutableList()
        val list = mutableStateListOf(0, 1, 2, 3, 4, 5, 6)
        val snapshot = Snapshot.takeSnapshot()
        try {
            list[1] = 100
            mutableList[1] = 100
            expected(mutableList, list)
            snapshot.enter {
                expected(original, list)
            }
        } finally {
            snapshot.dispose()
        }
        expected(mutableList, list)
    }

    @Test
    @IgnoreJsTarget // TODO(karpovich): Fix? timeout on node.js
    fun concurrentGlobalModification_add() = runTest(UnconfinedTestDispatcher()) {
        repeat(100) {
            val list = mutableStateListOf<Int>()
            coroutineScope {
                repeat(100) { index ->
                    launch(Dispatchers.Default) {
                        list.add(index)
                    }
                }
            }

            repeat(100) {
                assertTrue(list.contains(it))
            }
        }
    }

<<<<<<< HEAD
    @Test
    fun concurrentGlobalModifications_addAll() = runTest(UnconfinedTestDispatcher()) {
=======
    @Test(timeout = 10_000)
    @OptIn(ExperimentalCoroutinesApi::class)
    @IgnoreJsTarget // Not relevant in a single threaded environment
    fun concurrentGlobalModifications_addAll(): Unit = runTest {
>>>>>>> 0872f930
        repeat(100) {
            val list = mutableStateListOf<Int>()
            coroutineScope {
                repeat(100) { index ->
                    launch(Dispatchers.Default) {
                        list.addAll(0, Array(10) { index * 100 + it }.toList())
                    }
                }
            }

            repeat(100) { index ->
                repeat(10) {
                    assertTrue(list.contains(index * 100 + it))
                }
            }
        }
    }

    @Test(timeout = 5000)
    @OptIn(ExperimentalCoroutinesApi::class)
    @IgnoreJsTarget // Not relevant in a single threaded environment
    fun concurrentMixingWriteApply_add(): Unit = runTest {
        repeat(1000) {
            val lists = Array(100) { mutableStateListOf<Int>() }.toList()
            val channel = Channel<Unit>(Channel.CONFLATED)
            coroutineScope {
                // Launch mutator
                launch(Dispatchers.Default) {
                    repeat(100) { index ->
                        lists.fastForEach { list ->
                            list.add(index)
                        }

                        // Simulate the write observer
                        channel.trySend(Unit)
                    }
                    channel.close()
                }

                // Simulate the global snapshot manager
                launch(Dispatchers.Default) {
                    channel.consumeEach {
                        Snapshot.notifyObjectsInitialized()
                    }
                }
            }
        }
        // Should only get here if the above doesn't deadlock.
    }

    @Test(timeout = 5000)
    @OptIn(ExperimentalCoroutinesApi::class)
    @IgnoreJsTarget // Not relevant in a single threaded environment
    fun concurrentMixingWriteApply_addAll_clear(): Unit = runTest {
        repeat(100) {
            val lists = Array(100) { mutableStateListOf<Int>() }.toList()
            val data = Array(100) { index -> index }.toList()
            val channel = Channel<Unit>(Channel.CONFLATED)
            coroutineScope {
                // Launch mutator
                launch(Dispatchers.Default) {
                    repeat(100) {
                        lists.fastForEach { list ->
                            list.addAll(data)
                            list.clear()
                        }
                        // Simulate the write observer
                        channel.trySend(Unit)
                    }
                    channel.close()
                }

                // Simulate the global snapshot manager
                launch(Dispatchers.Default) {
                    channel.consumeEach {
                        Snapshot.notifyObjectsInitialized()
                    }
                }
            }
        }
        // Should only get here if the above doesn't deadlock.
    }

    @Test(timeout = 5000)
    @OptIn(ExperimentalCoroutinesApi::class)
    @IgnoreJsTarget // Not relevant in a single threaded environment
    fun concurrentMixingWriteApply_addAll_removeRange(): Unit = runTest {
        repeat(10) {
            val lists = Array(100) { mutableStateListOf<Int>() }.toList()
            val data = Array(100) { index -> index }.toList()
            val channel = Channel<Unit>(Channel.CONFLATED)
            coroutineScope {
                // Launch mutator
                launch(Dispatchers.Default) {
                    repeat(100) {
                        lists.fastForEach { list ->
                            list.addAll(data)
                            list.removeRange(0, data.size)
                        }
                        // Simulate the write observer
                        channel.trySend(Unit)
                    }
                    channel.close()
                }

                // Simulate the global snapshot manager
                launch(Dispatchers.Default) {
                    channel.consumeEach {
                        Snapshot.notifyObjectsInitialized()
                    }
                }
            }
        }
        // Should only get here if the above doesn't deadlock.
    }

    @Test
    fun modificationAcrossSnapshots() {
        val list = mutableStateListOf<Int>()
        repeat(100) {
            Snapshot.withMutableSnapshot {
                list.add(it)
            }
        }
        repeat(100) {
            assertEquals(it, list[it])
        }
    }

    @Test
    fun currentValueOfTheList() {
        val list = mutableStateListOf<Int>()
        val lists = mutableListOf<List<Int>>()
        repeat(100) {
            Snapshot.withMutableSnapshot {
                list.add(it)
                lists.add(list.toList())
            }
        }
        repeat(100) { index ->
            val current = lists[index]
            assertEquals(index + 1, current.size)
            current.forEachIndexed { i, value ->
                assertEquals(i, value)
            }
        }
    }

    private fun <T> validate(list: MutableList<T>, block: (list: MutableList<T>) -> Unit) {
        val normalList = list.toMutableList()
        block(normalList)
        block(list)
        expected(normalList, list)
    }

    private fun <T> expected(expected: List<T>, actual: List<T>) {
        assertEquals(expected.size, actual.size)
        expected.indices.forEach {
            assertEquals(expected[it], actual[it])
        }
    }
}<|MERGE_RESOLUTION|>--- conflicted
+++ resolved
@@ -26,13 +26,10 @@
 import kotlin.test.assertFailsWith
 import kotlin.test.assertFalse
 import kotlin.test.assertTrue
-<<<<<<< HEAD
+import kotlinx.coroutines.channels.Channel
+import kotlinx.coroutines.channels.consumeEach
 import kotlinx.coroutines.test.UnconfinedTestDispatcher
 import kotlinx.coroutines.test.runTest
-=======
-import kotlinx.coroutines.channels.Channel
-import kotlinx.coroutines.channels.consumeEach
->>>>>>> 0872f930
 import kotlinx.test.IgnoreJsTarget
 
 @OptIn(ExperimentalCoroutinesApi::class)
@@ -575,15 +572,10 @@
         }
     }
 
-<<<<<<< HEAD
-    @Test
-    fun concurrentGlobalModifications_addAll() = runTest(UnconfinedTestDispatcher()) {
-=======
     @Test(timeout = 10_000)
     @OptIn(ExperimentalCoroutinesApi::class)
     @IgnoreJsTarget // Not relevant in a single threaded environment
-    fun concurrentGlobalModifications_addAll(): Unit = runTest {
->>>>>>> 0872f930
+    fun concurrentGlobalModifications_addAll(): Unit = runTest(UnconfinedTestDispatcher()) {
         repeat(100) {
             val list = mutableStateListOf<Int>()
             coroutineScope {
