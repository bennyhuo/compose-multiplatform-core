--- conflicted
+++ resolved
@@ -16,13 +16,6 @@
 
 package androidx.compose.runtime.collection
 
-<<<<<<< HEAD
-internal actual class IntMap<E> actual constructor() {
-    private val DELETED = Any()
-    private var keys = IntArray(10)
-    private var _size = 0
-    private var values = Array<Any?>(10) { null }
-=======
 // Kotlin doesn't support setting initialCapacity, so we ignore it
 internal actual class IntMap<E> actual constructor(initialCapacity: Int) {
 
@@ -35,7 +28,6 @@
     // and `binarySearch` and `set` functions require more attention.
     // For now, we rely on kotlin's MutableMap (with Integer boxing).
     private val backingMap = mutableMapOf<Int, E>()
->>>>>>> fdff00cc
 
     /**
      * True if this map contains key
@@ -48,53 +40,21 @@
      * Get [key] or null
      */
     actual operator fun get(key: Int): E? {
-<<<<<<< HEAD
-        val index = keys.binarySearch(_size, key)
-        return if (index >= 0 && values[index] !== DELETED) {
-            @Suppress("UNCHECKED_CAST")
-            values[index] as E
-        } else {
-            null
-        }
-=======
         return backingMap[key]
->>>>>>> fdff00cc
     }
 
     /**
      * Get [key] or [valueIfNotFound]
      */
     actual fun get(key: Int, valueIfAbsent: E): E {
-<<<<<<< HEAD
-        val index = keys.binarySearch(_size, key)
-        return if (index >= 0 && values[index] !== DELETED) {
-            @Suppress("UNCHECKED_CAST")
-            values[index] as E
-        } else {
-            valueIfAbsent
-        }
-=======
         return backingMap.getOrElse(key) { valueIfAbsent }
->>>>>>> fdff00cc
     }
 
     /**
      * Set [key] to [value]
      */
     actual operator fun set(key: Int, value: E) {
-<<<<<<< HEAD
-        var index = keys.binarySearch(_size, key)
-        if (index >= 0) {
-            values[index] = value
-        } else {
-            index = -index
-            keys = keys.insert(_size, index, key)
-            values = values.insert(_size, index, value)
-            _size++
-        }
-=======
         backingMap[key] = value
->>>>>>> fdff00cc
     }
 
     /**
