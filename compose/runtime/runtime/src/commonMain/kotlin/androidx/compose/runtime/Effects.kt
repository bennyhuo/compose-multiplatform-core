--- conflicted
+++ resolved
@@ -353,14 +353,8 @@
     remember(key1, key2, key3) { LaunchedEffectImpl(applyContext, block) }
 }
 
-<<<<<<< HEAD
-private class LeftCompositionCancellationException : PlatformOptimizedCancellationException(
-    "The coroutine scope left the composition"
-)
-=======
 private class LeftCompositionCancellationException :
     PlatformOptimizedCancellationException("The coroutine scope left the composition")
->>>>>>> f5541f29
 
 /**
  * When [LaunchedEffect] enters the composition it will launch [block] into the composition's
