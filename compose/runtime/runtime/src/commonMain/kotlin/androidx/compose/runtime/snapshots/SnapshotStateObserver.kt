--- conflicted
+++ resolved
@@ -24,13 +24,8 @@
 import androidx.compose.runtime.collection.IdentityArraySet
 import androidx.compose.runtime.collection.IdentityScopeMap
 import androidx.compose.runtime.collection.mutableVectorOf
-<<<<<<< HEAD
-import androidx.compose.runtime.synchronized
-import androidx.compose.runtime.createSynchronizedObject
-=======
 import androidx.compose.runtime.observeDerivedStateRecalculations
 import androidx.compose.runtime.structuralEqualityPolicy
->>>>>>> 199c61b4
 
 /**
  * Helper class to efficiently observe snapshot state reads. See [observeReads] for more details.
@@ -43,22 +38,8 @@
     private val applyObserver: (Set<Any>, Snapshot) -> Unit = { applied, _ ->
         var hasValues = false
 
-<<<<<<< HEAD
-        synchronized(applyMapsLock) {
-            applyMaps.forEach { applyMap ->
-                val invalidated = applyMap.invalidated
-                val map = applyMap.map
-                for (value in applied) {
-                    map.forEachScopeOf(value) { scope ->
-                        invalidated += scope
-                        hasValues = true
-                    }
-                }
-            }
-=======
         forEachScopeMap { scopeMap ->
             hasValues = scopeMap.recordInvalidation(applied) || hasValues
->>>>>>> 199c61b4
         }
         if (hasValues) {
             onChangedExecutor {
@@ -74,13 +55,8 @@
      */
     private val readObserver: (Any) -> Unit = { state ->
         if (!isPaused) {
-<<<<<<< HEAD
-            synchronized(applyMapsLock) {
-                currentMap!!.addValue(state)
-=======
             synchronized(observedScopeMaps) {
                 currentMap!!.recordRead(state)
->>>>>>> 199c61b4
             }
         }
     }
@@ -102,8 +78,6 @@
             observedScopeMaps.forEach(block)
         }
     }
-
-    private val applyMapsLock = createSynchronizedObject()
 
     /**
      * Method to call when unsubscribing from the apply observer.
@@ -137,17 +111,8 @@
      * @param block to observe reads within.
      */
     fun <T : Any> observeReads(scope: T, onValueChangedForScope: (T) -> Unit, block: () -> Unit) {
-<<<<<<< HEAD
-        val oldMap = currentMap
-        val oldPaused = isPaused
-        val applyMap = synchronized(applyMapsLock) {
-            ensureMap(onValueChangedForScope).also {
-                it.map.removeScope(scope)
-            }
-=======
         val scopeMap = synchronized(observedScopeMaps) {
             ensureMap(onValueChangedForScope)
->>>>>>> 199c61b4
         }
 
         val oldPaused = isPaused
@@ -197,17 +162,8 @@
      * `onValueChangedForScope` callbacks passed in [observeReads].
      */
     fun clear(scope: Any) {
-<<<<<<< HEAD
-        synchronized(applyMapsLock) {
-            applyMaps.forEach { commitMap ->
-                commitMap.map.removeValueIf {
-                    it === scope
-                }
-            }
-=======
         forEachScopeMap {
             it.clearScopeObservations(scope)
->>>>>>> 199c61b4
         }
     }
 
@@ -216,15 +172,8 @@
      * used when a scope is no longer in the hierarchy and should not receive any callbacks.
      */
     fun clearIf(predicate: (scope: Any) -> Boolean) {
-<<<<<<< HEAD
-        synchronized(applyMapsLock) {
-            applyMaps.forEach { applyMap ->
-                applyMap.map.removeValueIf(predicate)
-            }
-=======
         forEachScopeMap { scopeMap ->
             scopeMap.removeScopeIf(predicate)
->>>>>>> 199c61b4
         }
     }
 
@@ -255,15 +204,8 @@
      * Remove all observations.
      */
     fun clear() {
-<<<<<<< HEAD
-        synchronized(applyMapsLock) {
-            applyMaps.forEach { applyMap ->
-                applyMap.map.clear()
-            }
-=======
         forEachScopeMap { scopeMap ->
             scopeMap.clear()
->>>>>>> 199c61b4
         }
     }
 
