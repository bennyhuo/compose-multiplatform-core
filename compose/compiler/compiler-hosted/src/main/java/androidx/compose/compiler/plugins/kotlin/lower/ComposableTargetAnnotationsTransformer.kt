--- conflicted
+++ resolved
@@ -100,20 +100,14 @@
     context: IrPluginContext,
     symbolRemapper: ComposableSymbolRemapper,
     metrics: ModuleMetrics
-<<<<<<< HEAD
-) : AbstractComposeLowering(context, symbolRemapper, bindingTrace, metrics) {
-=======
 ) : AbstractComposeLowering(context, symbolRemapper, metrics) {
->>>>>>> 199c61b4
     private val ComposableTargetClass = symbolRemapper.getReferencedClassOrNull(
         getTopLevelClassOrNull(ComposeFqNames.ComposableTarget)
     )
     private val ComposableOpenTargetClass = symbolRemapper.getReferencedClassOrNull(
         getTopLevelClassOrNull(ComposeFqNames.ComposableOpenTarget)
-    )
-    private val ComposableInferredTargetClass = symbolRemapper.getReferencedClassOrNull(
+    private val ComposableInferredTargetClass =
         getTopLevelClassOrNull(ComposeFqNames.ComposableInferredTarget)
-    )
 
     /**
      * A map of element to the owning function of the element.
