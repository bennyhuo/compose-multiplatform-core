--- conflicted
+++ resolved
@@ -85,11 +85,6 @@
             7102 to "1.2.0-rc03",
             7103 to "1.2.0",
             7104 to "1.2.1",
-<<<<<<< HEAD
-            8000 to "1.3.0-alpha01",
-            8100 to "1.3.0-alpha02",
-            8200 to "1.3.0-alpha03",
-=======
             7105 to "1.2.2",
             8000 to "1.3.0-alpha01",
             8100 to "1.3.0-alpha02",
@@ -98,7 +93,6 @@
             8400 to "1.3.0-beta02",
             8500 to "1.3.0-beta03",
             8600 to "1.3.0-rc01",
->>>>>>> 199c61b4
         )
 
         /**
@@ -111,11 +105,7 @@
          * The maven version string of this compiler. This string should be updated before/after every
          * release.
          */
-<<<<<<< HEAD
-        const val compilerVersion: String = "1.2.1"
-=======
         const val compilerVersion: String = "1.3.2"
->>>>>>> 199c61b4
         private val minimumRuntimeVersion: String
             get() = runtimeVersionToMavenVersionTable[minimumRuntimeVersionInt] ?: "unknown"
     }
