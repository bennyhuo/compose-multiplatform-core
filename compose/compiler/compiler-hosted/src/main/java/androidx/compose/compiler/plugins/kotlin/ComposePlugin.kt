/*
 * Copyright 2019 The Android Open Source Project
 *
 * Licensed under the Apache License, Version 2.0 (the "License");
 * you may not use this file except in compliance with the License.
 * You may obtain a copy of the License at
 *
 *      http://www.apache.org/licenses/LICENSE-2.0
 *
 * Unless required by applicable law or agreed to in writing, software
 * distributed under the License is distributed on an "AS IS" BASIS,
 * WITHOUT WARRANTIES OR CONDITIONS OF ANY KIND, either express or implied.
 * See the License for the specific language governing permissions and
 * limitations under the License.
 */

package androidx.compose.compiler.plugins.kotlin

import androidx.compose.compiler.plugins.kotlin.lower.ClassStabilityFieldSerializationPlugin
import com.intellij.mock.MockProject
import com.intellij.openapi.project.Project
import org.jetbrains.kotlin.compiler.plugin.CliOption
import org.jetbrains.kotlin.compiler.plugin.CliOptionProcessingException
import org.jetbrains.kotlin.compiler.plugin.CommandLineProcessor
import org.jetbrains.kotlin.compiler.plugin.ComponentRegistrar
import org.jetbrains.kotlin.compiler.plugin.AbstractCliOption
import org.jetbrains.kotlin.config.CompilerConfiguration
import org.jetbrains.kotlin.extensions.StorageComponentContainerContributor
import org.jetbrains.kotlin.backend.common.extensions.IrGenerationExtension
import org.jetbrains.kotlin.cli.common.CLIConfigurationKeys
import org.jetbrains.kotlin.cli.common.messages.CompilerMessageSeverity
import org.jetbrains.kotlin.config.CompilerConfigurationKey
import org.jetbrains.kotlin.config.KotlinCompilerVersion
import org.jetbrains.kotlin.extensions.internal.TypeResolutionInterceptor
import org.jetbrains.kotlin.serialization.DescriptorSerializer

object ComposeConfiguration {
    val LIVE_LITERALS_ENABLED_KEY =
        CompilerConfigurationKey<Boolean>("Enable Live Literals code generation")
    val SOURCE_INFORMATION_ENABLED_KEY =
        CompilerConfigurationKey<Boolean>("Include source information in generated code")
    val INTRINSIC_REMEMBER_OPTIMIZATION_ENABLED_KEY =
        CompilerConfigurationKey<Boolean>("Enable optimization to treat remember as an intrinsic")
    val SUPPRESS_KOTLIN_VERSION_COMPATIBILITY_CHECK =
        CompilerConfigurationKey<Boolean>("Suppress Kotlin version compatibility check")
}

class ComposeCommandLineProcessor : CommandLineProcessor {
    companion object {
        val PLUGIN_ID = "androidx.compose.compiler.plugins.kotlin"
        val LIVE_LITERALS_ENABLED_OPTION = CliOption(
            "liveLiterals",
            "<true|false>",
            "Enable Live Literals code generation",
            required = false,
            allowMultipleOccurrences = false
        )
        val SOURCE_INFORMATION_ENABLED_OPTION = CliOption(
            "sourceInformation",
            "<true|false>",
            "Include source information in generated code",
            required = false,
            allowMultipleOccurrences = false
        )
        val INTRINSIC_REMEMBER_OPTIMIZATION_ENABLED_OPTION = CliOption(
            "intrinsicRemember",
            "<true|false>",
            "Include source information in generated code",
            required = false,
            allowMultipleOccurrences = false
        )
        val SUPPRESS_KOTLIN_VERSION_CHECK_ENABLED_OPTION = CliOption(
            "suppressKotlinVersionCompatibilityCheck",
            "<true|false>",
            "Suppress Kotlin version compatibility check",
            required = false,
            allowMultipleOccurrences = false
        )
    }

    override val pluginId = PLUGIN_ID
    override val pluginOptions = listOf(
        LIVE_LITERALS_ENABLED_OPTION,
        SOURCE_INFORMATION_ENABLED_OPTION,
        INTRINSIC_REMEMBER_OPTIMIZATION_ENABLED_OPTION,
        SUPPRESS_KOTLIN_VERSION_CHECK_ENABLED_OPTION
    )

    override fun processOption(
        option: AbstractCliOption,
        value: String,
        configuration: CompilerConfiguration
    ) = when (option) {
        LIVE_LITERALS_ENABLED_OPTION -> configuration.put(
            ComposeConfiguration.LIVE_LITERALS_ENABLED_KEY,
            value == "true"
        )
        SOURCE_INFORMATION_ENABLED_OPTION -> configuration.put(
            ComposeConfiguration.SOURCE_INFORMATION_ENABLED_KEY,
            value == "true"
        )
        INTRINSIC_REMEMBER_OPTIMIZATION_ENABLED_OPTION -> configuration.put(
            ComposeConfiguration.INTRINSIC_REMEMBER_OPTIMIZATION_ENABLED_KEY,
            value == "true"
        )
        SUPPRESS_KOTLIN_VERSION_CHECK_ENABLED_OPTION -> configuration.put(
            ComposeConfiguration.SUPPRESS_KOTLIN_VERSION_COMPATIBILITY_CHECK,
            value == "true"
        )
        else -> throw CliOptionProcessingException("Unknown option: ${option.optionName}")
    }
}

class ComposeComponentRegistrar : ComponentRegistrar {
    override fun registerProjectComponents(
        project: MockProject,
        configuration: CompilerConfiguration
    ) {
        registerProjectExtensions(
            project as Project,
            configuration
        )
    }

    companion object {

        @Suppress("UNUSED_PARAMETER")
        fun registerProjectExtensions(
            project: Project,
            configuration: CompilerConfiguration
        ) {
<<<<<<< HEAD
            val KOTLIN_VERSION_EXPECTATION = "1.4.21"
=======
            val KOTLIN_VERSION_EXPECTATION = "1.4.21-2"
>>>>>>> aee18b10
            KotlinCompilerVersion.getVersion()?.let { version ->
                val suppressKotlinVersionCheck = configuration.get(
                    ComposeConfiguration.SUPPRESS_KOTLIN_VERSION_COMPATIBILITY_CHECK,
                    false
                )
                if (!suppressKotlinVersionCheck && version != KOTLIN_VERSION_EXPECTATION) {
                    val msgCollector = configuration.get(CLIConfigurationKeys.MESSAGE_COLLECTOR_KEY)
                    msgCollector?.report(
                        CompilerMessageSeverity.ERROR,
                        "This version (${VersionChecker.compilerVersion}) of the Compose" +
                            " Compiler requires Kotlin version $KOTLIN_VERSION_EXPECTATION but" +
                            " you appear to be using Kotlin version $version which is not known" +
                            " to be compatible.  Please fix your configuration (or" +
                            " `suppressKotlinVersionCompatibilityCheck` but don't say I didn't" +
                            " warn you!)."
                    )
                }
            }

            val liveLiteralsEnabled = configuration.get(
                ComposeConfiguration.LIVE_LITERALS_ENABLED_KEY,
                false
            )
            val sourceInformationEnabled = configuration.get(
                ComposeConfiguration.SOURCE_INFORMATION_ENABLED_KEY,
                false
            )
            val intrinsicRememberEnabled = configuration.get(
                ComposeConfiguration.INTRINSIC_REMEMBER_OPTIMIZATION_ENABLED_KEY,
                false
            )
            StorageComponentContainerContributor.registerExtension(
                project,
                ComposableCallChecker()
            )
            StorageComponentContainerContributor.registerExtension(
                project,
                ComposableDeclarationChecker()
            )
            ComposeDiagnosticSuppressor.registerExtension(
                project,
                ComposeDiagnosticSuppressor()
            )
            TypeResolutionInterceptor.registerExtension(
                project,
                @Suppress("IllegalExperimentalApiUsage")
                ComposeTypeResolutionInterceptorExtension()
            )
            IrGenerationExtension.registerExtension(
                project,
                ComposeIrGenerationExtension(
                    liveLiteralsEnabled = liveLiteralsEnabled,
                    sourceInformationEnabled = sourceInformationEnabled,
                    intrinsicRememberEnabled = intrinsicRememberEnabled
                )
            )
            DescriptorSerializer.registerSerializerPlugin(
                ClassStabilityFieldSerializationPlugin()
            )
        }
    }
}<|MERGE_RESOLUTION|>--- conflicted
+++ resolved
@@ -129,11 +129,7 @@
             project: Project,
             configuration: CompilerConfiguration
         ) {
-<<<<<<< HEAD
-            val KOTLIN_VERSION_EXPECTATION = "1.4.21"
-=======
             val KOTLIN_VERSION_EXPECTATION = "1.4.21-2"
->>>>>>> aee18b10
             KotlinCompilerVersion.getVersion()?.let { version ->
                 val suppressKotlinVersionCheck = configuration.get(
                     ComposeConfiguration.SUPPRESS_KOTLIN_VERSION_COMPATIBILITY_CHECK,
