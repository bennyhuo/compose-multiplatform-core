/*
 * Copyright 2019 The Android Open Source Project
 *
 * Licensed under the Apache License, Version 2.0 (the "License");
 * you may not use this file except in compliance with the License.
 * You may obtain a copy of the License at
 *
 *      http://www.apache.org/licenses/LICENSE-2.0
 *
 * Unless required by applicable law or agreed to in writing, software
 * distributed under the License is distributed on an "AS IS" BASIS,
 * WITHOUT WARRANTIES OR CONDITIONS OF ANY KIND, either express or implied.
 * See the License for the specific language governing permissions and
 * limitations under the License.
 */

package androidx.compose.compiler.plugins.kotlin

import androidx.compose.compiler.plugins.kotlin.lower.ClassStabilityFieldSerializationPlugin
import com.intellij.mock.MockProject
import com.intellij.openapi.project.Project
import org.jetbrains.kotlin.backend.common.extensions.IrGenerationExtension
import org.jetbrains.kotlin.compiler.plugin.AbstractCliOption
import org.jetbrains.kotlin.compiler.plugin.CliOption
import org.jetbrains.kotlin.compiler.plugin.CliOptionProcessingException
import org.jetbrains.kotlin.compiler.plugin.CommandLineProcessor
import org.jetbrains.kotlin.compiler.plugin.ComponentRegistrar
import org.jetbrains.kotlin.config.CompilerConfiguration
import org.jetbrains.kotlin.extensions.StorageComponentContainerContributor
import org.jetbrains.kotlin.cli.common.CLIConfigurationKeys
import org.jetbrains.kotlin.cli.common.messages.CompilerMessageSeverity
import org.jetbrains.kotlin.config.CompilerConfigurationKey
import org.jetbrains.kotlin.config.KotlinCompilerVersion
import org.jetbrains.kotlin.extensions.internal.TypeResolutionInterceptor
import org.jetbrains.kotlin.serialization.DescriptorSerializerPlugin

object ComposeConfiguration {
    val LIVE_LITERALS_ENABLED_KEY =
        CompilerConfigurationKey<Boolean>("Enable Live Literals code generation")
    val LIVE_LITERALS_V2_ENABLED_KEY =
        CompilerConfigurationKey<Boolean>(
            "Enable Live Literals code generation (with per-file enabled flags)"
        )
    val GENERATE_FUNCTION_KEY_META_CLASSES_KEY =
        CompilerConfigurationKey<Boolean>(
            "Generate function key meta classes"
        )
    val SOURCE_INFORMATION_ENABLED_KEY =
        CompilerConfigurationKey<Boolean>("Include source information in generated code")
    val METRICS_DESTINATION_KEY =
        CompilerConfigurationKey<String>("Directory to save compose build metrics")
    val REPORTS_DESTINATION_KEY =
        CompilerConfigurationKey<String>("Directory to save compose build reports")
    val INTRINSIC_REMEMBER_OPTIMIZATION_ENABLED_KEY =
        CompilerConfigurationKey<Boolean>("Enable optimization to treat remember as an intrinsic")
    val SUPPRESS_KOTLIN_VERSION_COMPATIBILITY_CHECK =
        CompilerConfigurationKey<Boolean>("Suppress Kotlin version compatibility check")
    val DECOYS_ENABLED_KEY =
        CompilerConfigurationKey<Boolean>("Generate decoy methods in IR transform")
}

class ComposeCommandLineProcessor : CommandLineProcessor {
    companion object {
        val PLUGIN_ID = "androidx.compose.compiler.plugins.kotlin"
        val LIVE_LITERALS_ENABLED_OPTION = CliOption(
            "liveLiterals",
            "<true|false>",
            "Enable Live Literals code generation",
            required = false,
            allowMultipleOccurrences = false
        )
        val LIVE_LITERALS_V2_ENABLED_OPTION = CliOption(
            "liveLiteralsEnabled",
            "<true|false>",
            "Enable Live Literals code generation (with per-file enabled flags)",
            required = false,
            allowMultipleOccurrences = false
        )
        val GENERATE_FUNCTION_KEY_META_CLASSES_OPTION = CliOption(
            "generateFunctionKeyMetaClasses",
            "<true|false>",
            "Generate function key meta classes with annotations indicating the " +
                "functions and their group keys. Generally used for tooling.",
            required = false,
            allowMultipleOccurrences = false
        )
        val SOURCE_INFORMATION_ENABLED_OPTION = CliOption(
            "sourceInformation",
            "<true|false>",
            "Include source information in generated code",
            required = false,
            allowMultipleOccurrences = false
        )
        val METRICS_DESTINATION_OPTION = CliOption(
            "metricsDestination",
            "<path>",
            "Save compose build metrics to this folder",
            required = false,
            allowMultipleOccurrences = false
        )
        val REPORTS_DESTINATION_OPTION = CliOption(
            "reportsDestination",
            "<path>",
            "Save compose build reports to this folder",
            required = false,
            allowMultipleOccurrences = false
        )
        val INTRINSIC_REMEMBER_OPTIMIZATION_ENABLED_OPTION = CliOption(
            "intrinsicRemember",
            "<true|false>",
            "Include source information in generated code",
            required = false,
            allowMultipleOccurrences = false
        )
        val SUPPRESS_KOTLIN_VERSION_CHECK_ENABLED_OPTION = CliOption(
            "suppressKotlinVersionCompatibilityCheck",
            "<true|false>",
            "Suppress Kotlin version compatibility check",
            required = false,
            allowMultipleOccurrences = false
        )
        val DECOYS_ENABLED_OPTION = CliOption(
            "generateDecoys",
            "<true|false>",
            "Generate decoy methods in IR transform",
            required = false,
            allowMultipleOccurrences = false
        )
    }

    override val pluginId = PLUGIN_ID
    override val pluginOptions = listOf(
        LIVE_LITERALS_ENABLED_OPTION,
        LIVE_LITERALS_V2_ENABLED_OPTION,
        GENERATE_FUNCTION_KEY_META_CLASSES_OPTION,
        SOURCE_INFORMATION_ENABLED_OPTION,
        METRICS_DESTINATION_OPTION,
        REPORTS_DESTINATION_OPTION,
        INTRINSIC_REMEMBER_OPTIMIZATION_ENABLED_OPTION,
        SUPPRESS_KOTLIN_VERSION_CHECK_ENABLED_OPTION,
        DECOYS_ENABLED_OPTION,
    )

    override fun processOption(
        option: AbstractCliOption,
        value: String,
        configuration: CompilerConfiguration
    ) = when (option) {
        LIVE_LITERALS_ENABLED_OPTION -> configuration.put(
            ComposeConfiguration.LIVE_LITERALS_ENABLED_KEY,
            value == "true"
        )
        LIVE_LITERALS_V2_ENABLED_OPTION -> configuration.put(
            ComposeConfiguration.LIVE_LITERALS_V2_ENABLED_KEY,
            value == "true"
        )
        GENERATE_FUNCTION_KEY_META_CLASSES_OPTION -> configuration.put(
            ComposeConfiguration.GENERATE_FUNCTION_KEY_META_CLASSES_KEY,
            value == "true"
        )
        SOURCE_INFORMATION_ENABLED_OPTION -> configuration.put(
            ComposeConfiguration.SOURCE_INFORMATION_ENABLED_KEY,
            value == "true"
        )
        METRICS_DESTINATION_OPTION -> configuration.put(
            ComposeConfiguration.METRICS_DESTINATION_KEY,
            value
        )
        REPORTS_DESTINATION_OPTION -> configuration.put(
            ComposeConfiguration.REPORTS_DESTINATION_KEY,
            value
        )
        INTRINSIC_REMEMBER_OPTIMIZATION_ENABLED_OPTION -> configuration.put(
            ComposeConfiguration.INTRINSIC_REMEMBER_OPTIMIZATION_ENABLED_KEY,
            value == "true"
        )
        SUPPRESS_KOTLIN_VERSION_CHECK_ENABLED_OPTION -> configuration.put(
            ComposeConfiguration.SUPPRESS_KOTLIN_VERSION_COMPATIBILITY_CHECK,
            value == "true"
        )
        DECOYS_ENABLED_OPTION -> configuration.put(
            ComposeConfiguration.DECOYS_ENABLED_KEY,
            value == "true"
        )
        else -> throw CliOptionProcessingException("Unknown option: ${option.optionName}")
    }
}

class ComposeComponentRegistrar : ComponentRegistrar {
    override fun registerProjectComponents(
        project: MockProject,
        configuration: CompilerConfiguration
    ) {
        registerProjectExtensions(
            project as Project,
            configuration
        )
    }

    companion object {

        @Suppress("UNUSED_PARAMETER")
        fun registerProjectExtensions(
            project: Project,
            configuration: CompilerConfiguration
        ) {
<<<<<<< HEAD
            val KOTLIN_VERSION_EXPECTATION = "1.6.10"
=======
            val KOTLIN_VERSION_EXPECTATION = "1.6.21"
>>>>>>> 80fe7a4a
            KotlinCompilerVersion.getVersion()?.let { version ->
                val suppressKotlinVersionCheck = configuration.get(
                    ComposeConfiguration.SUPPRESS_KOTLIN_VERSION_COMPATIBILITY_CHECK,
                    false
                )
                if (!suppressKotlinVersionCheck && version != KOTLIN_VERSION_EXPECTATION) {
                    val msgCollector = configuration.get(CLIConfigurationKeys.MESSAGE_COLLECTOR_KEY)
                    msgCollector?.report(
                        CompilerMessageSeverity.ERROR,
                        "This version (${VersionChecker.compilerVersion}) of the Compose" +
                            " Compiler requires Kotlin version $KOTLIN_VERSION_EXPECTATION but" +
                            " you appear to be using Kotlin version $version which is not known" +
                            " to be compatible.  Please fix your configuration (or" +
                            " `suppressKotlinVersionCompatibilityCheck` but don't say I didn't" +
                            " warn you!)."
                    )

                    // Return without registering the Compose plugin because the registration
                    // APIs may have changed and thus throw an exception during registration,
                    // preventing the diagnostic from being emitted.
                    return
                }
            }

            val liveLiteralsEnabled = configuration.get(
                ComposeConfiguration.LIVE_LITERALS_ENABLED_KEY,
                false
            )
            val liveLiteralsV2Enabled = configuration.get(
                ComposeConfiguration.LIVE_LITERALS_V2_ENABLED_KEY,
                false
            )
            val generateFunctionKeyMetaClasses = configuration.get(
                ComposeConfiguration.GENERATE_FUNCTION_KEY_META_CLASSES_KEY,
                false
            )
            val sourceInformationEnabled = configuration.get(
                ComposeConfiguration.SOURCE_INFORMATION_ENABLED_KEY,
                false
            )
            val intrinsicRememberEnabled = configuration.get(
                ComposeConfiguration.INTRINSIC_REMEMBER_OPTIMIZATION_ENABLED_KEY,
                false
            )
            val decoysEnabled = configuration.get(
                ComposeConfiguration.DECOYS_ENABLED_KEY,
                false
            )
            val metricsDestination = configuration.get(
                ComposeConfiguration.METRICS_DESTINATION_KEY,
                ""
            ).let {
                if (it.isBlank()) null else it
            }
            val reportsDestination = configuration.get(
                ComposeConfiguration.REPORTS_DESTINATION_KEY,
                ""
            ).let {
                if (it.isBlank()) null else it
            }

            StorageComponentContainerContributor.registerExtension(
                project,
                ComposableCallChecker()
            )
            StorageComponentContainerContributor.registerExtension(
                project,
                ComposableDeclarationChecker()
            )
            StorageComponentContainerContributor.registerExtension(
                project,
                ComposableTargetChecker()
            )
            ComposeDiagnosticSuppressor.registerExtension(
                project,
                ComposeDiagnosticSuppressor()
            )
            @Suppress("OPT_IN_USAGE_ERROR")
            TypeResolutionInterceptor.registerExtension(
                project,
                @Suppress("IllegalExperimentalApiUsage")
                ComposeTypeResolutionInterceptorExtension()
            )
            IrGenerationExtension.registerExtension(
                project,
                ComposeIrGenerationExtension(
                    liveLiteralsEnabled = liveLiteralsEnabled,
                    liveLiteralsV2Enabled = liveLiteralsV2Enabled,
                    generateFunctionKeyMetaClasses = generateFunctionKeyMetaClasses,
                    sourceInformationEnabled = sourceInformationEnabled,
                    intrinsicRememberEnabled = intrinsicRememberEnabled,
                    decoysEnabled = decoysEnabled,
                    metricsDestination = metricsDestination,
                    reportsDestination = reportsDestination,
                )
            )
            DescriptorSerializerPlugin.registerExtension(
                project,
                ClassStabilityFieldSerializationPlugin()
            )
        }
    }
}<|MERGE_RESOLUTION|>--- conflicted
+++ resolved
@@ -204,11 +204,7 @@
             project: Project,
             configuration: CompilerConfiguration
         ) {
-<<<<<<< HEAD
-            val KOTLIN_VERSION_EXPECTATION = "1.6.10"
-=======
             val KOTLIN_VERSION_EXPECTATION = "1.6.21"
->>>>>>> 80fe7a4a
             KotlinCompilerVersion.getVersion()?.let { version ->
                 val suppressKotlinVersionCheck = configuration.get(
                     ComposeConfiguration.SUPPRESS_KOTLIN_VERSION_COMPATIBILITY_CHECK,
