/*
 * Copyright 2019 The Android Open Source Project
 *
 * Licensed under the Apache License, Version 2.0 (the "License");
 * you may not use this file except in compliance with the License.
 * You may obtain a copy of the License at
 *
 *      http://www.apache.org/licenses/LICENSE-2.0
 *
 * Unless required by applicable law or agreed to in writing, software
 * distributed under the License is distributed on an "AS IS" BASIS,
 * WITHOUT WARRANTIES OR CONDITIONS OF ANY KIND, either express or implied.
 * See the License for the specific language governing permissions and
 * limitations under the License.
 */

package androidx.compose.compiler.plugins.kotlin.lower

import androidx.compose.compiler.plugins.kotlin.KtxNameConventions
import androidx.compose.compiler.plugins.kotlin.ModuleMetrics
import androidx.compose.compiler.plugins.kotlin.analysis.StabilityInferencer
import androidx.compose.compiler.plugins.kotlin.lower.decoys.copyWithNewTypeParams
import androidx.compose.compiler.plugins.kotlin.lower.decoys.didDecoyHaveDefaultForValueParameter
import androidx.compose.compiler.plugins.kotlin.lower.decoys.isDecoy
import androidx.compose.compiler.plugins.kotlin.lower.decoys.isDecoyImplementation
import kotlin.math.min
import org.jetbrains.kotlin.backend.common.extensions.IrPluginContext
import org.jetbrains.kotlin.backend.common.ir.moveBodyTo
import org.jetbrains.kotlin.backend.jvm.ir.isInlineClassType
import org.jetbrains.kotlin.descriptors.ModuleDescriptor
import org.jetbrains.kotlin.ir.IrStatement
import org.jetbrains.kotlin.ir.UNDEFINED_OFFSET
import org.jetbrains.kotlin.ir.builders.declarations.addValueParameter
import org.jetbrains.kotlin.ir.declarations.IrDeclarationOrigin
import org.jetbrains.kotlin.ir.declarations.IrFunction
import org.jetbrains.kotlin.ir.declarations.IrModuleFragment
import org.jetbrains.kotlin.ir.declarations.IrSimpleFunction
import org.jetbrains.kotlin.ir.declarations.IrValueParameter
import org.jetbrains.kotlin.ir.declarations.copyAttributes
import org.jetbrains.kotlin.ir.expressions.IrCall
import org.jetbrains.kotlin.ir.expressions.IrConstructorCall
import org.jetbrains.kotlin.ir.expressions.IrExpression
import org.jetbrains.kotlin.ir.expressions.IrGetValue
import org.jetbrains.kotlin.ir.expressions.IrReturn
import org.jetbrains.kotlin.ir.expressions.IrStatementOrigin
import org.jetbrains.kotlin.ir.expressions.copyTypeArgumentsFrom
import org.jetbrains.kotlin.ir.expressions.impl.IrCallImpl
import org.jetbrains.kotlin.ir.expressions.impl.IrCompositeImpl
import org.jetbrains.kotlin.ir.expressions.impl.IrConstImpl
import org.jetbrains.kotlin.ir.expressions.impl.IrConstructorCallImpl
import org.jetbrains.kotlin.ir.expressions.impl.IrGetValueImpl
import org.jetbrains.kotlin.ir.expressions.impl.IrReturnImpl
import org.jetbrains.kotlin.ir.symbols.impl.IrSimpleFunctionSymbolImpl
import org.jetbrains.kotlin.ir.types.IrSimpleType
import org.jetbrains.kotlin.ir.types.IrType
import org.jetbrains.kotlin.ir.types.classOrNull
import org.jetbrains.kotlin.ir.types.createType
import org.jetbrains.kotlin.ir.types.isMarkedNullable
import org.jetbrains.kotlin.ir.types.isPrimitiveType
import org.jetbrains.kotlin.ir.types.makeNullable
import org.jetbrains.kotlin.ir.util.DeepCopySymbolRemapper
import org.jetbrains.kotlin.ir.util.constructors
import org.jetbrains.kotlin.ir.util.copyTo
import org.jetbrains.kotlin.ir.util.copyTypeParametersFrom
import org.jetbrains.kotlin.ir.util.defaultType
import org.jetbrains.kotlin.ir.util.explicitParameters
import org.jetbrains.kotlin.ir.util.functions
import org.jetbrains.kotlin.ir.util.getInlineClassUnderlyingType
import org.jetbrains.kotlin.ir.util.hasAnnotation
import org.jetbrains.kotlin.ir.util.isGetter
import org.jetbrains.kotlin.ir.util.isVararg
import org.jetbrains.kotlin.ir.util.patchDeclarationParents
import org.jetbrains.kotlin.ir.util.remapTypeParameters
import org.jetbrains.kotlin.ir.visitors.IrElementTransformerVoid
import org.jetbrains.kotlin.ir.visitors.acceptVoid
import org.jetbrains.kotlin.ir.visitors.transformChildrenVoid
import org.jetbrains.kotlin.load.java.JvmAbi
import org.jetbrains.kotlin.name.StandardClassIds
import org.jetbrains.kotlin.platform.js.isJs
import org.jetbrains.kotlin.platform.jvm.isJvm
import org.jetbrains.kotlin.resolve.DescriptorUtils
import org.jetbrains.kotlin.util.OperatorNameConventions

class ComposerParamTransformer(
    context: IrPluginContext,
    symbolRemapper: DeepCopySymbolRemapper,
    stabilityInferencer: StabilityInferencer,
    private val decoysEnabled: Boolean,
    metrics: ModuleMetrics,
) :
    AbstractComposeLowering(context, symbolRemapper, metrics, stabilityInferencer),
    ModuleLoweringPass {

    /**
     * Used to identify module fragment in case of incremental compilation
     * see [externallyTransformed]
     */
    private var currentModule: IrModuleFragment? = null

    private var inlineLambdaInfo = ComposeInlineLambdaLocator(context)

    override fun lower(module: IrModuleFragment) {
        currentModule = module

        inlineLambdaInfo.scan(module)

        module.transformChildrenVoid(this)

        module.acceptVoid(symbolRemapper)

        val typeRemapper = ComposerTypeRemapper(
            context,
            symbolRemapper,
            composerType
        )
        // for each declaration, we create a deepCopy transformer It is important here that we
        // use the "preserving metadata" variant since we are using this copy to *replace* the
        // originals, or else the module we would produce wouldn't have any metadata in it.
        val transformer = DeepCopyIrTreeWithRemappedComposableTypes(
            context,
            symbolRemapper,
            typeRemapper
        ).also { typeRemapper.deepCopy = it }
        module.transformChildren(
            transformer,
            null
        )
        // just go through and patch all of the parents to make sure things are properly wired
        // up.
        module.patchDeclarationParents()
    }

    private val transformedFunctions: MutableMap<IrSimpleFunction, IrSimpleFunction> =
        mutableMapOf()

    private val transformedFunctionSet = mutableSetOf<IrSimpleFunction>()

    private val composerType = composerIrClass.defaultType.replaceArgumentsWithStarProjections()

    override fun visitSimpleFunction(declaration: IrSimpleFunction): IrStatement =
        super.visitSimpleFunction(declaration.withComposerParamIfNeeded())

<<<<<<< HEAD
    fun IrCall.withComposerParamIfNeeded(composerParam: IrValueParameter): IrCall {
        val ownerFn = when {
            symbol.owner.hasComposableAnnotation() ->
                symbol.owner.withComposerParamIfNeeded()
=======
    override fun visitLocalDelegatedPropertyReference(
        expression: IrLocalDelegatedPropertyReference
    ): IrExpression {
        val transformedGetter = expression.getter.owner.withComposerParamIfNeeded()
        return super.visitLocalDelegatedPropertyReference(
            IrLocalDelegatedPropertyReferenceImpl(
                expression.startOffset,
                expression.endOffset,
                expression.type,
                expression.symbol,
                expression.delegate,
                transformedGetter.symbol,
                expression.setter,
                expression.origin
            )
        )
    }

    override fun visitLocalDelegatedProperty(declaration: IrLocalDelegatedProperty): IrStatement {
        if (declaration.getter.isComposableDelegatedAccessor()) {
            declaration.getter.annotations += createComposableAnnotation()
        }

        if (declaration.setter?.isComposableDelegatedAccessor() == true) {
            declaration.setter!!.annotations += createComposableAnnotation()
        }

        return super.visitLocalDelegatedProperty(declaration)
    }

    private fun createComposableAnnotation() =
        IrConstructorCallImpl(
            startOffset = SYNTHETIC_OFFSET,
            endOffset = SYNTHETIC_OFFSET,
            type = composableIrClass.defaultType,
            symbol = composableIrClass.primaryConstructor!!.symbol,
            typeArgumentsCount = 0,
            constructorTypeArgumentsCount = 0,
            valueArgumentsCount = 0
        )

    fun IrCall.withComposerParamIfNeeded(composerParam: IrValueParameter): IrCall {
        val ownerFn = when {
            symbol.owner.isComposableDelegatedAccessor() -> {
                if (!symbol.owner.hasComposableAnnotation()) {
                    symbol.owner.annotations += createComposableAnnotation()
                }
                symbol.owner.withComposerParamIfNeeded()
            }
>>>>>>> fdff00cc
            isComposableLambdaInvoke() ->
                symbol.owner.lambdaInvokeWithComposerParam()
            symbol.owner.hasComposableAnnotation() ->
                symbol.owner.withComposerParamIfNeeded()
            // Not a composable call
            else -> return this
        }

        return IrCallImpl(
            startOffset,
            endOffset,
            type,
            ownerFn.symbol,
            typeArgumentsCount,
            ownerFn.valueParameters.size,
            origin,
            superQualifierSymbol
        ).also {
            it.copyAttributes(this)
            it.copyTypeArgumentsFrom(this)
            it.dispatchReceiver = dispatchReceiver
            it.extensionReceiver = extensionReceiver
            val argumentsMissing = mutableListOf<Boolean>()
            for (i in 0 until valueArgumentsCount) {
                val arg = getValueArgument(i)
                val param = ownerFn.valueParameters[i]
                val hasDefault = ownerFn.hasDefaultExpressionDefinedForValueParameter(i)
                argumentsMissing.add(arg == null && hasDefault)
                if (arg != null) {
                    it.putValueArgument(i, arg)
                } else if (param.isVararg) {
                    // do nothing
                } else {
                    it.putValueArgument(i, defaultArgumentFor(param))
                }
            }
            val valueParams = valueArgumentsCount
            val realValueParams = valueParams - ownerFn.contextReceiverParametersCount
            var argIndex = valueArgumentsCount
            it.putValueArgument(
                argIndex++,
                IrGetValueImpl(
                    UNDEFINED_OFFSET,
                    UNDEFINED_OFFSET,
                    composerParam.symbol
                )
            )

            // $changed[n]
            for (i in 0 until changedParamCount(realValueParams, ownerFn.thisParamCount)) {
                if (argIndex < ownerFn.valueParameters.size) {
                    it.putValueArgument(
                        argIndex++,
                        irConst(0)
                    )
                } else {
                    error("1. expected value parameter count to be higher: ${this.dumpSrc()}")
                }
            }

            // $default[n]
            for (i in 0 until defaultParamCount(valueParams)) {
                val start = i * BITS_PER_INT
                val end = min(start + BITS_PER_INT, valueParams)
                if (argIndex < ownerFn.valueParameters.size) {
                    val bits = argumentsMissing
                        .toBooleanArray()
                        .sliceArray(start until end)
                    it.putValueArgument(
                        argIndex++,
                        irConst(bitMask(*bits))
                    )
                } else if (argumentsMissing.any { it }) {
                    error("2. expected value parameter count to be higher: ${this.dumpSrc()}")
                }
            }
        }
    }

    private fun defaultArgumentFor(param: IrValueParameter): IrExpression? {
        if (param.varargElementType != null) return null
        return param.type.defaultValue().let {
            IrCompositeImpl(
                it.startOffset,
                it.endOffset,
                it.type,
                IrStatementOrigin.DEFAULT_VALUE,
                listOf(it)
            )
        }
    }

    // TODO(lmr): There is an equivalent function in IrUtils, but we can't use it because it
    //  expects a JvmBackendContext. That implementation uses a special "unsafe coerce" builtin
    //  method, which is only available on the JVM backend. On the JS and Native backends we
    //  don't have access to that so instead we are just going to construct the inline class
    //  itself and hope that it gets lowered properly.
    private fun IrType.defaultValue(
        startOffset: Int = UNDEFINED_OFFSET,
        endOffset: Int = UNDEFINED_OFFSET
    ): IrExpression {
        val classSymbol = classOrNull
        if (this !is IrSimpleType || isMarkedNullable() || !isInlineClassType()) {
            return if (isMarkedNullable()) {
                IrConstImpl.constNull(startOffset, endOffset, context.irBuiltIns.nothingNType)
            } else {
                IrConstImpl.defaultValueForType(startOffset, endOffset, this)
            }
        }

        if (context.platform.isJvm()) {
            val underlyingType = unboxInlineClass()
            return coerceInlineClasses(
                IrConstImpl.defaultValueForType(startOffset, endOffset, underlyingType),
                underlyingType,
                this
            )
        } else {
            val ctor = classSymbol!!.constructors.first()
            val underlyingType = getInlineClassUnderlyingType(classSymbol.owner)

            // TODO(lmr): We should not be calling the constructor here, but this seems like a
            //  reasonable interim solution.
            return IrConstructorCallImpl(
                startOffset,
                endOffset,
                this,
                ctor,
                typeArgumentsCount = 0,
                constructorTypeArgumentsCount = 0,
                valueArgumentsCount = 1,
                origin = null
            ).also {
                it.putValueArgument(0, underlyingType.defaultValue(startOffset, endOffset))
            }
        }
    }

    // Transform `@Composable fun foo(params): RetType` into `fun foo(params, $composer: Composer): RetType`
    private fun IrSimpleFunction.withComposerParamIfNeeded(): IrSimpleFunction {
        // don't transform functions that themselves were produced by this function. (ie, if we
        // call this with a function that has the synthetic composer parameter, we don't want to
        // transform it further).
        if (transformedFunctionSet.contains(this)) return this

        // if it is a decoy, no need to process
        if (isDecoy()) return this

        // some functions were transformed during previous compilations or in other modules
        if (this.externallyTransformed()) {
            return this
        }

        // if not a composable fn, nothing we need to do
        if (!this.hasComposableAnnotation()) {
            return this
        }

        // we don't bother transforming expect functions. They exist only for type resolution and
        // don't need to be transformed to have a composer parameter
        if (isExpect) return this

        // cache the transformed function with composer parameter
        return transformedFunctions[this] ?: copyWithComposerParam()
    }

    private fun IrSimpleFunction.lambdaInvokeWithComposerParam(): IrSimpleFunction {
        val argCount = valueParameters.size
        val extraParams = composeSyntheticParamCount(argCount)
        val newFnClass = context.function(argCount + extraParams).owner
        val newInvoke = newFnClass.functions.first {
            it.name == OperatorNameConventions.INVOKE
        }
        return newInvoke
    }

    private fun IrSimpleFunction.copy(): IrSimpleFunction {
        // TODO(lmr): use deepCopy instead?
        return context.irFactory.createSimpleFunction(
            startOffset = startOffset,
            endOffset = endOffset,
            origin = origin,
            name = name,
            visibility = visibility,
            isInline = isInline,
            isExpect = isExpect,
            returnType = returnType,
            modality = modality,
            symbol = IrSimpleFunctionSymbolImpl(),
            isTailrec = isTailrec,
            isSuspend = isSuspend,
            isOperator = isOperator,
            isInfix = isInfix,
            isExternal = isExternal,
            containerSource = containerSource
        ).also { fn ->
            fn.copyAttributes(this)
            val propertySymbol = correspondingPropertySymbol
            if (propertySymbol != null) {
                fn.correspondingPropertySymbol = propertySymbol
                if (propertySymbol.owner.getter == this) {
                    propertySymbol.owner.getter = fn
                }
                if (propertySymbol.owner.setter == this) {
                    propertySymbol.owner.setter = fn
                }
            }
            fn.parent = parent
            fn.copyTypeParametersFrom(this)

            fun IrType.remapTypeParameters(): IrType =
                remapTypeParameters(this@copy, fn)

            fn.returnType = returnType.remapTypeParameters()

            fn.dispatchReceiverParameter = dispatchReceiverParameter?.copyTo(fn)
            fn.extensionReceiverParameter = extensionReceiverParameter?.copyTo(fn)
            fn.valueParameters = valueParameters.map { param ->
                // Composable lambdas will always have `IrGet`s of all of their parameters
                // generated, since they are passed into the restart lambda. This causes an
                // interesting corner case with "anonymous parameters" of composable functions.
                // If a parameter is anonymous (using the name `_`) in user code, you can usually
                // make the assumption that it is never used, but this is technically not the
                // case in composable lambdas. The synthetic name that kotlin generates for
                // anonymous parameters has an issue where it is not safe to dex, so we sanitize
                // the names here to ensure that dex is always safe.
                val newName = dexSafeName(param.name)

                val newType = defaultParameterType(param).remapTypeParameters()
                param.copyTo(
                    fn,
                    name = newName,
                    type = newType,
                    isAssignable = param.defaultValue != null,
                    defaultValue = param.defaultValue?.copyWithNewTypeParams(
                        source = this, target = fn
                    )
                )
            }
            fn.contextReceiverParametersCount = contextReceiverParametersCount
            fn.annotations = annotations.toList()
            fn.metadata = metadata
            fn.body = moveBodyTo(fn)?.copyWithNewTypeParams(this, fn)
        }
    }

    private fun jvmNameAnnotation(name: String): IrConstructorCall {
        val jvmName = getTopLevelClass(StandardClassIds.Annotations.JvmName)
        val ctor = jvmName.constructors.first { it.owner.isPrimary }
        val type = jvmName.createType(false, emptyList())
        return IrConstructorCallImpl(
            UNDEFINED_OFFSET,
            UNDEFINED_OFFSET,
            type,
            ctor,
            0, 0, 1
        ).also {
            it.putValueArgument(
                0,
                IrConstImpl.string(
                    UNDEFINED_OFFSET,
                    UNDEFINED_OFFSET,
                    builtIns.stringType,
                    name
                )
            )
        }
    }

    private fun IrSimpleFunction.requiresDefaultParameter(): Boolean =
        // we only add a default mask parameter if one of the parameters has a default
        // expression. Note that if this is a "fake override" method, then only the overridden
        // symbols will have the default value expressions
        valueParameters.any { it.defaultValue != null } ||
            overriddenSymbols.any { it.owner.requiresDefaultParameter() }

    private fun IrSimpleFunction.hasDefaultExpressionDefinedForValueParameter(index: Int): Boolean {
        // checking for default value isn't enough, you need to ensure that none of the overrides
        // have it as well...
        if (valueParameters[index].defaultValue != null) return true

        if (context.platform.isJs() && this.isDecoyImplementation()) {
            if (didDecoyHaveDefaultForValueParameter(index)) return true
        }

        return overriddenSymbols.any {
            it.owner.hasDefaultExpressionDefinedForValueParameter(index)
        }
    }

    private fun IrSimpleFunction.copyWithComposerParam(): IrSimpleFunction {
        assert(explicitParameters.lastOrNull()?.name != KtxNameConventions.COMPOSER_PARAMETER) {
            "Attempted to add composer param to $this, but it has already been added."
        }
        return copy().also { fn ->
            val oldFn = this

            // NOTE: it's important to add these here before we recurse into the body in
            // order to avoid an infinite loop on circular/recursive calls
            transformedFunctionSet.add(fn)
            transformedFunctions[oldFn] = fn

            // The overridden symbols might also be composable functions, so we want to make sure
            // and transform them as well
            fn.overriddenSymbols = overriddenSymbols.map {
                it.owner.withComposerParamIfNeeded().symbol
            }

            // if we are transforming a composable property, the jvm signature of the
            // corresponding getters and setters have a composer parameter. Since Kotlin uses the
            // lack of a parameter to determine if it is a getter, this breaks inlining for
            // composable property getters since it ends up looking for the wrong jvmSignature.
            // In this case, we manually add the appropriate "@JvmName" annotation so that the
            // inliner doesn't get confused.
            fn.correspondingPropertySymbol?.let { propertySymbol ->
                if (!fn.hasAnnotation(DescriptorUtils.JVM_NAME)) {
                    val propertyName = propertySymbol.owner.name.identifier
                    val name = if (fn.isGetter) {
                        JvmAbi.getterName(propertyName)
                    } else {
                        JvmAbi.setterName(propertyName)
                    }
                    fn.annotations += jvmNameAnnotation(name)
                }
            }

            val valueParametersMapping = explicitParameters
                .zip(fn.explicitParameters)
                .toMap()

            val currentParams = fn.valueParameters.size
            val realParams = currentParams - fn.contextReceiverParametersCount

            // $composer
            val composerParam = fn.addValueParameter {
                name = KtxNameConventions.COMPOSER_PARAMETER
                type = composerType.makeNullable()
                origin = IrDeclarationOrigin.DEFINED
                isAssignable = true
            }

            // $changed[n]
            val changed = KtxNameConventions.CHANGED_PARAMETER.identifier
            for (i in 0 until changedParamCount(realParams, fn.thisParamCount)) {
                fn.addValueParameter(
                    if (i == 0) changed else "$changed$i",
                    context.irBuiltIns.intType
                )
            }

            // $default[n]
            if (oldFn.requiresDefaultParameter()) {
                val defaults = KtxNameConventions.DEFAULT_PARAMETER.identifier
                for (i in 0 until defaultParamCount(currentParams)) {
                    fn.addValueParameter(
                        if (i == 0) defaults else "$defaults$i",
                        context.irBuiltIns.intType,
                        IrDeclarationOrigin.MASK_FOR_DEFAULT_FUNCTION
                    )
                }
            }

            inlineLambdaInfo.scan(fn)

            fn.transformChildrenVoid(object : IrElementTransformerVoid() {
                var isNestedScope = false
                override fun visitGetValue(expression: IrGetValue): IrGetValue {
                    val newParam = valueParametersMapping[expression.symbol.owner]
                    return if (newParam != null) {
                        IrGetValueImpl(
                            expression.startOffset,
                            expression.endOffset,
                            expression.type,
                            newParam.symbol,
                            expression.origin
                        )
                    } else expression
                }

                override fun visitReturn(expression: IrReturn): IrExpression {
                    if (expression.returnTargetSymbol == oldFn.symbol) {
                        // update the return statement to point to the new function, or else
                        // it will be interpreted as a non-local return
                        return super.visitReturn(
                            IrReturnImpl(
                                expression.startOffset,
                                expression.endOffset,
                                expression.type,
                                fn.symbol,
                                expression.value
                            )
                        )
                    }
                    return super.visitReturn(expression)
                }

                override fun visitFunction(declaration: IrFunction): IrStatement {
                    val wasNested = isNestedScope
                    try {
                        // we don't want to pass the composer parameter in to composable calls
                        // inside of nested scopes.... *unless* the scope was inlined.
                        isNestedScope = wasNested ||
                            !inlineLambdaInfo.isInlineLambda(declaration) ||
                            declaration.hasComposableAnnotation()
                        return super.visitFunction(declaration)
                    } finally {
                        isNestedScope = wasNested
                    }
                }

                override fun visitCall(expression: IrCall): IrExpression {
                    val expr = if (!isNestedScope) {
                        expression.withComposerParamIfNeeded(composerParam)
                    } else
                        expression
                    return super.visitCall(expr)
                }
            })
        }
    }

    private fun defaultParameterType(param: IrValueParameter): IrType {
        val type = param.type
        if (param.defaultValue == null) return type
        val constructorAccessible = !type.isPrimitiveType() &&
<<<<<<< HEAD
            type.classOrNull?.constructors?.firstOrNull() != null
=======
            type.classOrNull?.owner?.primaryConstructor != null
>>>>>>> fdff00cc
        return when {
            type.isPrimitiveType() -> type
            type.isInlineClassType() -> if (context.platform.isJvm() || constructorAccessible) {
                type
            } else {
                // k/js and k/native: private constructors of value classes can be not accessible.
<<<<<<< HEAD
                // Therefore it won't be possible to create a fake default argument for calls.
=======
                // Therefore it won't be possible to create a "fake" default argument for calls.
>>>>>>> fdff00cc
                // Making it nullable allows to pass null.
                type.makeNullable()
            }
            else -> type.makeNullable()
        }
    }

    /**
     * With klibs, composable functions are always deserialized from IR instead of being restored
     * into stubs.
     * In this case, we need to avoid transforming those functions twice (because synthetic
     * parameters are being added). We know however, that all the other modules were compiled
     * before, so if the function comes from other [IrModuleFragment], we must skip it.
     *
     * NOTE: [ModuleDescriptor] will not work here, as incremental compilation of the same module
     * can contain some functions that were transformed during previous compilation in a
     * different module fragment with the same [ModuleDescriptor]
     */
    private fun IrFunction.externallyTransformed(): Boolean =
        decoysEnabled && valueParameters.firstOrNull {
            it.name == KtxNameConventions.COMPOSER_PARAMETER
        } != null
}<|MERGE_RESOLUTION|>--- conflicted
+++ resolved
@@ -33,6 +33,7 @@
 import org.jetbrains.kotlin.ir.builders.declarations.addValueParameter
 import org.jetbrains.kotlin.ir.declarations.IrDeclarationOrigin
 import org.jetbrains.kotlin.ir.declarations.IrFunction
+import org.jetbrains.kotlin.ir.declarations.IrLocalDelegatedProperty
 import org.jetbrains.kotlin.ir.declarations.IrModuleFragment
 import org.jetbrains.kotlin.ir.declarations.IrSimpleFunction
 import org.jetbrains.kotlin.ir.declarations.IrValueParameter
@@ -41,6 +42,7 @@
 import org.jetbrains.kotlin.ir.expressions.IrConstructorCall
 import org.jetbrains.kotlin.ir.expressions.IrExpression
 import org.jetbrains.kotlin.ir.expressions.IrGetValue
+import org.jetbrains.kotlin.ir.expressions.IrLocalDelegatedPropertyReference
 import org.jetbrains.kotlin.ir.expressions.IrReturn
 import org.jetbrains.kotlin.ir.expressions.IrStatementOrigin
 import org.jetbrains.kotlin.ir.expressions.copyTypeArgumentsFrom
@@ -49,6 +51,7 @@
 import org.jetbrains.kotlin.ir.expressions.impl.IrConstImpl
 import org.jetbrains.kotlin.ir.expressions.impl.IrConstructorCallImpl
 import org.jetbrains.kotlin.ir.expressions.impl.IrGetValueImpl
+import org.jetbrains.kotlin.ir.expressions.impl.IrLocalDelegatedPropertyReferenceImpl
 import org.jetbrains.kotlin.ir.expressions.impl.IrReturnImpl
 import org.jetbrains.kotlin.ir.symbols.impl.IrSimpleFunctionSymbolImpl
 import org.jetbrains.kotlin.ir.types.IrSimpleType
@@ -59,6 +62,7 @@
 import org.jetbrains.kotlin.ir.types.isPrimitiveType
 import org.jetbrains.kotlin.ir.types.makeNullable
 import org.jetbrains.kotlin.ir.util.DeepCopySymbolRemapper
+import org.jetbrains.kotlin.ir.util.SYNTHETIC_OFFSET
 import org.jetbrains.kotlin.ir.util.constructors
 import org.jetbrains.kotlin.ir.util.copyTo
 import org.jetbrains.kotlin.ir.util.copyTypeParametersFrom
@@ -70,13 +74,14 @@
 import org.jetbrains.kotlin.ir.util.isGetter
 import org.jetbrains.kotlin.ir.util.isVararg
 import org.jetbrains.kotlin.ir.util.patchDeclarationParents
+import org.jetbrains.kotlin.ir.util.primaryConstructor
 import org.jetbrains.kotlin.ir.util.remapTypeParameters
 import org.jetbrains.kotlin.ir.visitors.IrElementTransformerVoid
 import org.jetbrains.kotlin.ir.visitors.acceptVoid
 import org.jetbrains.kotlin.ir.visitors.transformChildrenVoid
 import org.jetbrains.kotlin.load.java.JvmAbi
 import org.jetbrains.kotlin.name.StandardClassIds
-import org.jetbrains.kotlin.platform.js.isJs
+import org.jetbrains.kotlin.platform.isJs
 import org.jetbrains.kotlin.platform.jvm.isJvm
 import org.jetbrains.kotlin.resolve.DescriptorUtils
 import org.jetbrains.kotlin.util.OperatorNameConventions
@@ -140,12 +145,6 @@
     override fun visitSimpleFunction(declaration: IrSimpleFunction): IrStatement =
         super.visitSimpleFunction(declaration.withComposerParamIfNeeded())
 
-<<<<<<< HEAD
-    fun IrCall.withComposerParamIfNeeded(composerParam: IrValueParameter): IrCall {
-        val ownerFn = when {
-            symbol.owner.hasComposableAnnotation() ->
-                symbol.owner.withComposerParamIfNeeded()
-=======
     override fun visitLocalDelegatedPropertyReference(
         expression: IrLocalDelegatedPropertyReference
     ): IrExpression {
@@ -195,7 +194,6 @@
                 }
                 symbol.owner.withComposerParamIfNeeded()
             }
->>>>>>> fdff00cc
             isComposableLambdaInvoke() ->
                 symbol.owner.lambdaInvokeWithComposerParam()
             symbol.owner.hasComposableAnnotation() ->
@@ -621,22 +619,14 @@
         val type = param.type
         if (param.defaultValue == null) return type
         val constructorAccessible = !type.isPrimitiveType() &&
-<<<<<<< HEAD
-            type.classOrNull?.constructors?.firstOrNull() != null
-=======
             type.classOrNull?.owner?.primaryConstructor != null
->>>>>>> fdff00cc
         return when {
             type.isPrimitiveType() -> type
             type.isInlineClassType() -> if (context.platform.isJvm() || constructorAccessible) {
                 type
             } else {
                 // k/js and k/native: private constructors of value classes can be not accessible.
-<<<<<<< HEAD
-                // Therefore it won't be possible to create a fake default argument for calls.
-=======
                 // Therefore it won't be possible to create a "fake" default argument for calls.
->>>>>>> fdff00cc
                 // Making it nullable allows to pass null.
                 type.makeNullable()
             }
