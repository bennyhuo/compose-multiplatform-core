--- conflicted
+++ resolved
@@ -37,6 +37,7 @@
 import org.jetbrains.kotlin.ir.expressions.IrConstructorCall
 import org.jetbrains.kotlin.ir.expressions.IrExpression
 import org.jetbrains.kotlin.ir.expressions.IrGetValue
+import org.jetbrains.kotlin.ir.expressions.IrLocalDelegatedPropertyReference
 import org.jetbrains.kotlin.ir.symbols.IrClassifierSymbol
 import org.jetbrains.kotlin.ir.symbols.IrTypeParameterSymbol
 import org.jetbrains.kotlin.ir.types.IrDynamicType
@@ -339,20 +340,9 @@
             directParentClassName == "com.google.protobuf.GeneratedMessage"
     }
 
-<<<<<<< HEAD
-private fun canInferStability(declaration: IrClass): Boolean {
-    val fqName = declaration.fqNameWhenAvailable?.toString() ?: ""
-    return KnownStableConstructs.stableTypes.contains(fqName) ||
-        // On JS and Native we can't access StabilityInferred annotation for IR_EXTERNAL_DECLARATION_STUB,
-        // therefore skip it for now and calculate the stability on the fly
-        AbstractComposeLowering.isJvmTarget &&
-        declaration.origin == IrDeclarationOrigin.IR_EXTERNAL_DECLARATION_STUB
-}
-=======
     private fun IrClass.isExternalStableType(): Boolean {
         return externalTypeMatcherCollection.matches(fqNameWhenAvailable, superTypes)
     }
->>>>>>> fdff00cc
 
     private fun canInferStability(declaration: IrClass): Boolean {
         val fqName = declaration.fqNameWhenAvailable?.toString() ?: ""
@@ -499,15 +489,6 @@
                     stability
                 }
             }
-<<<<<<< HEAD
-        }
-        // some default parameters and consts can be wrapped in composite
-        is IrComposite -> {
-            if (expr.statements.all { it is IrExpression && stabilityOf(it).knownStable() }) {
-                Stability.Stable
-            } else {
-                stability
-=======
 
             is IrLocalDelegatedPropertyReference -> Stability.Stable
             // some default parameters and consts can be wrapped in composite
@@ -517,7 +498,6 @@
                 } else {
                     stability
                 }
->>>>>>> fdff00cc
             }
 
             else -> stability
