--- conflicted
+++ resolved
@@ -96,10 +96,6 @@
                 implementation(project(":compose:ui:ui"))
                 implementation(project(":compose:ui:ui-unit"))
                 implementation(project(":compose:ui:ui-util"))
-<<<<<<< HEAD
-                implementation(project(":collection:collection"))
-=======
->>>>>>> f9297d52
                 implementation(libs.kotlinStdlibCommon)
                 api(libs.kotlinCoroutinesCore)
                 implementation(project(":annotation:annotation"))
