--- conflicted
+++ resolved
@@ -17,14 +17,10 @@
 package androidx.compose.animation.demos.layoutanimation
 
 import androidx.compose.animation.AnimatedContent
-<<<<<<< HEAD
-import androidx.compose.animation.AnimatedContentScope.SlideDirection
-=======
 import androidx.compose.animation.AnimatedContentTransitionScope.SlideDirection
 import androidx.compose.animation.ExitTransition
->>>>>>> fdff00cc
 import androidx.compose.animation.ExperimentalAnimationApi
-import androidx.compose.animation.with
+import androidx.compose.animation.togetherWith
 import androidx.compose.foundation.background
 import androidx.compose.foundation.border
 import androidx.compose.foundation.layout.Arrangement
@@ -78,22 +74,14 @@
             transitionSpec = {
                 if (initialState < targetState) {
                     // Going from parent menu to child menu, slide towards left
-<<<<<<< HEAD
-                    slideIntoContainer(towards = SlideDirection.Left) with
-                        slideOutOfContainer(
-                            towards = SlideDirection.Left,
-                            targetOffset = { offsetForFullSlide -> offsetForFullSlide / 2 }
-                        )
-=======
                     slideIntoContainer(towards = SlideDirection.Left) togetherWith
                         ExitTransition.KeepUntilTransitionsFinished
->>>>>>> fdff00cc
                 } else {
                     // Going from child menu to parent menu, slide towards right
                     slideIntoContainer(
                         towards = SlideDirection.Right,
                         initialOffset = { offsetForFullSlide -> offsetForFullSlide / 2 }
-                    ) with
+                    ) togetherWith
                         slideOutOfContainer(towards = SlideDirection.Right)
                 }.apply {
                     targetContentZIndex = when (targetState) {
