/*
 * Copyright 2020 The Android Open Source Project
 *
 * Licensed under the Apache License, Version 2.0 (the "License");
 * you may not use this file except in compliance with the License.
 * You may obtain a copy of the License at
 *
 *      http://www.apache.org/licenses/LICENSE-2.0
 *
 * Unless required by applicable law or agreed to in writing, software
 * distributed under the License is distributed on an "AS IS" BASIS,
 * WITHOUT WARRANTIES OR CONDITIONS OF ANY KIND, either express or implied.
 * See the License for the specific language governing permissions and
 * limitations under the License.
 */

package androidx.compose.foundation

import androidx.compose.foundation.gestures.ZoomableController
import androidx.compose.foundation.gestures.zoomable
import androidx.compose.foundation.layout.Box
import androidx.compose.foundation.layout.preferredSize
import androidx.compose.runtime.Composable
import androidx.compose.runtime.mutableStateOf
import androidx.compose.ui.Modifier
import androidx.compose.ui.geometry.Offset
import androidx.compose.ui.platform.testTag
import androidx.compose.ui.unit.dp
import androidx.compose.ui.unit.toSize
import androidx.test.ext.junit.runners.AndroidJUnit4
import androidx.test.filters.MediumTest
import androidx.ui.test.center
import androidx.compose.ui.test.createAnimationClockRule
import androidx.ui.test.createComposeRule
import androidx.ui.test.onNodeWithTag
import androidx.ui.test.performGesture
import androidx.ui.test.pinch
import com.google.common.truth.Truth
import com.google.common.truth.Truth.assertWithMessage
import org.junit.Rule
import org.junit.Test
import org.junit.runner.RunWith
<<<<<<< HEAD
import androidx.test.ext.junit.runners.AndroidJUnit4
=======
>>>>>>> da9d8365

private const val TEST_TAG = "zoomableTestTag"

private const val EDGE_FUZZ_FACTOR = 0.2f

<<<<<<< HEAD
@SmallTest
=======
@MediumTest
>>>>>>> da9d8365
@RunWith(AndroidJUnit4::class)
class ZoomableTest {
    @get:Rule
    val rule = createComposeRule()

    @get:Rule
    val clockRule = createAnimationClockRule()

    @Test
    fun zoomable_zoomIn() {
        var cumulativeScale = 1.0f
        val controller = ZoomableController(
            onZoomDelta = { cumulativeScale *= it },
            animationClock = clockRule.clock
        )

        setZoomableContent { Modifier.zoomable(controller) }

        rule.onNodeWithTag(TEST_TAG).performGesture {
            val leftStartX = center.x - 10
            val leftEndX = visibleSize.toSize().width * EDGE_FUZZ_FACTOR
            val rightStartX = center.x + 10
            val rightEndX = visibleSize.toSize().width * (1 - EDGE_FUZZ_FACTOR)

            pinch(
                Offset(leftStartX, center.y),
                Offset(leftEndX, center.y),
                Offset(rightStartX, center.y),
                Offset(rightEndX, center.y)
            )
        }

        clockRule.advanceClock(milliseconds = 1000)

        rule.runOnIdle {
            assertWithMessage("Should have scaled at least 4x").that(cumulativeScale).isAtLeast(4f)
        }
    }

    @Test
    fun zoomable_zoomOut() {
        var cumulativeScale = 1.0f
        val controller = ZoomableController(
            onZoomDelta = { cumulativeScale *= it },
            animationClock = clockRule.clock
        )

        setZoomableContent { Modifier.zoomable(controller) }

        rule.onNodeWithTag(TEST_TAG).performGesture {
            val leftStartX = visibleSize.toSize().width * EDGE_FUZZ_FACTOR
            val leftEndX = center.x - 10
            val rightStartX = visibleSize.toSize().width * (1 - EDGE_FUZZ_FACTOR)
            val rightEndX = center.x + 10

            pinch(
                Offset(leftStartX, center.y),
                Offset(leftEndX, center.y),
                Offset(rightStartX, center.y),
                Offset(rightEndX, center.y)
            )
        }

        clockRule.advanceClock(milliseconds = 1000)

        rule.runOnIdle {
            assertWithMessage("Should have scaled down at least 4x")
                .that(cumulativeScale)
                .isAtMost(0.25f)
        }
    }

    @Test
    fun zoomable_startStop_notify() {
        var cumulativeScale = 1.0f
        var startTriggered = 0f
        var stopTriggered = 0f
        val controller = ZoomableController(
            onZoomDelta = { cumulativeScale *= it },
            animationClock = clockRule.clock
        )

        setZoomableContent {
            Modifier
                .zoomable(
                    controller = controller,
                    onZoomStarted = { startTriggered++ },
                    onZoomStopped = { stopTriggered++ }
                )
        }

        rule.runOnIdle {
            Truth.assertThat(startTriggered).isEqualTo(0)
            Truth.assertThat(stopTriggered).isEqualTo(0)
        }

        rule.onNodeWithTag(TEST_TAG).performGesture {
            val leftStartX = visibleSize.toSize().width * EDGE_FUZZ_FACTOR
            val leftEndX = center.x - 10
            val rightStartX = visibleSize.toSize().width * (1 - EDGE_FUZZ_FACTOR)
            val rightEndX = center.x + 10

            pinch(
                Offset(leftStartX, center.y),
                Offset(leftEndX, center.y),
                Offset(rightStartX, center.y),
                Offset(rightEndX, center.y)
            )
        }

        clockRule.advanceClock(milliseconds = 1000)

        rule.runOnIdle {
            Truth.assertThat(startTriggered).isEqualTo(1)
            Truth.assertThat(stopTriggered).isEqualTo(1)
        }
    }

    @Test
    fun zoomable_disabledWontCallLambda() {
        val enabled = mutableStateOf(true)
        var cumulativeScale = 1.0f
        val controller = ZoomableController(
            onZoomDelta = { cumulativeScale *= it },
            animationClock = clockRule.clock
        )

        setZoomableContent {
            Modifier
                .zoomable(controller = controller, enabled = enabled.value)
        }

        rule.onNodeWithTag(TEST_TAG).performGesture {
            val leftStartX = center.x - 10
            val leftEndX = visibleSize.toSize().width * EDGE_FUZZ_FACTOR
            val rightStartX = center.x + 10
            val rightEndX = visibleSize.toSize().width * (1 - EDGE_FUZZ_FACTOR)

            pinch(
                Offset(leftStartX, center.y),
                Offset(leftEndX, center.y),
                Offset(rightStartX, center.y),
                Offset(rightEndX, center.y)
            )
        }

        clockRule.advanceClock(milliseconds = 1000)

        val prevScale = rule.runOnIdle {
            assertWithMessage("Should have scaled at least 4x").that(cumulativeScale).isAtLeast(4f)
            enabled.value = false
            cumulativeScale
        }

        rule.onNodeWithTag(TEST_TAG).performGesture {
            val leftStartX = visibleSize.toSize().width * EDGE_FUZZ_FACTOR
            val leftEndX = center.x - 10
            val rightStartX = visibleSize.toSize().width * (1 - EDGE_FUZZ_FACTOR)
            val rightEndX = center.x + 10

            pinch(
                Offset(leftStartX, center.y),
                Offset(leftEndX, center.y),
                Offset(rightStartX, center.y),
                Offset(rightEndX, center.y)
            )
        }

        rule.runOnIdle {
            assertWithMessage("When enabled = false, scale should stay the same")
                .that(cumulativeScale)
                .isEqualTo(prevScale)
        }
    }

    @Test
    fun zoomable_callsStop_whenRemoved() {
        var cumulativeScale = 1.0f
        var stopTriggered = 0f
        val controller = ZoomableController(
            onZoomDelta = { cumulativeScale *= it },
            animationClock = clockRule.clock
        )

        setZoomableContent {
            if (cumulativeScale < 2f) {
                Modifier
                    .zoomable(
                        controller = controller,
                        onZoomStopped = { stopTriggered++ }
                    )
            } else {
                Modifier
            }
        }

        rule.runOnIdle {
            Truth.assertThat(stopTriggered).isEqualTo(0)
        }

        rule.onNodeWithTag(TEST_TAG).performGesture {
            val leftStartX = center.x - 10
            val leftEndX = visibleSize.toSize().width * EDGE_FUZZ_FACTOR
            val rightStartX = center.x + 10
            val rightEndX = visibleSize.toSize().width * (1 - EDGE_FUZZ_FACTOR)

            pinch(
                Offset(leftStartX, center.y),
                Offset(leftEndX, center.y),
                Offset(rightStartX, center.y),
                Offset(rightEndX, center.y)
            )
        }

        clockRule.advanceClock(milliseconds = 1000)

        rule.runOnIdle {
            Truth.assertThat(cumulativeScale).isAtLeast(2f)
            Truth.assertThat(stopTriggered).isEqualTo(1f)
        }
    }

    @Test
    fun zoomable_animateTo() {
        var cumulativeScale = 1.0f
        var callbackCount = 0
        val state = ZoomableController(
            onZoomDelta = {
                cumulativeScale *= it
                callbackCount += 1
            },
            animationClock = clockRule.clock
        )

        setZoomableContent { Modifier.zoomable(state) }

        rule.runOnUiThread { state.smoothScaleBy(4f) }

        clockRule.advanceClock(milliseconds = 10)

        rule.runOnIdle {
            assertWithMessage("Scrolling should have been smooth").that(callbackCount).isAtLeast(1)
        }

        clockRule.advanceClock(milliseconds = 10)

        rule.runOnIdle {
            assertWithMessage("Scrolling should have been smooth").that(callbackCount).isAtLeast(2)
        }

        clockRule.advanceClock(milliseconds = 1000)

        rule.runOnIdle {
            assertWithMessage("Scrolling should have been smooth").that(callbackCount).isAtLeast(3)
            // Include a bit of tolerance for floating point discrepancies.
            assertWithMessage("Should have scaled ~4x").that(cumulativeScale).isAtLeast(3.9f)
        }
    }

    private fun setZoomableContent(getModifier: @Composable () -> Modifier) {
        rule.setContent {
            Box(Modifier.preferredSize(600.dp).testTag(TEST_TAG).then(getModifier()))
        }
    }
}<|MERGE_RESOLUTION|>--- conflicted
+++ resolved
@@ -40,20 +40,12 @@
 import org.junit.Rule
 import org.junit.Test
 import org.junit.runner.RunWith
-<<<<<<< HEAD
-import androidx.test.ext.junit.runners.AndroidJUnit4
-=======
->>>>>>> da9d8365
 
 private const val TEST_TAG = "zoomableTestTag"
 
 private const val EDGE_FUZZ_FACTOR = 0.2f
 
-<<<<<<< HEAD
-@SmallTest
-=======
 @MediumTest
->>>>>>> da9d8365
 @RunWith(AndroidJUnit4::class)
 class ZoomableTest {
     @get:Rule
