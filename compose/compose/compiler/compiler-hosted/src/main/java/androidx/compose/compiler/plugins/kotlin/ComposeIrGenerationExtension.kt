/*
 * Copyright 2019 The Android Open Source Project
 *
 * Licensed under the Apache License, Version 2.0 (the "License");
 * you may not use this file except in compliance with the License.
 * You may obtain a copy of the License at
 *
 *      http://www.apache.org/licenses/LICENSE-2.0
 *
 * Unless required by applicable law or agreed to in writing, software
 * distributed under the License is distributed on an "AS IS" BASIS,
 * WITHOUT WARRANTIES OR CONDITIONS OF ANY KIND, either express or implied.
 * See the License for the specific language governing permissions and
 * limitations under the License.
 */

package androidx.compose.compiler.plugins.kotlin

import androidx.compose.compiler.plugins.kotlin.lower.ClassStabilityTransformer
import androidx.compose.compiler.plugins.kotlin.lower.ComposableFunInterfaceLowering
import androidx.compose.compiler.plugins.kotlin.lower.ComposableFunctionBodyTransformer
import androidx.compose.compiler.plugins.kotlin.lower.ComposableSymbolRemapper
import androidx.compose.compiler.plugins.kotlin.lower.ComposerIntrinsicTransformer
import androidx.compose.compiler.plugins.kotlin.lower.ComposerLambdaMemoization
import androidx.compose.compiler.plugins.kotlin.lower.ComposerParamTransformer
import androidx.compose.compiler.plugins.kotlin.lower.CopyDefaultValuesFromExpectLowering
import androidx.compose.compiler.plugins.kotlin.lower.DurableKeyVisitor
import androidx.compose.compiler.plugins.kotlin.lower.KlibAssignableParamTransformer
import androidx.compose.compiler.plugins.kotlin.lower.LiveLiteralTransformer
import androidx.compose.compiler.plugins.kotlin.lower.decoys.CreateDecoysTransformer
import androidx.compose.compiler.plugins.kotlin.lower.decoys.RecordDecoySignaturesTransformer
import androidx.compose.compiler.plugins.kotlin.lower.decoys.SubstituteDecoyCallsTransformer
import org.jetbrains.kotlin.backend.common.extensions.IrGenerationExtension
import org.jetbrains.kotlin.backend.common.extensions.IrPluginContext
import org.jetbrains.kotlin.backend.common.serialization.DeclarationTable
import org.jetbrains.kotlin.backend.common.serialization.signature.IdSignatureSerializer
import org.jetbrains.kotlin.backend.common.serialization.signature.PublicIdSignatureComputer
import org.jetbrains.kotlin.ir.ObsoleteDescriptorBasedAPI
import org.jetbrains.kotlin.ir.backend.js.lower.serialization.ir.JsGlobalDeclarationTable
import org.jetbrains.kotlin.ir.backend.js.lower.serialization.ir.JsManglerIr
import org.jetbrains.kotlin.ir.declarations.IrModuleFragment
import org.jetbrains.kotlin.platform.js.isJs
import org.jetbrains.kotlin.platform.jvm.isJvm
import org.jetbrains.kotlin.resolve.DelegatingBindingTrace

class ComposeIrGenerationExtension(
    @Suppress("unused") private val liveLiteralsEnabled: Boolean = false,
    @Suppress("unused") private val liveLiteralsV2Enabled: Boolean = false,
    private val sourceInformationEnabled: Boolean = true,
    private val intrinsicRememberEnabled: Boolean = true,
    private val decoysEnabled: Boolean = false,
    private val metricsDestination: String? = null,
    private val reportsDestination: String? = null
) : IrGenerationExtension {
    var metrics: ModuleMetrics = EmptyModuleMetrics
    @OptIn(ObsoleteDescriptorBasedAPI::class)
    override fun generate(
        moduleFragment: IrModuleFragment,
        pluginContext: IrPluginContext
    ) {
        val isKlibTarget = !pluginContext.platform.isJvm()
        VersionChecker(pluginContext).check()

        // TODO: refactor transformers to work with just BackendContext
        val bindingTrace = DelegatingBindingTrace(
            pluginContext.bindingContext,
            "trace in " +
                "ComposeIrGenerationExtension"
        )

        // create a symbol remapper to be used across all transforms
        val symbolRemapper = ComposableSymbolRemapper()

        if (metricsDestination != null || reportsDestination != null) {
            metrics = ModuleMetricsImpl(
                moduleFragment.name.asString(),
                pluginContext
            )
        }

        ClassStabilityTransformer(
            pluginContext,
            symbolRemapper,
            bindingTrace,
            metrics
        ).lower(moduleFragment)

        LiveLiteralTransformer(
            liveLiteralsEnabled || liveLiteralsV2Enabled,
            liveLiteralsV2Enabled,
            DurableKeyVisitor(),
            pluginContext,
            symbolRemapper,
            bindingTrace,
            metrics
        ).lower(moduleFragment)

        ComposableFunInterfaceLowering(pluginContext).lower(moduleFragment)

        // Memoize normal lambdas and wrap composable lambdas
        ComposerLambdaMemoization(
            pluginContext,
            symbolRemapper,
            bindingTrace,
            metrics
        ).lower(moduleFragment)

        CopyDefaultValuesFromExpectLowering().lower(moduleFragment)

        val mangler = when {
            pluginContext.platform.isJs() -> JsManglerIr
            else -> null
        }

        val mangler = when {
            pluginContext.platform.isJs() -> JsManglerIr
            else -> null
        }

        val idSignatureBuilder = when {
            pluginContext.platform.isJs() -> IdSignatureSerializer(
                PublicIdSignatureComputer(mangler!!),
                DeclarationTable(JsGlobalDeclarationTable(pluginContext.irBuiltIns))
            )
            else -> null
        }
        if (decoysEnabled) {
            require(idSignatureBuilder != null) {
                "decoys are not supported for ${pluginContext.platform}"
            }

            CreateDecoysTransformer(
                pluginContext,
                symbolRemapper,
                bindingTrace,
                idSignatureBuilder,
                metrics,
            ).lower(moduleFragment)

            SubstituteDecoyCallsTransformer(
                pluginContext,
                symbolRemapper,
                bindingTrace,
                idSignatureBuilder,
                metrics,
            ).lower(moduleFragment)
        }

        // transform all composable functions to have an extra synthetic composer
        // parameter. this will also transform all types and calls to include the extra
        // parameter.
        ComposerParamTransformer(
            pluginContext,
            symbolRemapper,
            bindingTrace,
            decoysEnabled,
            metrics,
        ).lower(moduleFragment)

        // transform calls to the currentComposer to just use the local parameter from the
        // previous transform
        ComposerIntrinsicTransformer(pluginContext, decoysEnabled).lower(moduleFragment)

        ComposableFunctionBodyTransformer(
            pluginContext,
            symbolRemapper,
            bindingTrace,
            metrics,
            sourceInformationEnabled,
            intrinsicRememberEnabled
        ).lower(moduleFragment)

        if (decoysEnabled) {
            require(idSignatureBuilder != null) {
                "decoys are not supported for ${pluginContext.platform}"
            }

            RecordDecoySignaturesTransformer(
                pluginContext,
                symbolRemapper,
                bindingTrace,
                idSignatureBuilder,
<<<<<<< HEAD
=======
                metrics,
>>>>>>> 1555cdea
                mangler!!
            ).lower(moduleFragment)
        }

        if (isKlibTarget) {
            KlibAssignableParamTransformer(
                pluginContext,
                symbolRemapper,
                bindingTrace,
                metrics,
            ).lower(moduleFragment)
        }

        if (metricsDestination != null) {
            metrics.saveMetricsTo(metricsDestination)
        }
        if (reportsDestination != null) {
            metrics.saveReportsTo(reportsDestination)
        }
    }
}<|MERGE_RESOLUTION|>--- conflicted
+++ resolved
@@ -112,11 +112,6 @@
             else -> null
         }
 
-        val mangler = when {
-            pluginContext.platform.isJs() -> JsManglerIr
-            else -> null
-        }
-
         val idSignatureBuilder = when {
             pluginContext.platform.isJs() -> IdSignatureSerializer(
                 PublicIdSignatureComputer(mangler!!),
@@ -180,10 +175,7 @@
                 symbolRemapper,
                 bindingTrace,
                 idSignatureBuilder,
-<<<<<<< HEAD
-=======
                 metrics,
->>>>>>> 1555cdea
                 mangler!!
             ).lower(moduleFragment)
         }
