--- conflicted
+++ resolved
@@ -24,12 +24,6 @@
 import androidx.compose.compiler.plugins.kotlin.lower.decoys.isDecoyImplementation
 import kotlin.math.min
 import org.jetbrains.kotlin.backend.common.extensions.IrPluginContext
-<<<<<<< HEAD
-import org.jetbrains.kotlin.ir.util.copyTo
-import org.jetbrains.kotlin.ir.util.copyTypeParametersFrom
-import org.jetbrains.kotlin.ir.util.remapTypeParameters
-=======
->>>>>>> 3ce99e39
 import org.jetbrains.kotlin.backend.common.ir.moveBodyTo
 import org.jetbrains.kotlin.backend.jvm.ir.isInlineClassType
 import org.jetbrains.kotlin.descriptors.ModuleDescriptor
@@ -69,10 +63,6 @@
 import org.jetbrains.kotlin.ir.util.copyTypeParametersFrom
 import org.jetbrains.kotlin.ir.util.defaultType
 import org.jetbrains.kotlin.ir.util.explicitParameters
-<<<<<<< HEAD
-import org.jetbrains.kotlin.ir.util.findAnnotation
-=======
->>>>>>> 3ce99e39
 import org.jetbrains.kotlin.ir.util.functions
 import org.jetbrains.kotlin.ir.util.getInlineClassUnderlyingType
 import org.jetbrains.kotlin.ir.util.hasAnnotation
@@ -154,13 +144,8 @@
                 symbol.owner.withComposerParamIfNeeded()
             isComposableLambdaInvoke() ->
                 symbol.owner.lambdaInvokeWithComposerParam()
-<<<<<<< HEAD
-            }
-            else -> (symbol.owner).withComposerParamIfNeeded()
-=======
             // Not a composable call
             else -> return this
->>>>>>> 3ce99e39
         }
 
         return IrCallImpl(
