--- conflicted
+++ resolved
@@ -617,22 +617,14 @@
         val type = param.type
         if (param.defaultValue == null) return type
         val constructorAccessible = !type.isPrimitiveType() &&
-<<<<<<< HEAD
-            type.classOrNull?.constructors?.firstOrNull() != null
-=======
             type.classOrNull?.owner?.primaryConstructor != null
->>>>>>> e3773526
         return when {
             type.isPrimitiveType() -> type
             type.isInlineClassType() -> if (context.platform.isJvm() || constructorAccessible) {
                 type
             } else {
                 // k/js and k/native: private constructors of value classes can be not accessible.
-<<<<<<< HEAD
-                // Therefore it won't be possible to create a fake default argument for calls.
-=======
                 // Therefore it won't be possible to create a "fake" default argument for calls.
->>>>>>> e3773526
                 // Making it nullable allows to pass null.
                 type.makeNullable()
             }
