--- conflicted
+++ resolved
@@ -140,13 +140,8 @@
 private val KeyInputDemos = DemoCategory(
     "KeyInput",
     listOf(
-<<<<<<< HEAD
-        ComposableDemo("VectorGraphicsDemo") { VectorGraphicsDemo() },
-        ComposableDemo("DeclarativeGraphicsDemo") { DeclarativeGraphicsDemo() }
-=======
         ComposableDemo("onKeyEvent") { KeyInputDemo() },
         ComposableDemo("onPreviewKeyEvent") { InterceptEnterToSendMessageDemo() },
->>>>>>> 1555cdea
     )
 )
 
