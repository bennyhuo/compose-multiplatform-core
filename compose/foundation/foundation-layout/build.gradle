--- conflicted
+++ resolved
@@ -74,10 +74,7 @@
         desktop()
         darwin()
         js()
-<<<<<<< HEAD
-=======
         wasm()
->>>>>>> fdff00cc
     }
 
     kotlin {
@@ -106,11 +103,6 @@
             }
 
             jsNativeMain.dependsOn(commonMain)
-<<<<<<< HEAD
-            jsMain.dependsOn(jsNativeMain)
-            nativeMain.dependsOn(jsNativeMain)
-
-=======
             nativeMain.dependsOn(jsNativeMain)
 
             jsWasmMain {
@@ -137,7 +129,6 @@
                 }
             }
 
->>>>>>> fdff00cc
             // TODO(b/214407011): These dependencies leak into instrumented tests as well. If you
             //  need to add Robolectric (which must be kept out of androidAndroidTest), use a top
             //  level dependencies block instead:
