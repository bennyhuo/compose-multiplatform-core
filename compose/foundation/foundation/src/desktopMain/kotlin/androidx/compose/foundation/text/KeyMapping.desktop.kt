/*
 * Copyright 2023 The Android Open Source Project
 *
 * Licensed under the Apache License, Version 2.0 (the "License");
 * you may not use this file except in compliance with the License.
 * You may obtain a copy of the License at
 *
 *      http://www.apache.org/licenses/LICENSE-2.0
 *
 * Unless required by applicable law or agreed to in writing, software
 * distributed under the License is distributed on an "AS IS" BASIS,
 * WITHOUT WARRANTIES OR CONDITIONS OF ANY KIND, either express or implied.
 * See the License for the specific language governing permissions and
 * limitations under the License.
 */

package androidx.compose.foundation.text

import java.awt.event.KeyEvent as AwtKeyEvent
import androidx.compose.foundation.DesktopPlatform
import androidx.compose.ui.input.key.Key

<<<<<<< HEAD
internal actual val platformDefaultKeyMapping: KeyMapping =
=======
internal actual val platformDefaultKeyMapping: KeyMapping
    get() = overriddenDefaultKeyMapping ?: _platformDefaultKeyMapping

/**
 * Used for testing purposes only
 */
internal var overriddenDefaultKeyMapping: KeyMapping? = null
private val _platformDefaultKeyMapping: KeyMapping =
>>>>>>> fdff00cc
    createPlatformDefaultKeyMapping(DesktopPlatform.Current)

internal fun createPlatformDefaultKeyMapping(platform: DesktopPlatform): KeyMapping {
    return when (platform) {
        DesktopPlatform.MacOS -> createMacosDefaultKeyMapping()
<<<<<<< HEAD
        else -> defaultKeyMapping
=======
        else -> defaultSkikoKeyMapping
>>>>>>> fdff00cc
    }
}

internal actual object MappedKeys {
    actual val A: Key = Key(AwtKeyEvent.VK_A)
    actual val C: Key = Key(AwtKeyEvent.VK_C)
    actual val H: Key = Key(AwtKeyEvent.VK_H)
    actual val V: Key = Key(AwtKeyEvent.VK_V)
    actual val X: Key = Key(AwtKeyEvent.VK_X)
    actual val Y: Key = Key(AwtKeyEvent.VK_Y)
    actual val Z: Key = Key(AwtKeyEvent.VK_Z)
    actual val Backslash: Key = Key(AwtKeyEvent.VK_BACK_SLASH)
    actual val DirectionLeft: Key = Key(AwtKeyEvent.VK_LEFT)
    actual val DirectionRight: Key = Key(AwtKeyEvent.VK_RIGHT)
    actual val DirectionUp: Key = Key(AwtKeyEvent.VK_UP)
    actual val DirectionDown: Key = Key(AwtKeyEvent.VK_DOWN)
    actual val PageUp: Key = Key(AwtKeyEvent.VK_PAGE_UP)
    actual val PageDown: Key = Key(AwtKeyEvent.VK_PAGE_DOWN)
    actual val MoveHome: Key = Key(AwtKeyEvent.VK_HOME)
    actual val MoveEnd: Key = Key(AwtKeyEvent.VK_END)
    actual val Insert: Key = Key(AwtKeyEvent.VK_INSERT)
    actual val Enter: Key = Key(AwtKeyEvent.VK_ENTER)
    actual val NumPadEnter = Key(AwtKeyEvent.VK_ENTER, AwtKeyEvent.KEY_LOCATION_NUMPAD)
    actual val Backspace: Key = Key(AwtKeyEvent.VK_BACK_SPACE)
    actual val Delete: Key = Key(AwtKeyEvent.VK_DELETE)
    actual val Paste: Key = Key(AwtKeyEvent.VK_PASTE)
    actual val Cut: Key = Key(AwtKeyEvent.VK_CUT)
    actual val Copy: Key = Key(AwtKeyEvent.VK_COPY)
    actual val Tab: Key = Key(AwtKeyEvent.VK_TAB)
}

internal object ExtendedMappedKeys {
    val Space: Key = Key(AwtKeyEvent.VK_SPACE)
    val F: Key = Key(AwtKeyEvent.VK_F)
    val B: Key = Key(AwtKeyEvent.VK_B)
    val P: Key = Key(AwtKeyEvent.VK_P)
    val N: Key = Key(AwtKeyEvent.VK_N)
    val E: Key = Key(AwtKeyEvent.VK_E)
    val D: Key = Key(AwtKeyEvent.VK_D)
    val K: Key = Key(AwtKeyEvent.VK_K)
    val O: Key = Key(AwtKeyEvent.VK_O)
}

internal actual val MappedKeys.Space: Key
    get() = ExtendedMappedKeys.Space

internal actual val MappedKeys.F: Key
    get() = ExtendedMappedKeys.F

internal actual val MappedKeys.B: Key
    get() = ExtendedMappedKeys.B

internal actual val MappedKeys.P: Key
    get() = ExtendedMappedKeys.P

internal actual val MappedKeys.N: Key
    get() = ExtendedMappedKeys.N

internal actual val MappedKeys.E: Key
    get() = ExtendedMappedKeys.E

internal actual val MappedKeys.D: Key
    get() = ExtendedMappedKeys.D

internal actual val MappedKeys.K: Key
    get() = ExtendedMappedKeys.K

internal actual val MappedKeys.O: Key
    get() = ExtendedMappedKeys.O<|MERGE_RESOLUTION|>--- conflicted
+++ resolved
@@ -20,9 +20,6 @@
 import androidx.compose.foundation.DesktopPlatform
 import androidx.compose.ui.input.key.Key
 
-<<<<<<< HEAD
-internal actual val platformDefaultKeyMapping: KeyMapping =
-=======
 internal actual val platformDefaultKeyMapping: KeyMapping
     get() = overriddenDefaultKeyMapping ?: _platformDefaultKeyMapping
 
@@ -31,17 +28,12 @@
  */
 internal var overriddenDefaultKeyMapping: KeyMapping? = null
 private val _platformDefaultKeyMapping: KeyMapping =
->>>>>>> fdff00cc
     createPlatformDefaultKeyMapping(DesktopPlatform.Current)
 
 internal fun createPlatformDefaultKeyMapping(platform: DesktopPlatform): KeyMapping {
     return when (platform) {
         DesktopPlatform.MacOS -> createMacosDefaultKeyMapping()
-<<<<<<< HEAD
-        else -> defaultKeyMapping
-=======
         else -> defaultSkikoKeyMapping
->>>>>>> fdff00cc
     }
 }
 
