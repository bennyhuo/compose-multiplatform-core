/*
 * Copyright 2023 The Android Open Source Project
 *
 * Licensed under the Apache License, Version 2.0 (the "License");
 * you may not use this file except in compliance with the License.
 * You may obtain a copy of the License at
 *
 *      http://www.apache.org/licenses/LICENSE-2.0
 *
 * Unless required by applicable law or agreed to in writing, software
 * distributed under the License is distributed on an "AS IS" BASIS,
 * WITHOUT WARRANTIES OR CONDITIONS OF ANY KIND, either express or implied.
 * See the License for the specific language governing permissions and
 * limitations under the License.
 */

package androidx.compose.foundation.pager

import androidx.compose.foundation.gestures.Orientation
import androidx.compose.foundation.gestures.snapping.SnapPosition
import androidx.compose.ui.layout.MeasureResult
import androidx.compose.ui.unit.IntSize
import androidx.compose.ui.util.fastForEach
<<<<<<< HEAD
=======
import kotlinx.coroutines.CoroutineScope
>>>>>>> 14a4d776

internal class PagerMeasureResult(
    override val visiblePagesInfo: List<MeasuredPage>,
    override val pageSize: Int,
    override val pageSpacing: Int,
    override val afterContentPadding: Int,
    override val orientation: Orientation,
    override val viewportStartOffset: Int,
    override val viewportEndOffset: Int,
    override val reverseLayout: Boolean,
    override val beyondViewportPageCount: Int,
    val firstVisiblePage: MeasuredPage?,
    val currentPage: MeasuredPage?,
    var currentPageOffsetFraction: Float,
    var firstVisiblePageScrollOffset: Int,
    var canScrollForward: Boolean,
<<<<<<< HEAD
    measureResult: MeasureResult,
    /** True when extra remeasure is required. */
    val remeasureNeeded: Boolean,
=======
    override val snapPosition: SnapPosition,
    measureResult: MeasureResult,
    /** True when extra remeasure is required. */
    val remeasureNeeded: Boolean,
    val extraPagesBefore: List<MeasuredPage> = emptyList(),
    val extraPagesAfter: List<MeasuredPage> = emptyList(),
    val coroutineScope: CoroutineScope
>>>>>>> 14a4d776
) : PagerLayoutInfo, MeasureResult by measureResult {
    override val viewportSize: IntSize
        get() = IntSize(width, height)
    override val beforeContentPadding: Int get() = -viewportStartOffset

    val canScrollBackward
        get() = (firstVisiblePage?.index ?: 0) != 0 || firstVisiblePageScrollOffset != 0

    /**
     * Tries to apply a scroll [delta] for this layout info. In some cases we can apply small
     * scroll deltas by just changing the offsets for each [visiblePagesInfo].
     * But we can only do so if after applying the delta we would not need to compose a new item
     * or dispose an item which is currently visible. In this case this function will not apply
     * the [delta] and return false.
     *
     * @return true if we can safely apply a passed scroll [delta] to this layout info.
     * If true is returned, only the placement phase is needed to apply new offsets.
     * If false is returned, it means we have to rerun the full measure phase to apply the [delta].
     */
    fun tryToApplyScrollWithoutRemeasure(delta: Int): Boolean {
        val pageSizeWithSpacing = pageSize + pageSpacing
        if (remeasureNeeded || visiblePagesInfo.isEmpty() || firstVisiblePage == null ||
            // applying this delta will change firstVisibleItem
            (firstVisiblePageScrollOffset - delta) !in 0 until pageSizeWithSpacing
        ) {
            return false
        }

        val deltaFraction = if (pageSizeWithSpacing != 0) {
            (delta / pageSizeWithSpacing.toFloat())
        } else {
            0.0f
        }

        val newCurrentPageOffsetFraction = currentPageOffsetFraction - deltaFraction
        if (currentPage == null ||
            //  applying this delta will change current page
            newCurrentPageOffsetFraction >= MaxPageOffset ||
            newCurrentPageOffsetFraction <= MinPageOffset
        ) {
            return false
        }

        val first = visiblePagesInfo.first()
        val last = visiblePagesInfo.last()
<<<<<<< HEAD
=======

>>>>>>> 14a4d776
        val canApply = if (delta < 0) {
            // scrolling forward
            val deltaToFirstItemChange =
                first.offset + pageSizeWithSpacing - viewportStartOffset
            val deltaToLastItemChange =
                last.offset + pageSizeWithSpacing - viewportEndOffset
            minOf(deltaToFirstItemChange, deltaToLastItemChange) > -delta
        } else {
            // scrolling backward
            val deltaToFirstItemChange =
                viewportStartOffset - first.offset
            val deltaToLastItemChange =
                viewportEndOffset - last.offset
            minOf(deltaToFirstItemChange, deltaToLastItemChange) > delta
        }
        return if (canApply) {
            currentPageOffsetFraction -= deltaFraction
            firstVisiblePageScrollOffset -= delta
            visiblePagesInfo.fastForEach {
                it.applyScrollDelta(delta)
            }
<<<<<<< HEAD
            if (!canScrollForward && delta > 0) {
                // we scrolled backward, so now we can scroll forward
=======
            extraPagesBefore.fastForEach {
                it.applyScrollDelta(delta)
            }
            extraPagesAfter.fastForEach {
                it.applyScrollDelta(delta)
            }
            if (!canScrollForward && delta > 0) {
                // we scrolled backward, so now we can scroll forward.
>>>>>>> 14a4d776
                canScrollForward = true
            }
            true
        } else {
            false
        }
    }
}<|MERGE_RESOLUTION|>--- conflicted
+++ resolved
@@ -21,10 +21,7 @@
 import androidx.compose.ui.layout.MeasureResult
 import androidx.compose.ui.unit.IntSize
 import androidx.compose.ui.util.fastForEach
-<<<<<<< HEAD
-=======
 import kotlinx.coroutines.CoroutineScope
->>>>>>> 14a4d776
 
 internal class PagerMeasureResult(
     override val visiblePagesInfo: List<MeasuredPage>,
@@ -41,11 +38,6 @@
     var currentPageOffsetFraction: Float,
     var firstVisiblePageScrollOffset: Int,
     var canScrollForward: Boolean,
-<<<<<<< HEAD
-    measureResult: MeasureResult,
-    /** True when extra remeasure is required. */
-    val remeasureNeeded: Boolean,
-=======
     override val snapPosition: SnapPosition,
     measureResult: MeasureResult,
     /** True when extra remeasure is required. */
@@ -53,7 +45,6 @@
     val extraPagesBefore: List<MeasuredPage> = emptyList(),
     val extraPagesAfter: List<MeasuredPage> = emptyList(),
     val coroutineScope: CoroutineScope
->>>>>>> 14a4d776
 ) : PagerLayoutInfo, MeasureResult by measureResult {
     override val viewportSize: IntSize
         get() = IntSize(width, height)
@@ -99,10 +90,7 @@
 
         val first = visiblePagesInfo.first()
         val last = visiblePagesInfo.last()
-<<<<<<< HEAD
-=======
 
->>>>>>> 14a4d776
         val canApply = if (delta < 0) {
             // scrolling forward
             val deltaToFirstItemChange =
@@ -124,10 +112,6 @@
             visiblePagesInfo.fastForEach {
                 it.applyScrollDelta(delta)
             }
-<<<<<<< HEAD
-            if (!canScrollForward && delta > 0) {
-                // we scrolled backward, so now we can scroll forward
-=======
             extraPagesBefore.fastForEach {
                 it.applyScrollDelta(delta)
             }
@@ -136,7 +120,6 @@
             }
             if (!canScrollForward && delta > 0) {
                 // we scrolled backward, so now we can scroll forward.
->>>>>>> 14a4d776
                 canScrollForward = true
             }
             true
