/*
 * Copyright 2023 The Android Open Source Project
 *
 * Licensed under the Apache License, Version 2.0 (the "License");
 * you may not use this file except in compliance with the License.
 * You may obtain a copy of the License at
 *
 *     https://www.apache.org/licenses/LICENSE-2.0
 *
 * Unless required by applicable law or agreed to in writing, software
 * distributed under the License is distributed on an "AS IS" BASIS,
 * WITHOUT WARRANTIES OR CONDITIONS OF ANY KIND, either express or implied.
 * See the License for the specific language governing permissions and
 * limitations under the License.
 */

package androidx.compose.foundation.draganddrop

import androidx.compose.foundation.ExperimentalFoundationApi
import androidx.compose.ui.Modifier
import androidx.compose.ui.draganddrop.DragAndDropEvent
import androidx.compose.ui.draganddrop.DragAndDropModifierNode
import androidx.compose.ui.draganddrop.DragAndDropTarget
import androidx.compose.ui.node.DelegatingNode
import androidx.compose.ui.node.ModifierNodeElement
import androidx.compose.ui.platform.InspectorInfo

/**
 * A modifier that allows for receiving from a drag and drop gesture.
 *
 * Learn how to use [Modifier.dragAndDropTarget] to receive drag and drop events from inside your
 * app or from other apps:
 *
 * @sample androidx.compose.foundation.samples.TextDragAndDropTargetSample
 *
 * @param shouldStartDragAndDrop Allows the Composable to decide if it wants to receive from a given
 *   drag and drop session by inspecting the [DragAndDropEvent] that started the session.
 * @param target The [DragAndDropTarget] that will receive events for a given drag and drop session.
 *
 * All drag and drop target modifiers in the hierarchy will be given an opportunity to participate
 * in a given drag and drop session via [shouldStartDragAndDrop].
 *
 * @see [DragAndDropModifierNode.acceptDragAndDropTransfer]
 */
@ExperimentalFoundationApi
fun Modifier.dragAndDropTarget(
    shouldStartDragAndDrop: (startEvent: DragAndDropEvent) -> Boolean,
    target: DragAndDropTarget,
<<<<<<< HEAD
): Modifier {
    // TODO https://youtrack.jetbrains.com/issue/COMPOSE-743/Implement-commonMain-Dragdrop-developed-in-AOSP
    println("Compose Multiplatform doesn't support Modifier.dragAndDropTarget yet. " +
        "Follow https://github.com/JetBrains/compose-multiplatform/issues/4235")
    return this then DropTargetElement(
        target = target,
        shouldStartDragAndDrop = shouldStartDragAndDrop,
    )
}
=======
): Modifier =
    this then
        DropTargetElement(
            target = target,
            shouldStartDragAndDrop = shouldStartDragAndDrop,
        )
>>>>>>> f5541f29

@ExperimentalFoundationApi
private class DropTargetElement(
    val shouldStartDragAndDrop: (event: DragAndDropEvent) -> Boolean,
    val target: DragAndDropTarget,
) : ModifierNodeElement<DragAndDropTargetNode>() {
    override fun create() =
        DragAndDropTargetNode(
            target = target,
            shouldStartDragAndDrop = shouldStartDragAndDrop,
        )

    override fun update(node: DragAndDropTargetNode) =
        node.update(target = target, shouldStartDragAndDrop = shouldStartDragAndDrop)

    override fun InspectorInfo.inspectableProperties() {
        name = "dropTarget"
        properties["target"] = target
        properties["shouldStartDragAndDrop"] = shouldStartDragAndDrop
    }

    override fun equals(other: Any?): Boolean {
        if (this === other) return true
        if (other !is DropTargetElement) return false
        if (target != other.target) return false

        return shouldStartDragAndDrop === other.shouldStartDragAndDrop
    }

    override fun hashCode(): Int {
        var result = target.hashCode()
        result = 31 * result + shouldStartDragAndDrop.hashCode()
        return result
    }
}

@ExperimentalFoundationApi
private class DragAndDropTargetNode(
    private var shouldStartDragAndDrop: (event: DragAndDropEvent) -> Boolean,
    private var target: DragAndDropTarget
) : DelegatingNode() {

    private var dragAndDropNode: DragAndDropModifierNode? = null

    override fun onAttach() {
        createAndAttachDragAndDropModifierNode()
    }

    fun update(
        shouldStartDragAndDrop: (event: DragAndDropEvent) -> Boolean,
        target: DragAndDropTarget
    ) {
        this.shouldStartDragAndDrop = shouldStartDragAndDrop
        if (target != this.target) {
            dragAndDropNode?.let { undelegate(it) }
            this.target = target
            createAndAttachDragAndDropModifierNode()
        }
    }

    override fun onDetach() {
        undelegate(dragAndDropNode!!)
    }

    private fun createAndAttachDragAndDropModifierNode() {
        dragAndDropNode =
            delegate(
                DragAndDropModifierNode(
                    // We wrap the this.shouldStartDragAndDrop invocation in a lambda as it might
                    // change over
                    // time, and updates to shouldStartDragAndDrop are not destructive.
                    shouldStartDragAndDrop = { this.shouldStartDragAndDrop(it) },
                    target = this.target
                )
            )
    }
}<|MERGE_RESOLUTION|>--- conflicted
+++ resolved
@@ -46,24 +46,16 @@
 fun Modifier.dragAndDropTarget(
     shouldStartDragAndDrop: (startEvent: DragAndDropEvent) -> Boolean,
     target: DragAndDropTarget,
-<<<<<<< HEAD
 ): Modifier {
     // TODO https://youtrack.jetbrains.com/issue/COMPOSE-743/Implement-commonMain-Dragdrop-developed-in-AOSP
     println("Compose Multiplatform doesn't support Modifier.dragAndDropTarget yet. " +
         "Follow https://github.com/JetBrains/compose-multiplatform/issues/4235")
-    return this then DropTargetElement(
-        target = target,
-        shouldStartDragAndDrop = shouldStartDragAndDrop,
-    )
-}
-=======
-): Modifier =
-    this then
+    return this then
         DropTargetElement(
             target = target,
             shouldStartDragAndDrop = shouldStartDragAndDrop,
         )
->>>>>>> f5541f29
+}
 
 @ExperimentalFoundationApi
 private class DropTargetElement(
