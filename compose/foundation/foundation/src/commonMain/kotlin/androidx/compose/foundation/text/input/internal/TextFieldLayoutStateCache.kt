--- conflicted
+++ resolved
@@ -363,12 +363,12 @@
             layoutResult = value.layoutResult
         }
 
-<<<<<<< HEAD
         // Long string concatenation causes atomicfu plugin to be slow/hang.
         // See https://youtrack.jetbrains.com/issue/KT-65645/Atomicfu-plugin-compilation-hangs-on-a-long-string-concatenation
         override fun toString(): String = buildString {
             append("CacheRecord(")
             append("visualText=$visualText, ")
+            append("composition=$composition, ")
             append("textStyle=$textStyle, ")
             append("singleLine=$singleLine, ")
             append("softWrap=$softWrap, ")
@@ -380,22 +380,6 @@
             append("layoutResult=$layoutResult")
             append(")")
         }
-=======
-        override fun toString(): String =
-            "CacheRecord(" +
-                "visualText=$visualText, " +
-                "composition=$composition, " +
-                "textStyle=$textStyle, " +
-                "singleLine=$singleLine, " +
-                "softWrap=$softWrap, " +
-                "densityValue=$densityValue, " +
-                "fontScale=$fontScale, " +
-                "layoutDirection=$layoutDirection, " +
-                "fontFamilyResolver=$fontFamilyResolver, " +
-                "constraints=$constraints, " +
-                "layoutResult=$layoutResult" +
-                ")"
->>>>>>> f5541f29
     }
 
     // endregion
