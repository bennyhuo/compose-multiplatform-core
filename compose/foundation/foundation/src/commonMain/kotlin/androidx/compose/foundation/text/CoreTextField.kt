--- conflicted
+++ resolved
@@ -999,13 +999,8 @@
 /**
  * Request focus on tap. If already focused, makes sure the keyboard is requested.
  */
-<<<<<<< HEAD
 internal fun requestFocusAndShowKeyboardIfNeeded(
-    state: TextFieldState,
-=======
-private fun tapToFocus(
     state: LegacyTextFieldState,
->>>>>>> 0937d2ba
     focusRequester: FocusRequester,
     allowKeyboard: Boolean
 ) {
