--- conflicted
+++ resolved
@@ -238,7 +238,6 @@
     // Scroll state
     val singleLine = maxLines == 1 && !softWrap && imeOptions.singleLine
     val orientation = if (singleLine) Orientation.Horizontal else Orientation.Vertical
-<<<<<<< HEAD
     val scrollerPosition = textScrollerPosition ?: rememberSaveable(
         orientation,
         saver = TextFieldScrollerPosition.Saver
@@ -253,12 +252,6 @@
                 )
         )
     }
-=======
-    val scrollerPosition =
-        rememberSaveable(orientation, saver = TextFieldScrollerPosition.Saver) {
-            TextFieldScrollerPosition(orientation)
-        }
->>>>>>> f5541f29
 
     // State
     val transformedText =
@@ -398,7 +391,6 @@
         }
     }
 
-<<<<<<< HEAD
     val pointerModifier = Modifier.textFieldPointer(
         manager,
         enabled,
@@ -408,50 +400,6 @@
         readOnly,
         offsetMapping,
     )
-
-    val drawModifier = Modifier.drawBehind {
-        state.layoutResult?.let { layoutResult ->
-            drawIntoCanvas { canvas ->
-                TextFieldDelegate.draw(
-                    canvas,
-                    value,
-                    state.selectionPreviewHighlightRange,
-                    state.deletionPreviewHighlightRange,
-                    offsetMapping,
-                    layoutResult.value,
-                    state.highlightPaint,
-                    state.selectionBackgroundColor
-                )
-=======
-    val pointerModifier =
-        Modifier.updateSelectionTouchMode { state.isInTouchMode = it }
-            .tapPressTextFieldModifier(interactionSource, enabled) { offset ->
-                tapToFocus(state, focusRequester, !readOnly)
-                if (state.hasFocus && enabled) {
-                    if (state.handleState != HandleState.Selection) {
-                        state.layoutResult?.let { layoutResult ->
-                            TextFieldDelegate.setCursorOffset(
-                                offset,
-                                layoutResult,
-                                state.processor,
-                                offsetMapping,
-                                state.onValueChange
-                            )
-                            // Won't enter cursor state when text is empty.
-                            if (state.textDelegate.text.isNotEmpty()) {
-                                state.handleState = HandleState.Cursor
-                            }
-                        }
-                    } else {
-                        manager.deselect(offset)
-                    }
-                }
-            }
-            .selectionGestureInput(
-                mouseSelectionObserver = manager.mouseSelectionObserver,
-                textDragObserver = manager.touchSelectionObserver,
-            )
-            .pointerHoverIcon(textPointerIcon)
 
     val drawModifier =
         Modifier.drawBehind {
@@ -468,7 +416,6 @@
                         state.selectionBackgroundColor
                     )
                 }
->>>>>>> f5541f29
             }
         }
 
@@ -632,34 +579,10 @@
                 state.onImeActionPerformed(imeOptions.imeAction)
                 true
             }
-<<<<<<< HEAD
-        }
-        onImeAction(imeOptions.imeAction) {
-            // This will perform the appropriate default action if no handler has been specified, so
-            // as far as the platform is concerned, we always handle the action and never want to
-            // defer to the default _platform_ implementation.
-            state.onImeActionPerformed(imeOptions.imeAction)
-            true
-        }
-        onClick {
-            // according to the documentation, we still need to provide proper semantics actions
-            // even if the state is 'disabled'
-            requestFocusAndShowKeyboardIfNeeded(state, focusRequester, !readOnly)
-            true
-        }
-        onLongClick {
-            manager.enterSelectionMode()
-            true
-        }
-        if (!value.selection.collapsed && !isPassword) {
-            copyText {
-                manager.copy()
-=======
             onClick {
                 // according to the documentation, we still need to provide proper semantics actions
                 // even if the state is 'disabled'
-                tapToFocus(state, focusRequester, !readOnly)
->>>>>>> f5541f29
+                requestFocusAndShowKeyboardIfNeeded(state, focusRequester, !readOnly)
                 true
             }
             onLongClick {
@@ -748,21 +671,6 @@
 
     // Modifiers that should be applied to the outer text field container. Usually those include
     // gesture and semantics modifiers.
-<<<<<<< HEAD
-    val decorationBoxModifier = modifier
-        .legacyTextInputAdapter(legacyTextInputServiceAdapter, state, manager)
-        .then(stylusHandwritingModifier)
-        .then(focusModifier)
-        .interceptDPadAndMoveFocus(state, focusManager)
-        .previewKeyEventToDeselectOnBack(state, manager)
-        .then(textKeyInputModifier)
-        .textFieldScrollable(scrollerPosition, interactionSource, enabled, overscrollEffect)
-        .then(pointerModifier)
-        .then(semanticsModifier)
-        .onGloballyPositioned @DontMemoize {
-            state.layoutResult?.decorationBoxCoordinates = it
-        }
-=======
     val decorationBoxModifier =
         modifier
             .legacyTextInputAdapter(legacyTextInputServiceAdapter, state, manager)
@@ -771,11 +679,10 @@
             .interceptDPadAndMoveFocus(state, focusManager)
             .previewKeyEventToDeselectOnBack(state, manager)
             .then(textKeyInputModifier)
-            .textFieldScrollable(scrollerPosition, interactionSource, enabled)
+            .textFieldScrollable(scrollerPosition, interactionSource, enabled, overscrollEffect)
             .then(pointerModifier)
             .then(semanticsModifier)
             .onGloballyPositioned @DontMemoize { state.layoutResult?.decorationBoxCoordinates = it }
->>>>>>> f5541f29
 
     val showHandleAndMagnifier =
         enabled && state.hasFocus && state.isInTouchMode && windowInfo.isWindowFocused
@@ -795,30 +702,6 @@
 
             // Modifiers applied directly to the internal input field implementation. In general,
             // these will most likely include draw, layout and IME related modifiers.
-<<<<<<< HEAD
-            val coreTextFieldModifier = Modifier
-                // min height is set for maxLines == 1 in order to prevent text cuts for single line
-                // TextFields
-                .heightIn(min = state.minHeightForSingleLineField)
-                .heightInLines(
-                    textStyle = textStyle,
-                    minLines = minLines,
-                    maxLines = maxLines
-                )
-                .overscroll()
-                .textFieldScroll(
-                    scrollerPosition = scrollerPosition,
-                    textFieldValue = value,
-                    visualTransformation = visualTransformation,
-                    textLayoutResultProvider = { state.layoutResult },
-                )
-                .then(cursorModifier)
-                .then(drawModifier)
-                .textFieldMinSize(textStyle)
-                .then(onPositionedModifier)
-                .then(magnifierModifier)
-                .bringIntoViewRequester(bringIntoViewRequester)
-=======
             val coreTextFieldModifier =
                 Modifier
                     // min height is set for maxLines == 1 in order to prevent text cuts for single
@@ -826,6 +709,7 @@
                     // TextFields
                     .heightIn(min = state.minHeightForSingleLineField)
                     .heightInLines(textStyle = textStyle, minLines = minLines, maxLines = maxLines)
+                    .overscroll()
                     .textFieldScroll(
                         scrollerPosition = scrollerPosition,
                         textFieldValue = value,
@@ -838,7 +722,6 @@
                     .then(onPositionedModifier)
                     .then(magnifierModifier)
                     .bringIntoViewRequester(bringIntoViewRequester)
->>>>>>> f5541f29
 
             SimpleLayout(coreTextFieldModifier) {
                 Layout(
@@ -1181,15 +1064,8 @@
     }
 }
 
-<<<<<<< HEAD
-/**
- * Request focus on tap. If already focused, makes sure the keyboard is requested.
- */
-internal fun requestFocusAndShowKeyboardIfNeeded(
-=======
 /** Request focus on tap. If already focused, makes sure the keyboard is requested. */
-private fun tapToFocus(
->>>>>>> f5541f29
+private fun requestFocusAndShowKeyboardIfNeeded(
     state: LegacyTextFieldState,
     focusRequester: FocusRequester,
     allowKeyboard: Boolean
