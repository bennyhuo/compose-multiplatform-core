--- conflicted
+++ resolved
@@ -26,19 +26,12 @@
 import androidx.compose.runtime.State
 import androidx.compose.runtime.mutableIntStateOf
 import androidx.compose.ui.Modifier
-import androidx.compose.ui.layout.LayoutModifier
 import androidx.compose.ui.layout.Measurable
 import androidx.compose.ui.layout.MeasureResult
 import androidx.compose.ui.layout.MeasureScope
-<<<<<<< HEAD
-import androidx.compose.ui.layout.ParentDataModifier
-=======
 import androidx.compose.ui.node.LayoutModifierNode
 import androidx.compose.ui.node.ModifierNodeElement
->>>>>>> fdff00cc
 import androidx.compose.ui.platform.InspectorInfo
-import androidx.compose.ui.platform.InspectorValueInfo
-import androidx.compose.ui.platform.debugInspectorInfo
 import androidx.compose.ui.unit.Constraints
 import androidx.compose.ui.unit.IntOffset
 import kotlin.math.roundToInt
@@ -54,47 +47,31 @@
     }
 
     override fun Modifier.fillParentMaxSize(fraction: Float) = then(
-        ParentSizeModifier(
+        ParentSizeElement(
             widthState = maxWidthState,
             heightState = maxHeightState,
             fraction = fraction,
-            inspectorInfo = debugInspectorInfo {
-                name = "fillParentMaxSize"
-                value = fraction
-            }
+            inspectorName = "fillParentMaxSize"
         )
     )
 
     override fun Modifier.fillParentMaxWidth(fraction: Float) = then(
-        ParentSizeModifier(
+        ParentSizeElement(
             widthState = maxWidthState,
             fraction = fraction,
-            inspectorInfo = debugInspectorInfo {
-                name = "fillParentMaxWidth"
-                value = fraction
-            }
+            inspectorName = "fillParentMaxWidth"
         )
     )
 
     override fun Modifier.fillParentMaxHeight(fraction: Float) = then(
-        ParentSizeModifier(
+        ParentSizeElement(
             heightState = maxHeightState,
             fraction = fraction,
-            inspectorInfo = debugInspectorInfo {
-                name = "fillParentMaxHeight"
-                value = fraction
-            }
+            inspectorName = "fillParentMaxHeight"
         )
     )
 
     @ExperimentalFoundationApi
-<<<<<<< HEAD
-    override fun Modifier.animateItemPlacement(animationSpec: FiniteAnimationSpec<IntOffset>) =
-        this.then(AnimateItemPlacementModifier(animationSpec, debugInspectorInfo {
-            name = "animateItemPlacement"
-            value = animationSpec
-        }))
-=======
     override fun Modifier.animateItemPlacement(
         animationSpec: FiniteAnimationSpec<IntOffset>
     ): Modifier = animateItem(
@@ -119,17 +96,12 @@
             placementSpec
         )
     }
->>>>>>> fdff00cc
 }
 
-private class ParentSizeModifier(
+private class ParentSizeElement(
     val fraction: Float,
-    inspectorInfo: InspectorInfo.() -> Unit,
     val widthState: State<Int>? = null,
     val heightState: State<Int>? = null,
-<<<<<<< HEAD
-) : LayoutModifier, InspectorValueInfo(inspectorInfo) {
-=======
     val inspectorName: String
 ) : ModifierNodeElement<ParentSizeNode>() {
     override fun create(): ParentSizeNode {
@@ -172,22 +144,26 @@
     var widthState: State<Int>? = null,
     var heightState: State<Int>? = null,
 ) : LayoutModifierNode, Modifier.Node() {
->>>>>>> fdff00cc
 
     override fun MeasureScope.measure(
         measurable: Measurable,
         constraints: Constraints
     ): MeasureResult {
-        val width = if (widthState != null && widthState.value != Constraints.Infinity) {
-            (widthState.value * fraction).roundToInt()
-        } else {
-            Constraints.Infinity
-        }
-        val height = if (heightState != null && heightState.value != Constraints.Infinity) {
-            (heightState.value * fraction).roundToInt()
-        } else {
-            Constraints.Infinity
-        }
+        val width = widthState?.let {
+            if (it.value != Constraints.Infinity) {
+                (it.value * fraction).roundToInt()
+            } else {
+                Constraints.Infinity
+            }
+        } ?: Constraints.Infinity
+
+        val height = heightState?.let {
+            if (it.value != Constraints.Infinity) {
+                (it.value * fraction).roundToInt()
+            } else {
+                Constraints.Infinity
+            }
+        } ?: Constraints.Infinity
         val childConstraints = Constraints(
             minWidth = if (width != Constraints.Infinity) width else constraints.minWidth,
             minHeight = if (height != Constraints.Infinity) height else constraints.minHeight,
@@ -199,36 +175,8 @@
             placeable.place(0, 0)
         }
     }
-
-<<<<<<< HEAD
-    override fun equals(other: Any?): Boolean {
-        if (this === other) return true
-        if (other !is ParentSizeModifier) return false
-        return widthState == other.widthState &&
-            heightState == other.heightState &&
-            fraction == other.fraction
-    }
-
-    override fun hashCode(): Int {
-        var result = widthState?.hashCode() ?: 0
-        result = 31 * result + (heightState?.hashCode() ?: 0)
-        result = 31 * result + fraction.hashCode()
-        return result
-    }
 }
 
-private class AnimateItemPlacementModifier(
-    val animationSpec: FiniteAnimationSpec<IntOffset>,
-    inspectorInfo: InspectorInfo.() -> Unit,
-) : ParentDataModifier, InspectorValueInfo(inspectorInfo) {
-    override fun Density.modifyParentData(parentData: Any?): Any = animationSpec
-
-    override fun equals(other: Any?): Boolean {
-        if (this === other) return true
-        if (other !is AnimateItemPlacementModifier) return false
-        return animationSpec != other.animationSpec
-    }
-=======
 private data class AnimateItemElement(
     val appearanceSpec: FiniteAnimationSpec<Float>?,
     val placementSpec: FiniteAnimationSpec<IntOffset>?
@@ -236,19 +184,15 @@
 
     override fun create(): LazyLayoutAnimationSpecsNode =
         LazyLayoutAnimationSpecsNode(appearanceSpec, placementSpec)
->>>>>>> fdff00cc
 
     override fun update(node: LazyLayoutAnimationSpecsNode) {
         node.appearanceSpec = appearanceSpec
         node.placementSpec = placementSpec
     }
-<<<<<<< HEAD
-=======
 
     override fun InspectorInfo.inspectableProperties() {
         // TODO update the name here once we expose a new public api
         name = "animateItemPlacement"
         value = placementSpec
     }
->>>>>>> fdff00cc
 }