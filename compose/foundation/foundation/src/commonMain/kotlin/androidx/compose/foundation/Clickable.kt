/*
 * Copyright 2019 The Android Open Source Project
 *
 * Licensed under the Apache License, Version 2.0 (the "License");
 * you may not use this file except in compliance with the License.
 * You may obtain a copy of the License at
 *
 *      http://www.apache.org/licenses/LICENSE-2.0
 *
 * Unless required by applicable law or agreed to in writing, software
 * distributed under the License is distributed on an "AS IS" BASIS,
 * WITHOUT WARRANTIES OR CONDITIONS OF ANY KIND, either express or implied.
 * See the License for the specific language governing permissions and
 * limitations under the License.
 */

package androidx.compose.foundation

import androidx.compose.foundation.gestures.ModifierLocalScrollableContainer
import androidx.compose.foundation.gestures.PressGestureScope
import androidx.compose.foundation.gestures.detectTapAndPress
import androidx.compose.foundation.gestures.detectTapGestures
import androidx.compose.foundation.interaction.MutableInteractionSource
import androidx.compose.foundation.interaction.PressInteraction
import androidx.compose.runtime.Composable
import androidx.compose.runtime.DisposableEffect
import androidx.compose.runtime.MutableState
import androidx.compose.runtime.State
import androidx.compose.runtime.mutableStateOf
import androidx.compose.runtime.remember
import androidx.compose.runtime.rememberCoroutineScope
import androidx.compose.runtime.rememberUpdatedState
import androidx.compose.ui.Modifier
import androidx.compose.ui.composed
import androidx.compose.ui.focus.FocusRequester
import androidx.compose.ui.focus.focusRequester
import androidx.compose.ui.geometry.Offset
import androidx.compose.ui.input.key.Key
import androidx.compose.ui.input.key.KeyEvent
import androidx.compose.ui.input.key.key
import androidx.compose.ui.input.key.onKeyEvent
import androidx.compose.ui.input.pointer.pointerInput
import androidx.compose.ui.modifier.ModifierLocalConsumer
import androidx.compose.ui.modifier.ModifierLocalReadScope
import androidx.compose.ui.platform.debugInspectorInfo
import androidx.compose.ui.semantics.Role
import androidx.compose.ui.semantics.disabled
import androidx.compose.ui.semantics.onClick
import androidx.compose.ui.semantics.onLongClick
import androidx.compose.ui.semantics.role
import androidx.compose.ui.semantics.semantics
import androidx.compose.ui.unit.center
import androidx.compose.ui.unit.toOffset
import kotlinx.coroutines.CoroutineScope
import kotlinx.coroutines.cancelAndJoin
import kotlinx.coroutines.coroutineScope
import kotlinx.coroutines.delay
import kotlinx.coroutines.launch

/**
 * Configure component to receive clicks via input or accessibility "click" event.
 *
 * Add this modifier to the element to make it clickable within its bounds and show a default
 * indication when it's pressed.
 *
 * This version has no [MutableInteractionSource] or [Indication] parameters, default indication from
 * [LocalIndication] will be used. To specify [MutableInteractionSource] or [Indication], use another
 * overload.
 *
 * If you need to support double click or long click alongside the single click, consider
 * using [combinedClickable].
 *
 * @sample androidx.compose.foundation.samples.ClickableSample
 *
 * @param enabled Controls the enabled state. When `false`, [onClick], and this modifier will
 * appear disabled for accessibility services
 * @param onClickLabel semantic / accessibility label for the [onClick] action
 * @param role the type of user interface element. Accessibility services might use this
 * to describe the element or do customizations
 * @param onClick will be called when user clicks on the element
 */
fun Modifier.clickable(
    enabled: Boolean = true,
    onClickLabel: String? = null,
    role: Role? = null,
    onClick: () -> Unit
) = composed(
    inspectorInfo = debugInspectorInfo {
        name = "clickable"
        properties["enabled"] = enabled
        properties["onClickLabel"] = onClickLabel
        properties["role"] = role
        properties["onClick"] = onClick
    }
) {
    Modifier.clickable(
        enabled = enabled,
        onClickLabel = onClickLabel,
        onClick = onClick,
        role = role,
        indication = LocalIndication.current,
        interactionSource = remember { MutableInteractionSource() }
    )
}

@Composable
internal fun focusRequesterAndModifier(): Pair<FocusRequester, Modifier> {
    val focusRequester = remember { FocusRequester() }
    return focusRequester to Modifier.focusRequester(focusRequester)

}

/**
 * Configure component to receive clicks via input or accessibility "click" event.
 *
 * Add this modifier to the element to make it clickable within its bounds and show an indication
 * as specified in [indication] parameter.
 *
 * If you need to support double click or long click alongside the single click, consider
 * using [combinedClickable].
 *
 * @sample androidx.compose.foundation.samples.ClickableSample
 *
 * @param interactionSource [MutableInteractionSource] that will be used to dispatch
 * [PressInteraction.Press] when this clickable is pressed. Only the initial (first) press will be
 * recorded and dispatched with [MutableInteractionSource].
 * @param indication indication to be shown when modified element is pressed. By default,
 * indication from [LocalIndication] will be used. Pass `null` to show no indication, or
 * current value from [LocalIndication] to show theme default
 * @param enabled Controls the enabled state. When `false`, [onClick], and this modifier will
 * appear disabled for accessibility services
 * @param onClickLabel semantic / accessibility label for the [onClick] action
 * @param role the type of user interface element. Accessibility services might use this
 * to describe the element or do customizations
 * @param onClick will be called when user clicks on the element
 */
fun Modifier.clickable(
    interactionSource: MutableInteractionSource,
    indication: Indication?,
    enabled: Boolean = true,
    onClickLabel: String? = null,
    role: Role? = null,
    onClick: () -> Unit
) = composed(
    factory = {
        val onClickState = rememberUpdatedState(onClick)
        val pressedInteraction = remember { mutableStateOf<PressInteraction.Press?>(null) }
        val currentKeyPressInteractions = remember { mutableMapOf<Key, PressInteraction.Press>() }
        if (enabled) {
            PressedInteractionSourceDisposableEffect(
                interactionSource,
                pressedInteraction,
                currentKeyPressInteractions
            )
        }
        val isRootInScrollableContainer = isComposeRootInScrollableContainer()
        val isClickableInScrollableContainer = remember { mutableStateOf(true) }
        val delayPressInteraction = rememberUpdatedState {
            isClickableInScrollableContainer.value || isRootInScrollableContainer()
        }
<<<<<<< HEAD
        val (focusRequester, focusRequesterModifier) = focusRequesterAndModifier()
=======
        val centreOffset = remember { mutableStateOf(Offset.Zero) }

>>>>>>> 199c61b4
        val gesture = Modifier.pointerInput(interactionSource, enabled) {
            centreOffset.value = size.center.toOffset()
            detectTapAndPress(
                onPress = { offset ->
                    if (enabled) {
                        handlePressInteraction(
                            offset,
                            interactionSource,
                            pressedInteraction,
                            delayPressInteraction
                        )
                    }
                },
                onTap = {
                    if (enabled) {
                        focusRequester.requestFocus()
                        onClickState.value.invoke()
                    }
                }
            )
        }


        Modifier
            .then(
                remember {
                    object : ModifierLocalConsumer {
                        override fun onModifierLocalsUpdated(scope: ModifierLocalReadScope) {
                            with(scope) {
                                isClickableInScrollableContainer.value =
                                    ModifierLocalScrollableContainer.current
                            }
                        }
                    }
                }
            )
            .then(focusRequesterModifier)
            .genericClickableWithoutGesture(
                gestureModifiers = gesture,
                interactionSource = interactionSource,
                indication = indication,
                indicationScope = rememberCoroutineScope(),
                currentKeyPressInteractions = currentKeyPressInteractions,
                keyClickOffset = centreOffset,
                enabled = enabled,
                onClickLabel = onClickLabel,
                role = role,
                onLongClickLabel = null,
                onLongClick = null,
                onClick = onClick
            )
    },
    inspectorInfo = debugInspectorInfo {
        name = "clickable"
        properties["enabled"] = enabled
        properties["onClickLabel"] = onClickLabel
        properties["role"] = role
        properties["onClick"] = onClick
        properties["indication"] = indication
        properties["interactionSource"] = interactionSource
    }
)

/**
 * Configure component to receive clicks, double clicks and long clicks via input or accessibility
 * "click" event.
 *
 * Add this modifier to the element to make it clickable within its bounds.
 *
 * If you need only click handling, and no double or long clicks, consider using [clickable]
 *
 * This version has no [MutableInteractionSource] or [Indication] parameters, default indication
 * from [LocalIndication] will be used. To specify [MutableInteractionSource] or [Indication],
 * use another overload.
 *
 * @sample androidx.compose.foundation.samples.ClickableSample
 *
 * @param enabled Controls the enabled state. When `false`, [onClick], [onLongClick] or
 * [onDoubleClick] won't be invoked
 * @param onClickLabel semantic / accessibility label for the [onClick] action
 * @param role the type of user interface element. Accessibility services might use this
 * to describe the element or do customizations
 * @param onLongClickLabel semantic / accessibility label for the [onLongClick] action
 * @param onLongClick will be called when user long presses on the element
 * @param onDoubleClick will be called when user double clicks on the element
 * @param onClick will be called when user clicks on the element
 */
@ExperimentalFoundationApi
fun Modifier.combinedClickable(
    enabled: Boolean = true,
    onClickLabel: String? = null,
    role: Role? = null,
    onLongClickLabel: String? = null,
    onLongClick: (() -> Unit)? = null,
    onDoubleClick: (() -> Unit)? = null,
    onClick: () -> Unit
) = composed(
    inspectorInfo = debugInspectorInfo {
        name = "combinedClickable"
        properties["enabled"] = enabled
        properties["onClickLabel"] = onClickLabel
        properties["role"] = role
        properties["onClick"] = onClick
        properties["onDoubleClick"] = onDoubleClick
        properties["onLongClick"] = onLongClick
        properties["onLongClickLabel"] = onLongClickLabel
    }
) {
    Modifier.combinedClickable(
        enabled = enabled,
        onClickLabel = onClickLabel,
        onLongClickLabel = onLongClickLabel,
        onLongClick = onLongClick,
        onDoubleClick = onDoubleClick,
        onClick = onClick,
        role = role,
        indication = LocalIndication.current,
        interactionSource = remember { MutableInteractionSource() }
    )
}

/**
 * Configure component to receive clicks, double clicks and long clicks via input or accessibility
 * "click" event.
 *
 * Add this modifier to the element to make it clickable within its bounds.
 *
 * If you need only click handling, and no double or long clicks, consider using [clickable].
 *
 * Add this modifier to the element to make it clickable within its bounds.
 *
 * @sample androidx.compose.foundation.samples.ClickableSample
 *
 * @param interactionSource [MutableInteractionSource] that will be used to emit
 * [PressInteraction.Press] when this clickable is pressed. Only the initial (first) press will be
 * recorded and emitted with [MutableInteractionSource].
 * @param indication indication to be shown when modified element is pressed. By default,
 * indication from [LocalIndication] will be used. Pass `null` to show no indication, or
 * current value from [LocalIndication] to show theme default
 * @param enabled Controls the enabled state. When `false`, [onClick], [onLongClick] or
 * [onDoubleClick] won't be invoked
 * @param onClickLabel semantic / accessibility label for the [onClick] action
 * @param role the type of user interface element. Accessibility services might use this
 * to describe the element or do customizations
 * @param onLongClickLabel semantic / accessibility label for the [onLongClick] action
 * @param onLongClick will be called when user long presses on the element
 * @param onDoubleClick will be called when user double clicks on the element
 * @param onClick will be called when user clicks on the element
 */
@ExperimentalFoundationApi
fun Modifier.combinedClickable(
    interactionSource: MutableInteractionSource,
    indication: Indication?,
    enabled: Boolean = true,
    onClickLabel: String? = null,
    role: Role? = null,
    onLongClickLabel: String? = null,
    onLongClick: (() -> Unit)? = null,
    onDoubleClick: (() -> Unit)? = null,
    onClick: () -> Unit
) = composed(
    factory = {
        val onClickState = rememberUpdatedState(onClick)
        val onLongClickState = rememberUpdatedState(onLongClick)
        val onDoubleClickState = rememberUpdatedState(onDoubleClick)
        val hasLongClick = onLongClick != null
        val hasDoubleClick = onDoubleClick != null
        val pressedInteraction = remember { mutableStateOf<PressInteraction.Press?>(null) }
        val currentKeyPressInteractions = remember { mutableMapOf<Key, PressInteraction.Press>() }
        if (enabled) {
            // Handles the case where a long click causes a null onLongClick lambda to be passed,
            // so we can cancel the existing press.
            DisposableEffect(hasLongClick) {
                onDispose {
                    pressedInteraction.value?.let { oldValue ->
                        val interaction = PressInteraction.Cancel(oldValue)
                        interactionSource.tryEmit(interaction)
                        pressedInteraction.value = null
                    }
                }
            }
            PressedInteractionSourceDisposableEffect(
                interactionSource,
                pressedInteraction,
                currentKeyPressInteractions
            )
        }
        val isRootInScrollableContainer = isComposeRootInScrollableContainer()
        val isClickableInScrollableContainer = remember { mutableStateOf(true) }
        val delayPressInteraction = rememberUpdatedState {
            isClickableInScrollableContainer.value || isRootInScrollableContainer()
        }
<<<<<<< HEAD
        val (focusRequester, focusRequesterModifier) = focusRequesterAndModifier()
=======
        val centreOffset = remember { mutableStateOf(Offset.Zero) }

>>>>>>> 199c61b4
        val gesture =
            Modifier.pointerInput(interactionSource, hasLongClick, hasDoubleClick, enabled) {
                centreOffset.value = size.center.toOffset()
                detectTapGestures(
                    onDoubleTap = if (hasDoubleClick && enabled) {
                        {
                            focusRequester.requestFocus()
                            onDoubleClickState.value?.invoke()
                        }
                    } else {
                        null
                    },
                    onLongPress = if (hasLongClick && enabled) {
                        {
                            focusRequester.requestFocus()
                            onLongClickState.value?.invoke()
                        }
                    } else {
                        null
                    },
                    onPress = { offset ->
                        if (enabled) {
                            handlePressInteraction(
                                offset,
                                interactionSource,
                                pressedInteraction,
                                delayPressInteraction
                            )
                        }
                    },
                    onTap = {
                        if (enabled) {
                            focusRequester.requestFocus()
                            onClickState.value.invoke()
                        }
                    }
                )
            }
        Modifier
            .then(
                remember {
                    object : ModifierLocalConsumer {
                        override fun onModifierLocalsUpdated(scope: ModifierLocalReadScope) {
                            with(scope) {
                                isClickableInScrollableContainer.value =
                                    ModifierLocalScrollableContainer.current
                            }
                        }
                    }
                }
            ).then(focusRequesterModifier)
            .genericClickableWithoutGesture(
                gestureModifiers = gesture,
                interactionSource = interactionSource,
                indication = indication,
                indicationScope = rememberCoroutineScope(),
                currentKeyPressInteractions = currentKeyPressInteractions,
                keyClickOffset = centreOffset,
                enabled = enabled,
                onClickLabel = onClickLabel,
                role = role,
                onLongClickLabel = onLongClickLabel,
                onLongClick = onLongClick,
                onClick = onClick
            )
    },
    inspectorInfo = debugInspectorInfo {
        name = "combinedClickable"
        properties["enabled"] = enabled
        properties["onClickLabel"] = onClickLabel
        properties["role"] = role
        properties["onClick"] = onClick
        properties["onDoubleClick"] = onDoubleClick
        properties["onLongClick"] = onLongClick
        properties["onLongClickLabel"] = onLongClickLabel
        properties["indication"] = indication
        properties["interactionSource"] = interactionSource
    }
)

@Composable
internal fun PressedInteractionSourceDisposableEffect(
    interactionSource: MutableInteractionSource,
    pressedInteraction: MutableState<PressInteraction.Press?>,
    currentKeyPressInteractions: MutableMap<Key, PressInteraction.Press>
) {
    DisposableEffect(interactionSource) {
        onDispose {
            pressedInteraction.value?.let { oldValue ->
                val interaction = PressInteraction.Cancel(oldValue)
                interactionSource.tryEmit(interaction)
                pressedInteraction.value = null
            }
            currentKeyPressInteractions.values.forEach {
                interactionSource.tryEmit(PressInteraction.Cancel(it))
            }
            currentKeyPressInteractions.clear()
        }
    }
}

internal suspend fun PressGestureScope.handlePressInteraction(
    pressPoint: Offset,
    interactionSource: MutableInteractionSource,
    pressedInteraction: MutableState<PressInteraction.Press?>,
    delayPressInteraction: State<() -> Boolean>
) {
    coroutineScope {
        val delayJob = launch {
            if (delayPressInteraction.value()) {
                delay(TapIndicationDelay)
            }
            val pressInteraction = PressInteraction.Press(pressPoint)
            interactionSource.emit(pressInteraction)
            pressedInteraction.value = pressInteraction
        }
        val success = tryAwaitRelease()
        if (delayJob.isActive) {
            delayJob.cancelAndJoin()
            // The press released successfully, before the timeout duration - emit the press
            // interaction instantly. No else branch - if the press was cancelled before the
            // timeout, we don't want to emit a press interaction.
            if (success) {
                val pressInteraction = PressInteraction.Press(pressPoint)
                val releaseInteraction = PressInteraction.Release(pressInteraction)
                interactionSource.emit(pressInteraction)
                interactionSource.emit(releaseInteraction)
            }
        } else {
            pressedInteraction.value?.let { pressInteraction ->
                val endInteraction = if (success) {
                    PressInteraction.Release(pressInteraction)
                } else {
                    PressInteraction.Cancel(pressInteraction)
                }
                interactionSource.emit(endInteraction)
            }
        }
        pressedInteraction.value = null
    }
}

/**
 * How long to wait before appearing 'pressed' (emitting [PressInteraction.Press]) - if a touch
 * down will quickly become a drag / scroll, this timeout means that we don't show a press effect.
 */
internal expect val TapIndicationDelay: Long

/**
 * Returns a lambda that calculates whether the root Compose layout node is hosted in a scrollable
 * container outside of Compose. On Android this will be whether the root View is in a scrollable
 * ViewGroup, as even if nothing in the Compose part of the hierarchy is scrollable, if the View
 * itself is in a scrollable container, we still want to delay presses in case presses in Compose
 * convert to a scroll outside of Compose.
 *
 * Combine this with [ModifierLocalScrollableContainer], which returns whether a [Modifier] is
 * within a scrollable Compose layout, to calculate whether this modifier is within some form of
 * scrollable container, and hence should delay presses.
 */
@Composable
internal expect fun isComposeRootInScrollableContainer(): () -> Boolean

/**
 * Whether the specified [KeyEvent] should trigger a press for a clickable component.
 */
internal expect val KeyEvent.isPress: Boolean

/**
 * Whether the specified [KeyEvent] should trigger a click for a clickable component.
 */
internal expect val KeyEvent.isClick: Boolean

internal fun Modifier.genericClickableWithoutGesture(
    gestureModifiers: Modifier,
    interactionSource: MutableInteractionSource,
    indication: Indication?,
    indicationScope: CoroutineScope,
    currentKeyPressInteractions: MutableMap<Key, PressInteraction.Press>,
    keyClickOffset: State<Offset>,
    enabled: Boolean = true,
    onClickLabel: String? = null,
    role: Role? = null,
    onLongClickLabel: String? = null,
    onLongClick: (() -> Unit)? = null,
    onClick: () -> Unit
): Modifier {
    fun Modifier.clickSemantics() = this.semantics(mergeDescendants = true) {
        if (role != null) {
            this.role = role
        }
        // b/156468846:  add long click semantics and double click if needed
        onClick(
            action = { onClick(); true },
            label = onClickLabel
        )
        if (onLongClick != null) {
            onLongClick(action = { onLongClick(); true }, label = onLongClickLabel)
        }
        if (!enabled) {
            disabled()
        }
    }

    fun Modifier.detectPressAndClickFromKey() = this.onKeyEvent { keyEvent ->
        when {
            enabled && keyEvent.isPress -> {
                // If the key already exists in the map, keyEvent is a repeat event.
                // We ignore it as we only want to emit an interaction for the initial key press.
                if (!currentKeyPressInteractions.containsKey(keyEvent.key)) {
                    val press = PressInteraction.Press(keyClickOffset.value)
                    currentKeyPressInteractions[keyEvent.key] = press
                    indicationScope.launch { interactionSource.emit(press) }
                    true
                } else {
                    false
                }
            }
            enabled && keyEvent.isClick -> {
                currentKeyPressInteractions.remove(keyEvent.key)?.let {
                    indicationScope.launch {
                        interactionSource.emit(PressInteraction.Release(it))
                    }
                }
                onClick()
                true
            }
            else -> false
        }
    }
    return this
        .clickSemantics()
        .detectPressAndClickFromKey()
        .indication(interactionSource, indication)
        .hoverable(enabled = enabled, interactionSource = interactionSource)
        .focusable(enabled = enabled, interactionSource = interactionSource)
        .then(gestureModifiers)
}<|MERGE_RESOLUTION|>--- conflicted
+++ resolved
@@ -158,12 +158,9 @@
         val delayPressInteraction = rememberUpdatedState {
             isClickableInScrollableContainer.value || isRootInScrollableContainer()
         }
-<<<<<<< HEAD
         val (focusRequester, focusRequesterModifier) = focusRequesterAndModifier()
-=======
         val centreOffset = remember { mutableStateOf(Offset.Zero) }
 
->>>>>>> 199c61b4
         val gesture = Modifier.pointerInput(interactionSource, enabled) {
             centreOffset.value = size.center.toOffset()
             detectTapAndPress(
@@ -356,12 +353,9 @@
         val delayPressInteraction = rememberUpdatedState {
             isClickableInScrollableContainer.value || isRootInScrollableContainer()
         }
-<<<<<<< HEAD
         val (focusRequester, focusRequesterModifier) = focusRequesterAndModifier()
-=======
         val centreOffset = remember { mutableStateOf(Offset.Zero) }
 
->>>>>>> 199c61b4
         val gesture =
             Modifier.pointerInput(interactionSource, hasLongClick, hasDoubleClick, enabled) {
                 centreOffset.value = size.center.toOffset()
