--- conflicted
+++ resolved
@@ -26,14 +26,11 @@
 import androidx.compose.runtime.remember
 import androidx.compose.ui.Modifier
 import androidx.compose.ui.composed
-<<<<<<< HEAD
-import androidx.compose.ui.focus.FocusRequesterModifierNode
-import androidx.compose.ui.focus.requestFocus
-=======
 import androidx.compose.ui.focus.FocusEventModifierNode
 import androidx.compose.ui.focus.FocusState
 import androidx.compose.ui.focus.focusTarget
->>>>>>> 0937d2ba
+import androidx.compose.ui.focus.FocusRequesterModifierNode
+import androidx.compose.ui.focus.requestFocus
 import androidx.compose.ui.geometry.Offset
 import androidx.compose.ui.input.key.Key
 import androidx.compose.ui.input.key.KeyEvent
@@ -194,13 +191,6 @@
         properties["onClick"] = onClick
     }
 ) {
-<<<<<<< HEAD
-    Modifier
-        .indication(interactionSource, indication)
-        .hoverable(enabled = enabled, interactionSource = interactionSource)
-        .then(ClickableElement(interactionSource, enabled, onClickLabel, role, onClick))
-        .focusable(enabled = enabled, interactionSource = interactionSource)
-=======
     val clickableModifier = when {
         // Fast path - indication is managed internally
         indication is IndicationNodeFactory -> ClickableElement(
@@ -255,7 +245,6 @@
                 }
     }
     clickableModifier.then(if (enabled) Modifier.focusTarget() else Modifier)
->>>>>>> 0937d2ba
 }
 
 /**
@@ -412,25 +401,6 @@
         properties["onLongClickLabel"] = onLongClickLabel
     }
 ) {
-<<<<<<< HEAD
-    Modifier
-        .indication(interactionSource, indication)
-        .hoverable(enabled = enabled, interactionSource = interactionSource)
-        .then(
-            CombinedClickableElement(
-                interactionSource,
-                enabled,
-                onClickLabel,
-                role,
-                onClick,
-                onLongClickLabel,
-                onLongClick,
-                onDoubleClick
-            )
-        )
-        .focusable(enabled = enabled, interactionSource = interactionSource)
-
-=======
     val combinedClickableModifier = when {
         // Fast path - indication is managed internally
         indication is IndicationNodeFactory -> CombinedClickableElement(
@@ -497,7 +467,6 @@
                 }
     }
     combinedClickableModifier.then(if (enabled) Modifier.focusTarget() else Modifier)
->>>>>>> 0937d2ba
 }
 
 internal suspend fun PressGestureScope.handlePressInteraction(
@@ -1001,14 +970,9 @@
     }
 }
 
-<<<<<<< HEAD
 internal sealed class AbstractClickableNode(
-    private var interactionSource: MutableInteractionSource,
-=======
-private sealed class AbstractClickableNode(
     private var interactionSource: MutableInteractionSource?,
     private var indicationNodeFactory: IndicationNodeFactory?,
->>>>>>> 0937d2ba
     private var enabled: Boolean,
     private var onClickLabel: String?,
     private var role: Role?,
