/*
 * Copyright 2019 The Android Open Source Project
 *
 * Licensed under the Apache License, Version 2.0 (the "License");
 * you may not use this file except in compliance with the License.
 * You may obtain a copy of the License at
 *
 *      http://www.apache.org/licenses/LICENSE-2.0
 *
 * Unless required by applicable law or agreed to in writing, software
 * distributed under the License is distributed on an "AS IS" BASIS,
 * WITHOUT WARRANTIES OR CONDITIONS OF ANY KIND, either express or implied.
 * See the License for the specific language governing permissions and
 * limitations under the License.
 */

package androidx.compose.foundation

import androidx.compose.foundation.gestures.PressGestureScope
import androidx.compose.foundation.gestures.ScrollableContainerNode
import androidx.compose.foundation.gestures.detectTapAndPress
import androidx.compose.foundation.gestures.detectTapGestures
import androidx.compose.foundation.interaction.HoverInteraction
import androidx.compose.foundation.interaction.MutableInteractionSource
import androidx.compose.foundation.interaction.PressInteraction
import androidx.compose.runtime.Recomposer
import androidx.compose.runtime.remember
import androidx.compose.ui.Modifier
import androidx.compose.ui.composed
<<<<<<< HEAD
import androidx.compose.ui.focus.FocusEventModifierNode
import androidx.compose.ui.focus.FocusRequesterModifierNode
import androidx.compose.ui.focus.FocusState
import androidx.compose.ui.focus.requestFocus
=======
import androidx.compose.ui.focus.Focusability
>>>>>>> 56579bc3
import androidx.compose.ui.geometry.Offset
import androidx.compose.ui.input.key.Key
import androidx.compose.ui.input.key.KeyEvent
import androidx.compose.ui.input.key.KeyInputModifierNode
import androidx.compose.ui.input.key.key
import androidx.compose.ui.input.pointer.PointerEvent
import androidx.compose.ui.input.pointer.PointerEventPass
import androidx.compose.ui.input.pointer.PointerEventType
import androidx.compose.ui.input.pointer.PointerInputScope
import androidx.compose.ui.input.pointer.SuspendingPointerInputModifierNode
import androidx.compose.ui.node.DelegatableNode
import androidx.compose.ui.node.DelegatingNode
import androidx.compose.ui.node.ModifierNodeElement
import androidx.compose.ui.node.PointerInputModifierNode
import androidx.compose.ui.node.SemanticsModifierNode
import androidx.compose.ui.node.TraversableNode
import androidx.compose.ui.node.invalidateSemantics
import androidx.compose.ui.node.traverseAncestors
import androidx.compose.ui.platform.InspectorInfo
import androidx.compose.ui.platform.debugInspectorInfo
import androidx.compose.ui.semantics.Role
import androidx.compose.ui.semantics.SemanticsPropertyReceiver
import androidx.compose.ui.semantics.disabled
import androidx.compose.ui.semantics.onClick
import androidx.compose.ui.semantics.onLongClick
import androidx.compose.ui.semantics.role
import androidx.compose.ui.unit.IntSize
import androidx.compose.ui.unit.center
import androidx.compose.ui.unit.toOffset
import kotlinx.coroutines.CoroutineScope
import kotlinx.coroutines.cancelAndJoin
import kotlinx.coroutines.coroutineScope
import kotlinx.coroutines.delay
import kotlinx.coroutines.launch

/**
 * Configure component to receive clicks via input or accessibility "click" event.
 *
 * Add this modifier to the element to make it clickable within its bounds and show a default
 * indication when it's pressed.
 *
 * This version has no [MutableInteractionSource] or [Indication] parameters, the default indication
 * from [LocalIndication] will be used. To specify [MutableInteractionSource] or [Indication], use
 * the other overload.
 *
 * If you are only creating this clickable modifier inside composition, consider using the other
 * overload and explicitly passing `LocalIndication.current` for improved performance. For more
 * information see the documentation on the other overload.
 *
 * If you need to support double click or long click alongside the single click, consider using
 * [combinedClickable].
 *
 * ***Note*** Any removal operations on Android Views from `clickable` should wrap `onClick` in a
 * `post { }` block to guarantee the event dispatch completes before executing the removal. (You do
 * not need to do this when removing a composable because Compose guarantees it completes via the
 * snapshot state system.)
 *
 * @sample androidx.compose.foundation.samples.ClickableSample
 * @param enabled Controls the enabled state. When `false`, [onClick], and this modifier will appear
 *   disabled for accessibility services
 * @param onClickLabel semantic / accessibility label for the [onClick] action
 * @param role the type of user interface element. Accessibility services might use this to describe
 *   the element or do customizations
 * @param onClick will be called when user clicks on the element
 */
fun Modifier.clickable(
    enabled: Boolean = true,
    onClickLabel: String? = null,
    role: Role? = null,
    onClick: () -> Unit
) =
    composed(
        inspectorInfo =
            debugInspectorInfo {
                name = "clickable"
                properties["enabled"] = enabled
                properties["onClickLabel"] = onClickLabel
                properties["role"] = role
                properties["onClick"] = onClick
            }
    ) {
        val localIndication = LocalIndication.current
        val interactionSource =
            if (localIndication is IndicationNodeFactory) {
                // We can fast path here as it will be created inside clickable lazily
                null
            } else {
                // We need an interaction source to pass between the indication modifier and
                // clickable, so
                // by creating here we avoid another composed down the line
                remember { MutableInteractionSource() }
            }
        Modifier.clickable(
            enabled = enabled,
            onClickLabel = onClickLabel,
            onClick = onClick,
            role = role,
            indication = localIndication,
            interactionSource = interactionSource
        )
    }

/**
 * Configure component to receive clicks via input or accessibility "click" event.
 *
 * Add this modifier to the element to make it clickable within its bounds and show an indication as
 * specified in [indication] parameter.
 *
 * If [interactionSource] is `null`, and [indication] is an [IndicationNodeFactory], an internal
 * [MutableInteractionSource] will be lazily created along with the [indication] only when needed.
 * This reduces the performance cost of clickable during composition, as creating the [indication]
 * can be delayed until there is an incoming [androidx.compose.foundation.interaction.Interaction].
 * If you are only passing a remembered [MutableInteractionSource] and you are never using it
 * outside of clickable, it is recommended to instead provide `null` to enable lazy creation. If you
 * need [indication] to be created eagerly, provide a remembered [MutableInteractionSource].
 *
 * If [indication] is _not_ an [IndicationNodeFactory], and instead implements the deprecated
 * [Indication.rememberUpdatedInstance] method, you should explicitly pass a remembered
 * [MutableInteractionSource] as a parameter for [interactionSource] instead of `null`, as this
 * cannot be lazily created inside clickable.
 *
 * If you need to support double click or long click alongside the single click, consider using
 * [combinedClickable].
 *
 * ***Note*** Any removal operations on Android Views from `clickable` should wrap `onClick` in a
 * `post { }` block to guarantee the event dispatch completes before executing the removal. (You do
 * not need to do this when removing a composable because Compose guarantees it completes via the
 * snapshot state system.)
 *
 * @sample androidx.compose.foundation.samples.ClickableSample
 * @param interactionSource [MutableInteractionSource] that will be used to dispatch
 *   [PressInteraction.Press] when this clickable is pressed. If `null`, an internal
 *   [MutableInteractionSource] will be created if needed.
 * @param indication indication to be shown when modified element is pressed. By default, indication
 *   from [LocalIndication] will be used. Pass `null` to show no indication, or current value from
 *   [LocalIndication] to show theme default
 * @param enabled Controls the enabled state. When `false`, [onClick], and this modifier will appear
 *   disabled for accessibility services
 * @param onClickLabel semantic / accessibility label for the [onClick] action
 * @param role the type of user interface element. Accessibility services might use this to describe
 *   the element or do customizations
 * @param onClick will be called when user clicks on the element
 */
fun Modifier.clickable(
    interactionSource: MutableInteractionSource?,
    indication: Indication?,
    enabled: Boolean = true,
    onClickLabel: String? = null,
    role: Role? = null,
    onClick: () -> Unit
) =
    clickableWithIndicationIfNeeded(
        interactionSource = interactionSource,
        indication = indication
    ) { intSource, indicationNodeFactory ->
        ClickableElement(
            interactionSource = intSource,
            indicationNodeFactory = indicationNodeFactory,
            enabled = enabled,
            onClickLabel = onClickLabel,
            role = role,
            onClick = onClick
        )
    }

/**
 * Configure component to receive clicks, double clicks and long clicks via input or accessibility
 * "click" event.
 *
 * Add this modifier to the element to make it clickable within its bounds.
 *
 * If you need only click handling, and no double or long clicks, consider using [clickable]
 *
 * This version has no [MutableInteractionSource] or [Indication] parameters, the default indication
 * from [LocalIndication] will be used. To specify [MutableInteractionSource] or [Indication], use
 * the other overload.
 *
 * If you are only creating this combinedClickable modifier inside composition, consider using the
 * other overload and explicitly passing `LocalIndication.current` for improved performance. For
 * more information see the documentation on the other overload.
 *
 * ***Note*** Any removal operations on Android Views from `clickable` should wrap `onClick` in a
 * `post { }` block to guarantee the event dispatch completes before executing the removal. (You do
 * not need to do this when removing a composable because Compose guarantees it completes via the
 * snapshot state system.)
 *
 * @sample androidx.compose.foundation.samples.ClickableSample
 * @param enabled Controls the enabled state. When `false`, [onClick], [onLongClick] or
 *   [onDoubleClick] won't be invoked
 * @param onClickLabel semantic / accessibility label for the [onClick] action
 * @param role the type of user interface element. Accessibility services might use this to describe
 *   the element or do customizations
 * @param onLongClickLabel semantic / accessibility label for the [onLongClick] action
 * @param onLongClick will be called when user long presses on the element
 * @param onDoubleClick will be called when user double clicks on the element
 * @param onClick will be called when user clicks on the element
 */
fun Modifier.combinedClickable(
    enabled: Boolean = true,
    onClickLabel: String? = null,
    role: Role? = null,
    onLongClickLabel: String? = null,
    onLongClick: (() -> Unit)? = null,
    onDoubleClick: (() -> Unit)? = null,
    onClick: () -> Unit
) =
    composed(
        inspectorInfo =
            debugInspectorInfo {
                name = "combinedClickable"
                properties["enabled"] = enabled
                properties["onClickLabel"] = onClickLabel
                properties["role"] = role
                properties["onClick"] = onClick
                properties["onDoubleClick"] = onDoubleClick
                properties["onLongClick"] = onLongClick
                properties["onLongClickLabel"] = onLongClickLabel
            }
    ) {
        val localIndication = LocalIndication.current
        val interactionSource =
            if (localIndication is IndicationNodeFactory) {
                // We can fast path here as it will be created inside clickable lazily
                null
            } else {
                // We need an interaction source to pass between the indication modifier and
                // clickable, so
                // by creating here we avoid another composed down the line
                remember { MutableInteractionSource() }
            }
        Modifier.combinedClickable(
            enabled = enabled,
            onClickLabel = onClickLabel,
            onLongClickLabel = onLongClickLabel,
            onLongClick = onLongClick,
            onDoubleClick = onDoubleClick,
            onClick = onClick,
            role = role,
            indication = localIndication,
            interactionSource = interactionSource
        )
    }

/**
 * Configure component to receive clicks, double clicks and long clicks via input or accessibility
 * "click" event.
 *
 * Add this modifier to the element to make it clickable within its bounds.
 *
 * If you need only click handling, and no double or long clicks, consider using [clickable].
 *
 * Add this modifier to the element to make it clickable within its bounds.
 *
 * If [interactionSource] is `null`, and [indication] is an [IndicationNodeFactory], an internal
 * [MutableInteractionSource] will be lazily created along with the [indication] only when needed.
 * This reduces the performance cost of clickable during composition, as creating the [indication]
 * can be delayed until there is an incoming [androidx.compose.foundation.interaction.Interaction].
 * If you are only passing a remembered [MutableInteractionSource] and you are never using it
 * outside of clickable, it is recommended to instead provide `null` to enable lazy creation. If you
 * need [indication] to be created eagerly, provide a remembered [MutableInteractionSource].
 *
 * If [indication] is _not_ an [IndicationNodeFactory], and instead implements the deprecated
 * [Indication.rememberUpdatedInstance] method, you should explicitly pass a remembered
 * [MutableInteractionSource] as a parameter for [interactionSource] instead of `null`, as this
 * cannot be lazily created inside clickable.
 *
 * ***Note*** Any removal operations on Android Views from `clickable` should wrap `onClick` in a
 * `post { }` block to guarantee the event dispatch completes before executing the removal. (You do
 * not need to do this when removing a composable because Compose guarantees it completes via the
 * snapshot state system.)
 *
 * @sample androidx.compose.foundation.samples.ClickableSample
 * @param interactionSource [MutableInteractionSource] that will be used to emit
 *   [PressInteraction.Press] when this clickable is pressed. If `null`, an internal
 *   [MutableInteractionSource] will be created if needed.
 * @param indication indication to be shown when modified element is pressed. By default, indication
 *   from [LocalIndication] will be used. Pass `null` to show no indication, or current value from
 *   [LocalIndication] to show theme default
 * @param enabled Controls the enabled state. When `false`, [onClick], [onLongClick] or
 *   [onDoubleClick] won't be invoked
 * @param onClickLabel semantic / accessibility label for the [onClick] action
 * @param role the type of user interface element. Accessibility services might use this to describe
 *   the element or do customizations
 * @param onLongClickLabel semantic / accessibility label for the [onLongClick] action
 * @param onLongClick will be called when user long presses on the element
 * @param onDoubleClick will be called when user double clicks on the element
 * @param onClick will be called when user clicks on the element
 */
fun Modifier.combinedClickable(
    interactionSource: MutableInteractionSource?,
    indication: Indication?,
    enabled: Boolean = true,
    onClickLabel: String? = null,
    role: Role? = null,
    onLongClickLabel: String? = null,
    onLongClick: (() -> Unit)? = null,
    onDoubleClick: (() -> Unit)? = null,
    onClick: () -> Unit
) =
    clickableWithIndicationIfNeeded(
        interactionSource = interactionSource,
        indication = indication
    ) { intSource, indicationNodeFactory ->
        CombinedClickableElement(
            interactionSource = intSource,
            indicationNodeFactory = indicationNodeFactory,
            enabled = enabled,
            onClickLabel = onClickLabel,
            role = role,
            onClick = onClick,
            onLongClickLabel = onLongClickLabel,
            onLongClick = onLongClick,
            onDoubleClick = onDoubleClick
        )
    }

/**
 * Utility Modifier factory that handles edge cases for [interactionSource], and [indication].
 * [createClickable] is the lambda that creates the actual clickable element, which will be chained
 * with [Modifier.indication] if needed.
 */
internal inline fun Modifier.clickableWithIndicationIfNeeded(
    interactionSource: MutableInteractionSource?,
    indication: Indication?,
    crossinline createClickable: (MutableInteractionSource?, IndicationNodeFactory?) -> Modifier
): Modifier {
    return this.then(
        when {
            // Fast path - indication is managed internally
            indication is IndicationNodeFactory -> createClickable(interactionSource, indication)
            // Fast path - no need for indication
            indication == null -> createClickable(interactionSource, null)
            // Non-null Indication (not IndicationNodeFactory) with a non-null InteractionSource
            interactionSource != null ->
                Modifier.indication(interactionSource, indication)
                    .then(createClickable(interactionSource, null))
            // Non-null Indication (not IndicationNodeFactory) with a null InteractionSource, so we
            // need
            // to use composed to create an InteractionSource that can be shared. This should be a
            // rare
            // code path and can only be hit from new callers.
            else ->
                Modifier.composed {
                    val newInteractionSource = remember { MutableInteractionSource() }
                    Modifier.indication(newInteractionSource, indication)
                        .then(createClickable(newInteractionSource, null))
                }
        }
    )
}

/**
 * How long to wait before appearing 'pressed' (emitting [PressInteraction.Press]) - if a touch down
 * will quickly become a drag / scroll, this timeout means that we don't show a press effect.
 */
internal expect val TapIndicationDelay: Long

/**
 * Returns whether the root Compose layout node is hosted in a scrollable container outside of
 * Compose. On Android this will be whether the root View is in a scrollable ViewGroup, as even if
 * nothing in the Compose part of the hierarchy is scrollable, if the View itself is in a scrollable
 * container, we still want to delay presses in case presses in Compose convert to a scroll outside
 * of Compose.
 *
 * Combine this with [hasScrollableContainer], which returns whether a [Modifier] is within a
 * scrollable Compose layout, to calculate whether this modifier is within some form of scrollable
 * container, and hence should delay presses.
 */
internal expect fun DelegatableNode.isComposeRootInScrollableContainer(): Boolean

/** Whether the specified [KeyEvent] should trigger a press for a clickable component. */
internal expect val KeyEvent.isPress: Boolean

/** Whether the specified [KeyEvent] should trigger a click for a clickable component. */
internal expect val KeyEvent.isClick: Boolean

private class ClickableElement(
    private val interactionSource: MutableInteractionSource?,
    private val indicationNodeFactory: IndicationNodeFactory?,
    private val enabled: Boolean,
    private val onClickLabel: String?,
    private val role: Role?,
    private val onClick: () -> Unit
) : ModifierNodeElement<ClickableNode>() {
    override fun create() =
        ClickableNode(
            interactionSource,
            indicationNodeFactory,
            enabled,
            onClickLabel,
            role,
            onClick
        )

    override fun update(node: ClickableNode) {
        node.update(interactionSource, indicationNodeFactory, enabled, onClickLabel, role, onClick)
    }

    override fun InspectorInfo.inspectableProperties() {
        name = "clickable"
        properties["enabled"] = enabled
        properties["onClick"] = onClick
        properties["onClickLabel"] = onClickLabel
        properties["role"] = role
        properties["interactionSource"] = interactionSource
        properties["indicationNodeFactory"] = indicationNodeFactory
    }

    override fun equals(other: Any?): Boolean {
        if (this === other) return true
        if (other === null) return false
        if (this::class != other::class) return false

        other as ClickableElement

        if (interactionSource != other.interactionSource) return false
        if (indicationNodeFactory != other.indicationNodeFactory) return false
        if (enabled != other.enabled) return false
        if (onClickLabel != other.onClickLabel) return false
        if (role != other.role) return false
        if (onClick !== other.onClick) return false

        return true
    }

    override fun hashCode(): Int {
        var result = (interactionSource?.hashCode() ?: 0)
        result = 31 * result + (indicationNodeFactory?.hashCode() ?: 0)
        result = 31 * result + enabled.hashCode()
        result = 31 * result + (onClickLabel?.hashCode() ?: 0)
        result = 31 * result + (role?.hashCode() ?: 0)
        result = 31 * result + onClick.hashCode()
        return result
    }
}

private class CombinedClickableElement(
    private val interactionSource: MutableInteractionSource?,
    private val indicationNodeFactory: IndicationNodeFactory?,
    private val enabled: Boolean,
    private val onClickLabel: String?,
    private val role: Role?,
    private val onClick: () -> Unit,
    private val onLongClickLabel: String?,
    private val onLongClick: (() -> Unit)?,
    private val onDoubleClick: (() -> Unit)?
) : ModifierNodeElement<CombinedClickableNodeImpl>() {
    override fun create() =
        CombinedClickableNodeImpl(
            onClick,
            onLongClickLabel,
            onLongClick,
            onDoubleClick,
            interactionSource,
            indicationNodeFactory,
            enabled,
            onClickLabel,
            role,
        )

    override fun update(node: CombinedClickableNodeImpl) {
        node.update(
            onClick,
            onLongClickLabel,
            onLongClick,
            onDoubleClick,
            interactionSource,
            indicationNodeFactory,
            enabled,
            onClickLabel,
            role
        )
    }

    override fun InspectorInfo.inspectableProperties() {
        name = "combinedClickable"
        properties["indicationNodeFactory"] = indicationNodeFactory
        properties["interactionSource"] = interactionSource
        properties["enabled"] = enabled
        properties["onClickLabel"] = onClickLabel
        properties["role"] = role
        properties["onClick"] = onClick
        properties["onDoubleClick"] = onDoubleClick
        properties["onLongClick"] = onLongClick
        properties["onLongClickLabel"] = onLongClickLabel
    }

    override fun equals(other: Any?): Boolean {
        if (this === other) return true
        if (other === null) return false
        if (this::class != other::class) return false

        other as CombinedClickableElement

        if (interactionSource != other.interactionSource) return false
        if (indicationNodeFactory != other.indicationNodeFactory) return false
        if (enabled != other.enabled) return false
        if (onClickLabel != other.onClickLabel) return false
        if (role != other.role) return false
        if (onClick !== other.onClick) return false
        if (onLongClickLabel != other.onLongClickLabel) return false
        if (onLongClick !== other.onLongClick) return false
        if (onDoubleClick !== other.onDoubleClick) return false

        return true
    }

    override fun hashCode(): Int {
        var result = (interactionSource?.hashCode() ?: 0)
        result = 31 * result + (indicationNodeFactory?.hashCode() ?: 0)
        result = 31 * result + enabled.hashCode()
        result = 31 * result + (onClickLabel?.hashCode() ?: 0)
        result = 31 * result + (role?.hashCode() ?: 0)
        result = 31 * result + onClick.hashCode()
        result = 31 * result + (onLongClickLabel?.hashCode() ?: 0)
        result = 31 * result + (onLongClick?.hashCode() ?: 0)
        result = 31 * result + (onDoubleClick?.hashCode() ?: 0)
        return result
    }
}

internal open class ClickableNode(
    interactionSource: MutableInteractionSource?,
    indicationNodeFactory: IndicationNodeFactory?,
    enabled: Boolean,
    onClickLabel: String?,
    role: Role?,
    onClick: () -> Unit
) :
    AbstractClickableNode(
        interactionSource,
        indicationNodeFactory,
        enabled,
        onClickLabel,
        role,
        onClick
    ) {
    override suspend fun PointerInputScope.clickPointerInput() {
        detectTapAndPress(
            onPress = { offset ->
                if (enabled) {
                    focusableNode.requestFocusWhenInMouseInputMode()
                    handlePressInteraction(offset)
                }
            },
            onTap = { if (enabled) onClick() }
        )
    }

    fun update(
        interactionSource: MutableInteractionSource?,
        indicationNodeFactory: IndicationNodeFactory?,
        enabled: Boolean,
        onClickLabel: String?,
        role: Role?,
        onClick: () -> Unit
    ) {
        // enabled and onClick are captured inside callbacks, not as an input to detectTapGestures,
        // so no need need to reset pointer input handling when they change
        updateCommon(interactionSource, indicationNodeFactory, enabled, onClickLabel, role, onClick)
    }
}

/**
 * Create a [CombinedClickableNode] that can be delegated to inside custom modifier nodes.
 *
 * This API is experimental and is temporarily being exposed to enable performance analysis, you
 * should use [combinedClickable] instead for the majority of use cases.
 *
 * @param onClick will be called when user clicks on the element
 * @param onLongClickLabel semantic / accessibility label for the [onLongClick] action
 * @param onLongClick will be called when user long presses on the element
 * @param onDoubleClick will be called when user double clicks on the element
 * @param interactionSource [MutableInteractionSource] that will be used to emit
 *   [PressInteraction.Press] when this clickable is pressed. Only the initial (first) press will be
 *   recorded and emitted with [MutableInteractionSource]. If `null`, and there is an
 *   [indicationNodeFactory] provided, an internal [MutableInteractionSource] will be created when
 *   required.
 * @param indicationNodeFactory the [IndicationNodeFactory] used to optionally render [Indication]
 *   inside this node, instead of using a separate [Modifier.indication]. This should be preferred
 *   for performance reasons over using [Modifier.indication] separately.
 * @param enabled Controls the enabled state. When false, [onClick], [onLongClick] or
 *   [onDoubleClick] won't be invoked
 * @param onClickLabel semantic / accessibility label for the [onClick] action
 * @param role the type of user interface element. Accessibility services might use this to describe
 *   the element or do customizations
 */
fun CombinedClickableNode(
    onClick: () -> Unit,
    onLongClickLabel: String?,
    onLongClick: (() -> Unit)?,
    onDoubleClick: (() -> Unit)?,
    interactionSource: MutableInteractionSource?,
    indicationNodeFactory: IndicationNodeFactory?,
    enabled: Boolean,
    onClickLabel: String?,
    role: Role?,
): CombinedClickableNode =
    CombinedClickableNodeImpl(
        onClick,
        onLongClickLabel,
        onLongClick,
        onDoubleClick,
        interactionSource,
        indicationNodeFactory,
        enabled,
        onClickLabel,
        role,
    )

/**
 * Public interface for the internal node used inside [combinedClickable], to allow for custom
 * modifier nodes to delegate to it.
 */
sealed interface CombinedClickableNode : PointerInputModifierNode {
    /**
     * Updates this node with new values, and resets any invalidated state accordingly.
     *
     * @param onClick will be called when user clicks on the element
     * @param onLongClickLabel semantic / accessibility label for the [onLongClick] action
     * @param onLongClick will be called when user long presses on the element
     * @param onDoubleClick will be called when user double clicks on the element
     * @param interactionSource [MutableInteractionSource] that will be used to emit
     *   [PressInteraction.Press] when this clickable is pressed. Only the initial (first) press
     *   will be recorded and emitted with [MutableInteractionSource]. If `null`, and there is an
     *   [indicationNodeFactory] provided, an internal [MutableInteractionSource] will be created
     *   when required.
     * @param indicationNodeFactory the [IndicationNodeFactory] used to optionally render
     *   [Indication] inside this node, instead of using a separate [Modifier.indication]. This
     *   should be preferred for performance reasons over using [Modifier.indication] separately.
     * @param enabled Controls the enabled state. When false, [onClick], [onLongClick] or
     *   [onDoubleClick] won't be invoked
     * @param onClickLabel semantic / accessibility label for the [onClick] action
     * @param role the type of user interface element. Accessibility services might use this to
     *   describe the element or do customizations
     */
    fun update(
        onClick: () -> Unit,
        onLongClickLabel: String?,
        onLongClick: (() -> Unit)?,
        onDoubleClick: (() -> Unit)?,
        interactionSource: MutableInteractionSource?,
        indicationNodeFactory: IndicationNodeFactory?,
        enabled: Boolean,
        onClickLabel: String?,
        role: Role?
    )
}

private class CombinedClickableNodeImpl(
    onClick: () -> Unit,
    private var onLongClickLabel: String?,
    private var onLongClick: (() -> Unit)?,
    private var onDoubleClick: (() -> Unit)?,
    interactionSource: MutableInteractionSource?,
    indicationNodeFactory: IndicationNodeFactory?,
    enabled: Boolean,
    onClickLabel: String?,
    role: Role?,
) :
    CombinedClickableNode,
    AbstractClickableNode(
        interactionSource,
        indicationNodeFactory,
        enabled,
        onClickLabel,
        role,
        onClick
    ) {
    override suspend fun PointerInputScope.clickPointerInput() {
        detectTapGestures(
            onDoubleTap =
                if (enabled && onDoubleClick != null) {
                    { focusableNode.requestFocusWhenInMouseInputMode(); onDoubleClick?.invoke() }
                } else null,
            onLongPress =
                if (enabled && onLongClick != null) {
                    { focusableNode.requestFocusWhenInMouseInputMode(); onLongClick?.invoke() }
                } else null,
            onPress = { offset ->
                if (enabled) {
                    focusableNode.requestFocusWhenInMouseInputMode()
                    handlePressInteraction(offset)
                }
            },
            onTap = {
                if (enabled) {
                    onClick()
                }
            }
        )
    }

    override fun update(
        onClick: () -> Unit,
        onLongClickLabel: String?,
        onLongClick: (() -> Unit)?,
        onDoubleClick: (() -> Unit)?,
        interactionSource: MutableInteractionSource?,
        indicationNodeFactory: IndicationNodeFactory?,
        enabled: Boolean,
        onClickLabel: String?,
        role: Role?
    ) {
        var resetPointerInputHandling = false

        // onClick is captured inside a callback, not as an input to detectTapGestures,
        // so no need need to reset pointer input handling

        if (this.onLongClickLabel != onLongClickLabel) {
            this.onLongClickLabel = onLongClickLabel
            invalidateSemantics()
        }

        // We capture onLongClick and onDoubleClick inside the callback, so if the lambda changes
        // value we don't want to reset input handling - only reset if they go from not-defined to
        // defined, and vice-versa, as that is what is captured in the parameter to
        // detectTapGestures.
        if ((this.onLongClick == null) != (onLongClick == null)) {
            // Adding or removing longClick should cancel any existing press interactions
            disposeInteractions()
            // Adding or removing longClick should add / remove the corresponding property
            invalidateSemantics()
            resetPointerInputHandling = true
        }

        this.onLongClick = onLongClick

        if ((this.onDoubleClick == null) != (onDoubleClick == null)) {
            resetPointerInputHandling = true
        }
        this.onDoubleClick = onDoubleClick

        // enabled is captured as a parameter to detectTapGestures, so we need to restart detecting
        // gestures if it changes.
        if (this.enabled != enabled) {
            resetPointerInputHandling = true
            // Updating is handled inside updateCommon
        }

        updateCommon(interactionSource, indicationNodeFactory, enabled, onClickLabel, role, onClick)

        if (resetPointerInputHandling) resetPointerInputHandler()
    }

    override fun SemanticsPropertyReceiver.applyAdditionalSemantics() {
        if (onLongClick != null) {
            onLongClick(
                action = {
                    onLongClick?.invoke()
                    true
                },
                label = onLongClickLabel
            )
        }
    }
}

internal abstract class AbstractClickableNode(
    private var interactionSource: MutableInteractionSource?,
    private var indicationNodeFactory: IndicationNodeFactory?,
    enabled: Boolean,
    private var onClickLabel: String?,
    private var role: Role?,
    onClick: () -> Unit
) :
    DelegatingNode(),
    PointerInputModifierNode,
    KeyInputModifierNode,
    SemanticsModifierNode,
    TraversableNode {
    protected var enabled = enabled
        private set

    protected var onClick = onClick
        private set

    final override val shouldAutoInvalidate: Boolean = false

<<<<<<< HEAD
    protected val focusableNode: FocusableNode = FocusableNode(interactionSource)
=======
    private val focusableNode: FocusableNode =
        FocusableNode(
            interactionSource,
            focusability = Focusability.SystemDefined,
            onFocus = ::initializeIndicationAndInteractionSourceIfNeeded
        )

>>>>>>> 56579bc3
    private var pointerInputNode: SuspendingPointerInputModifierNode? = null
    private var indicationNode: DelegatableNode? = null

    private var pressInteraction: PressInteraction.Press? = null
    private var hoverInteraction: HoverInteraction.Enter? = null
    private val currentKeyPressInteractions = mutableMapOf<Key, PressInteraction.Press>()
    private var centerOffset: Offset = Offset.Zero

    // Track separately from interactionSource, as we will create our own internal
    // InteractionSource if needed
    private var userProvidedInteractionSource: MutableInteractionSource? = interactionSource

    private var lazilyCreateIndication = shouldLazilyCreateIndication()

    private fun shouldLazilyCreateIndication() =
        userProvidedInteractionSource == null && indicationNodeFactory != null

    /**
     * Handles subclass-specific click related pointer input logic. Hover is already handled
     * elsewhere, so this should only handle clicks.
     */
    abstract suspend fun PointerInputScope.clickPointerInput()

    open fun SemanticsPropertyReceiver.applyAdditionalSemantics() {}

    protected fun updateCommon(
        interactionSource: MutableInteractionSource?,
        indicationNodeFactory: IndicationNodeFactory?,
        enabled: Boolean,
        onClickLabel: String?,
        role: Role?,
        onClick: () -> Unit
    ) {
        var isIndicationNodeDirty = false
        // Compare against userProvidedInteractionSource, as we will create a new InteractionSource
        // lazily if the userProvidedInteractionSource is null, and assign it to interactionSource
        if (userProvidedInteractionSource != interactionSource) {
            disposeInteractions()
            userProvidedInteractionSource = interactionSource
            this.interactionSource = interactionSource
            isIndicationNodeDirty = true
        }
        if (this.indicationNodeFactory != indicationNodeFactory) {
            this.indicationNodeFactory = indicationNodeFactory
            isIndicationNodeDirty = true
        }
        if (this.enabled != enabled) {
            if (enabled) {
                delegate(focusableNode)
            } else {
                // TODO: Should we remove indicationNode? Previously we always emitted indication
                undelegate(focusableNode)
                disposeInteractions()
            }
            invalidateSemantics()
            this.enabled = enabled
        }
        if (this.onClickLabel != onClickLabel) {
            this.onClickLabel = onClickLabel
            invalidateSemantics()
        }
        if (this.role != role) {
            this.role = role
            invalidateSemantics()
        }
        this.onClick = onClick
        if (lazilyCreateIndication != shouldLazilyCreateIndication()) {
            lazilyCreateIndication = shouldLazilyCreateIndication()
            // If we are no longer lazily creating the node, and we haven't created the node yet,
            // create it
            if (!lazilyCreateIndication && indicationNode == null) isIndicationNodeDirty = true
        }
        // Create / recreate indication node
        if (isIndicationNodeDirty) {
            // If we already created a node lazily, or we are not lazily creating the node, create
            if (indicationNode != null || !lazilyCreateIndication) {
                indicationNode?.let { undelegate(it) }
                indicationNode = null
                initializeIndicationAndInteractionSourceIfNeeded()
            }
        }
        focusableNode.update(this.interactionSource)
    }

    final override fun onAttach() {
        if (!lazilyCreateIndication) {
            initializeIndicationAndInteractionSourceIfNeeded()
        }
        if (enabled) {
            delegate(focusableNode)
        }
    }

    final override fun onDetach() {
        disposeInteractions()
        // If we lazily created an interaction source, reset it in case we are reused / moved. Note
        // that we need to do it here instead of onReset() - since onReset won't be called in the
        // movableContent case but we still want to dispose for that case
        if (userProvidedInteractionSource == null) {
            interactionSource = null
        }
        // Remove indication in case we are reused / moved - we will create a new node when needed
        indicationNode?.let { undelegate(it) }
        indicationNode = null
    }

    protected fun disposeInteractions() {
        interactionSource?.let { interactionSource ->
            pressInteraction?.let { oldValue ->
                val interaction = PressInteraction.Cancel(oldValue)
                interactionSource.tryEmit(interaction)
            }
            hoverInteraction?.let { oldValue ->
                val interaction = HoverInteraction.Exit(oldValue)
                interactionSource.tryEmit(interaction)
            }
            currentKeyPressInteractions.values.forEach {
                interactionSource.tryEmit(PressInteraction.Cancel(it))
            }
        }
        pressInteraction = null
        hoverInteraction = null
        currentKeyPressInteractions.clear()
    }

    private fun initializeIndicationAndInteractionSourceIfNeeded() {
        // We have already created the node, no need to do any work
        if (indicationNode != null) return
        indicationNodeFactory?.let { indicationNodeFactory ->
            if (interactionSource == null) {
                interactionSource = MutableInteractionSource()
            }
            focusableNode.update(interactionSource)
            val node = indicationNodeFactory.create(interactionSource!!)
            delegate(node)
            indicationNode = node
        }
    }

    final override fun onPointerEvent(
        pointerEvent: PointerEvent,
        pass: PointerEventPass,
        bounds: IntSize
    ) {
        centerOffset = bounds.center.toOffset()
        initializeIndicationAndInteractionSourceIfNeeded()
        if (enabled) {
            if (pass == PointerEventPass.Main) {
                when (pointerEvent.type) {
                    PointerEventType.Enter -> coroutineScope.launch { emitHoverEnter() }
                    PointerEventType.Exit -> coroutineScope.launch { emitHoverExit() }
                }
            }
        }
        if (pointerInputNode == null) {
            pointerInputNode = delegate(SuspendingPointerInputModifierNode { clickPointerInput() })
        }
        pointerInputNode?.onPointerEvent(pointerEvent, pass, bounds)
    }

    final override fun onCancelPointerInput() {
        // Press cancellation is handled as part of detecting presses
        interactionSource?.let { interactionSource ->
            hoverInteraction?.let { oldValue ->
                val interaction = HoverInteraction.Exit(oldValue)
                interactionSource.tryEmit(interaction)
            }
        }
        hoverInteraction = null
        pointerInputNode?.onCancelPointerInput()
    }

    final override fun onKeyEvent(event: KeyEvent): Boolean {
        // Key events usually require focus, but if a focused child does not handle the KeyEvent,
        // the event can bubble up without this clickable ever being focused, and hence without
        // this being initialized through the focus path
        initializeIndicationAndInteractionSourceIfNeeded()
        return when {
            enabled && event.isPress -> {
                // If the key already exists in the map, keyEvent is a repeat event.
                // We ignore it as we only want to emit an interaction for the initial key press.
                if (!currentKeyPressInteractions.containsKey(event.key)) {
                    val press = PressInteraction.Press(centerOffset)
                    currentKeyPressInteractions[event.key] = press
                    // Even if the interactionSource is null, we still want to intercept the presses
                    // so we always track them above, and return true
                    if (interactionSource != null) {
                        coroutineScope.launch { interactionSource?.emit(press) }
                    }
                    true
                } else {
                    false
                }
            }
            enabled && event.isClick -> {
                currentKeyPressInteractions.remove(event.key)?.let {
                    if (interactionSource != null) {
                        coroutineScope.launch {
                            interactionSource?.emit(PressInteraction.Release(it))
                        }
                    }
                }
                onClick()
                true
            }
            else -> false
        }
    }

    final override fun onPreKeyEvent(event: KeyEvent) = false

    final override val shouldMergeDescendantSemantics: Boolean
        get() = true

    final override fun SemanticsPropertyReceiver.applySemantics() {
        if (this@AbstractClickableNode.role != null) {
            role = this@AbstractClickableNode.role!!
        }
        onClick(
            action = {
                onClick()
                true
            },
            label = onClickLabel
        )
        if (enabled) {
            with(focusableNode) { applySemantics() }
        } else {
            disabled()
        }
        applyAdditionalSemantics()
    }

    protected fun resetPointerInputHandler() = pointerInputNode?.resetPointerInputHandler()

    protected suspend fun PressGestureScope.handlePressInteraction(offset: Offset) {
        interactionSource?.let { interactionSource ->
            coroutineScope {
                val delayJob = launch {
                    if (delayPressInteraction()) {
                        delay(TapIndicationDelay)
                    }
                    val press = PressInteraction.Press(offset)
                    interactionSource.emit(press)
                    pressInteraction = press
                }
                val success = tryAwaitRelease()
                if (delayJob.isActive) {
                    delayJob.cancelAndJoin()
                    // The press released successfully, before the timeout duration - emit the press
                    // interaction instantly. No else branch - if the press was cancelled before the
                    // timeout, we don't want to emit a press interaction.
                    if (success) {
                        val press = PressInteraction.Press(offset)
                        val release = PressInteraction.Release(press)
                        interactionSource.emit(press)
                        interactionSource.emit(release)
                    }
                } else {
                    pressInteraction?.let { pressInteraction ->
                        val endInteraction =
                            if (success) {
                                PressInteraction.Release(pressInteraction)
                            } else {
                                PressInteraction.Cancel(pressInteraction)
                            }
                        interactionSource.emit(endInteraction)
                    }
                }
                pressInteraction = null
            }
        }
    }

    private fun delayPressInteraction(): Boolean =
        hasScrollableContainer() || isComposeRootInScrollableContainer()

    private fun emitHoverEnter() {
        if (hoverInteraction == null) {
            val interaction = HoverInteraction.Enter()
            interactionSource?.let { interactionSource ->
                coroutineScope.launch { interactionSource.emit(interaction) }
            }
            hoverInteraction = interaction
        }
    }

    private fun emitHoverExit() {
        hoverInteraction?.let { oldValue ->
            val interaction = HoverInteraction.Exit(oldValue)
            interactionSource?.let { interactionSource ->
                coroutineScope.launch { interactionSource.emit(interaction) }
            }
            hoverInteraction = null
        }
    }

    override val traverseKey: Any = TraverseKey

    companion object TraverseKey
}

internal class ClickableSemanticsNode(
    private var enabled: Boolean,
    private var onClickLabel: String?,
    private var role: Role?,
    private var onClick: () -> Unit,
    private var onLongClickLabel: String?,
    private var onLongClick: (() -> Unit)?,
) : SemanticsModifierNode, Modifier.Node() {
    fun update(
        enabled: Boolean,
        onClickLabel: String?,
        role: Role?,
        onClick: () -> Unit,
        onLongClickLabel: String?,
        onLongClick: (() -> Unit)?,
    ) {
        this.enabled = enabled
        this.onClickLabel = onClickLabel
        this.role = role
        this.onClick = onClick
        this.onLongClickLabel = onLongClickLabel
        this.onLongClick = onLongClick
    }

    override val shouldMergeDescendantSemantics: Boolean
        get() = true

    override fun SemanticsPropertyReceiver.applySemantics() {
        if (this@ClickableSemanticsNode.role != null) {
            role = this@ClickableSemanticsNode.role!!
        }
        onClick(
            action = { onClick(); true },
            label = onClickLabel
        )
        if (onLongClick != null) {
            onLongClick(
                action = { onLongClick?.invoke(); true },
                label = onLongClickLabel
            )
        }
        if (!enabled) {
            disabled()
        }
    }
}

internal fun TraversableNode.hasScrollableContainer(): Boolean {
    var hasScrollable = false
    traverseAncestors(ScrollableContainerNode.TraverseKey) { node ->
        hasScrollable = hasScrollable || (node as ScrollableContainerNode).enabled
        !hasScrollable
    }
    return hasScrollable
}

private fun FocusRequesterModifierNode.requestFocusWhenInMouseInputMode() {
    if (isMouseInputWorkaround()) {
        requestFocus()
    }
}<|MERGE_RESOLUTION|>--- conflicted
+++ resolved
@@ -16,6 +16,8 @@
 
 package androidx.compose.foundation
 
+import androidx.collection.mutableLongObjectMapOf
+import androidx.collection.mutableLongSetOf
 import androidx.compose.foundation.gestures.PressGestureScope
 import androidx.compose.foundation.gestures.ScrollableContainerNode
 import androidx.compose.foundation.gestures.detectTapAndPress
@@ -23,18 +25,10 @@
 import androidx.compose.foundation.interaction.HoverInteraction
 import androidx.compose.foundation.interaction.MutableInteractionSource
 import androidx.compose.foundation.interaction.PressInteraction
-import androidx.compose.runtime.Recomposer
 import androidx.compose.runtime.remember
 import androidx.compose.ui.Modifier
 import androidx.compose.ui.composed
-<<<<<<< HEAD
-import androidx.compose.ui.focus.FocusEventModifierNode
-import androidx.compose.ui.focus.FocusRequesterModifierNode
-import androidx.compose.ui.focus.FocusState
-import androidx.compose.ui.focus.requestFocus
-=======
 import androidx.compose.ui.focus.Focusability
->>>>>>> 56579bc3
 import androidx.compose.ui.geometry.Offset
 import androidx.compose.ui.input.key.Key
 import androidx.compose.ui.input.key.KeyEvent
@@ -45,15 +39,18 @@
 import androidx.compose.ui.input.pointer.PointerEventType
 import androidx.compose.ui.input.pointer.PointerInputScope
 import androidx.compose.ui.input.pointer.SuspendingPointerInputModifierNode
+import androidx.compose.ui.node.CompositionLocalConsumerModifierNode
 import androidx.compose.ui.node.DelegatableNode
 import androidx.compose.ui.node.DelegatingNode
 import androidx.compose.ui.node.ModifierNodeElement
 import androidx.compose.ui.node.PointerInputModifierNode
 import androidx.compose.ui.node.SemanticsModifierNode
 import androidx.compose.ui.node.TraversableNode
+import androidx.compose.ui.node.currentValueOf
 import androidx.compose.ui.node.invalidateSemantics
 import androidx.compose.ui.node.traverseAncestors
 import androidx.compose.ui.platform.InspectorInfo
+import androidx.compose.ui.platform.LocalViewConfiguration
 import androidx.compose.ui.platform.debugInspectorInfo
 import androidx.compose.ui.semantics.Role
 import androidx.compose.ui.semantics.SemanticsPropertyReceiver
@@ -64,7 +61,7 @@
 import androidx.compose.ui.unit.IntSize
 import androidx.compose.ui.unit.center
 import androidx.compose.ui.unit.toOffset
-import kotlinx.coroutines.CoroutineScope
+import kotlinx.coroutines.Job
 import kotlinx.coroutines.cancelAndJoin
 import kotlinx.coroutines.coroutineScope
 import kotlinx.coroutines.delay
@@ -300,6 +297,9 @@
  * [Indication.rememberUpdatedInstance] method, you should explicitly pass a remembered
  * [MutableInteractionSource] as a parameter for [interactionSource] instead of `null`, as this
  * cannot be lazily created inside clickable.
+ *
+ * Note, if the modifier instance gets re-used between a key down and key up events, the ongoing
+ * input will be aborted.
  *
  * ***Note*** Any removal operations on Android Views from `clickable` should wrap `onClick` in a
  * `post { }` block to guarantee the event dispatch completes before executing the removal. (You do
@@ -596,6 +596,13 @@
         // so no need need to reset pointer input handling when they change
         updateCommon(interactionSource, indicationNodeFactory, enabled, onClickLabel, role, onClick)
     }
+
+    final override fun onClickKeyDownEvent(event: KeyEvent) = false
+
+    final override fun onClickKeyUpEvent(event: KeyEvent): Boolean {
+        onClick()
+        return true
+    }
 }
 
 /**
@@ -696,6 +703,7 @@
     role: Role?,
 ) :
     CombinedClickableNode,
+    CompositionLocalConsumerModifierNode,
     AbstractClickableNode(
         interactionSource,
         indicationNodeFactory,
@@ -704,6 +712,9 @@
         role,
         onClick
     ) {
+    private val pressedDownKeys = mutableLongSetOf()
+    private val longKeyPressJobs = mutableLongObjectMapOf<Job>()
+
     override suspend fun PointerInputScope.clickPointerInput() {
         detectTapGestures(
             onDoubleTap =
@@ -791,6 +802,53 @@
             )
         }
     }
+
+    override fun onClickKeyDownEvent(event: KeyEvent): Boolean {
+        val keyCode = event.key.keyCode
+        pressedDownKeys.add(keyCode)
+        if (onLongClick != null) {
+            if (longKeyPressJobs[keyCode] == null) {
+                longKeyPressJobs[keyCode] =
+                    coroutineScope.launch {
+                        delay(currentValueOf(LocalViewConfiguration).longPressTimeoutMillis)
+                        onLongClick?.invoke()
+                    }
+                return true
+            }
+        }
+        return false
+    }
+
+    override fun onClickKeyUpEvent(event: KeyEvent): Boolean {
+        val keyCode = event.key.keyCode
+        if (!pressedDownKeys.contains(keyCode)) {
+            // If the node is reused while a key is pressed down (which resets the set of pressed
+            // down keys), we shouldn't interpret the key up event as a click.
+            return false
+        }
+        pressedDownKeys.remove(keyCode)
+        if (longKeyPressJobs[keyCode] != null) {
+            longKeyPressJobs[keyCode]?.let {
+                if (it.isActive) {
+                    it.cancel()
+                    onClick()
+                }
+            }
+            longKeyPressJobs.remove(keyCode)
+        } else {
+            onClick()
+        }
+        return true
+    }
+
+    override fun onReset() {
+        super.onReset()
+        longKeyPressJobs.apply {
+            forEachValue { it.cancel() }
+            clear()
+        }
+        pressedDownKeys.clear()
+    }
 }
 
 internal abstract class AbstractClickableNode(
@@ -814,17 +872,14 @@
 
     final override val shouldAutoInvalidate: Boolean = false
 
-<<<<<<< HEAD
-    protected val focusableNode: FocusableNode = FocusableNode(interactionSource)
-=======
-    private val focusableNode: FocusableNode =
+    protected val focusableNode: FocusableNode =
         FocusableNode(
             interactionSource,
             focusability = Focusability.SystemDefined,
             onFocus = ::initializeIndicationAndInteractionSourceIfNeeded
         )
 
->>>>>>> 56579bc3
+
     private var pointerInputNode: SuspendingPointerInputModifierNode? = null
     private var indicationNode: DelegatableNode? = null
 
@@ -1006,6 +1061,7 @@
             enabled && event.isPress -> {
                 // If the key already exists in the map, keyEvent is a repeat event.
                 // We ignore it as we only want to emit an interaction for the initial key press.
+                var wasInteractionHandled = false
                 if (!currentKeyPressInteractions.containsKey(event.key)) {
                     val press = PressInteraction.Press(centerOffset)
                     currentKeyPressInteractions[event.key] = press
@@ -1014,10 +1070,9 @@
                     if (interactionSource != null) {
                         coroutineScope.launch { interactionSource?.emit(press) }
                     }
-                    true
-                } else {
-                    false
+                    wasInteractionHandled = true
                 }
+                onClickKeyDownEvent(event) || wasInteractionHandled
             }
             enabled && event.isClick -> {
                 currentKeyPressInteractions.remove(event.key)?.let {
@@ -1027,12 +1082,16 @@
                         }
                     }
                 }
-                onClick()
+                onClickKeyUpEvent(event)
                 true
             }
             else -> false
         }
     }
+
+    protected abstract fun onClickKeyDownEvent(event: KeyEvent): Boolean
+
+    protected abstract fun onClickKeyUpEvent(event: KeyEvent): Boolean
 
     final override fun onPreKeyEvent(event: KeyEvent) = false
 
@@ -1127,53 +1186,6 @@
     companion object TraverseKey
 }
 
-internal class ClickableSemanticsNode(
-    private var enabled: Boolean,
-    private var onClickLabel: String?,
-    private var role: Role?,
-    private var onClick: () -> Unit,
-    private var onLongClickLabel: String?,
-    private var onLongClick: (() -> Unit)?,
-) : SemanticsModifierNode, Modifier.Node() {
-    fun update(
-        enabled: Boolean,
-        onClickLabel: String?,
-        role: Role?,
-        onClick: () -> Unit,
-        onLongClickLabel: String?,
-        onLongClick: (() -> Unit)?,
-    ) {
-        this.enabled = enabled
-        this.onClickLabel = onClickLabel
-        this.role = role
-        this.onClick = onClick
-        this.onLongClickLabel = onLongClickLabel
-        this.onLongClick = onLongClick
-    }
-
-    override val shouldMergeDescendantSemantics: Boolean
-        get() = true
-
-    override fun SemanticsPropertyReceiver.applySemantics() {
-        if (this@ClickableSemanticsNode.role != null) {
-            role = this@ClickableSemanticsNode.role!!
-        }
-        onClick(
-            action = { onClick(); true },
-            label = onClickLabel
-        )
-        if (onLongClick != null) {
-            onLongClick(
-                action = { onLongClick?.invoke(); true },
-                label = onLongClickLabel
-            )
-        }
-        if (!enabled) {
-            disabled()
-        }
-    }
-}
-
 internal fun TraversableNode.hasScrollableContainer(): Boolean {
     var hasScrollable = false
     traverseAncestors(ScrollableContainerNode.TraverseKey) { node ->
@@ -1183,8 +1195,9 @@
     return hasScrollable
 }
 
-private fun FocusRequesterModifierNode.requestFocusWhenInMouseInputMode() {
+private fun FocusableNode.requestFocusWhenInMouseInputMode() {
     if (isMouseInputWorkaround()) {
-        requestFocus()
+        // TODO Restore focus workaround after merging
+        //  requestFocus()
     }
 }