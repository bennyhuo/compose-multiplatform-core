/*
 * Copyright 2019 The Android Open Source Project
 *
 * Licensed under the Apache License, Version 2.0 (the "License");
 * you may not use this file except in compliance with the License.
 * You may obtain a copy of the License at
 *
 *      http://www.apache.org/licenses/LICENSE-2.0
 *
 * Unless required by applicable law or agreed to in writing, software
 * distributed under the License is distributed on an "AS IS" BASIS,
 * WITHOUT WARRANTIES OR CONDITIONS OF ANY KIND, either express or implied.
 * See the License for the specific language governing permissions and
 * limitations under the License.
 */

package androidx.compose.foundation

import androidx.compose.foundation.gestures.PressGestureScope
import androidx.compose.foundation.gestures.ScrollableContainerNode
import androidx.compose.foundation.gestures.detectTapAndPress
import androidx.compose.foundation.gestures.detectTapGestures
import androidx.compose.foundation.interaction.HoverInteraction
import androidx.compose.foundation.interaction.MutableInteractionSource
import androidx.compose.foundation.interaction.PressInteraction
import androidx.compose.runtime.remember
import androidx.compose.ui.Modifier
import androidx.compose.ui.composed
import androidx.compose.ui.focus.FocusEventModifierNode
import androidx.compose.ui.focus.FocusRequesterModifierNode
import androidx.compose.ui.focus.FocusState
import androidx.compose.ui.focus.requestFocus
import androidx.compose.ui.geometry.Offset
import androidx.compose.ui.input.key.Key
import androidx.compose.ui.input.key.KeyEvent
import androidx.compose.ui.input.key.KeyInputModifierNode
import androidx.compose.ui.input.key.key
import androidx.compose.ui.input.pointer.PointerEvent
import androidx.compose.ui.input.pointer.PointerEventPass
import androidx.compose.ui.input.pointer.PointerEventType
import androidx.compose.ui.input.pointer.PointerInputScope
import androidx.compose.ui.input.pointer.SuspendingPointerInputModifierNode
import androidx.compose.ui.node.DelegatableNode
import androidx.compose.ui.node.DelegatingNode
import androidx.compose.ui.node.ModifierNodeElement
import androidx.compose.ui.node.PointerInputModifierNode
import androidx.compose.ui.node.SemanticsModifierNode
import androidx.compose.ui.node.TraversableNode
import androidx.compose.ui.node.invalidateSemantics
import androidx.compose.ui.node.traverseAncestors
import androidx.compose.ui.platform.InspectorInfo
import androidx.compose.ui.platform.debugInspectorInfo
import androidx.compose.ui.semantics.Role
import androidx.compose.ui.semantics.SemanticsPropertyReceiver
import androidx.compose.ui.semantics.disabled
import androidx.compose.ui.semantics.onClick
import androidx.compose.ui.semantics.onLongClick
import androidx.compose.ui.semantics.role
import androidx.compose.ui.unit.IntSize
import androidx.compose.ui.unit.center
import androidx.compose.ui.unit.toOffset
import kotlinx.coroutines.cancelAndJoin
import kotlinx.coroutines.coroutineScope
import kotlinx.coroutines.delay
import kotlinx.coroutines.launch

/**
 * Configure component to receive clicks via input or accessibility "click" event.
 *
 * Add this modifier to the element to make it clickable within its bounds and show a default
 * indication when it's pressed.
 *
 * This version has no [MutableInteractionSource] or [Indication] parameters, the default indication
 * from [LocalIndication] will be used. To specify [MutableInteractionSource] or [Indication], use
 * the other overload.
 *
 * If you are only creating this clickable modifier inside composition, consider using the other
 * overload and explicitly passing `LocalIndication.current` for improved performance. For more
 * information see the documentation on the other overload.
 *
 * If you need to support double click or long click alongside the single click, consider using
 * [combinedClickable].
 *
 * ***Note*** Any removal operations on Android Views from `clickable` should wrap `onClick` in a
 * `post { }` block to guarantee the event dispatch completes before executing the removal. (You do
 * not need to do this when removing a composable because Compose guarantees it completes via the
 * snapshot state system.)
 *
 * @sample androidx.compose.foundation.samples.ClickableSample
 *
 * @param enabled Controls the enabled state. When `false`, [onClick], and this modifier will appear
 *   disabled for accessibility services
 * @param onClickLabel semantic / accessibility label for the [onClick] action
 * @param role the type of user interface element. Accessibility services might use this to describe
 *   the element or do customizations
 * @param onClick will be called when user clicks on the element
 */
fun Modifier.clickable(
    enabled: Boolean = true,
    onClickLabel: String? = null,
    role: Role? = null,
    onClick: () -> Unit
) =
    composed(
        inspectorInfo =
            debugInspectorInfo {
                name = "clickable"
                properties["enabled"] = enabled
                properties["onClickLabel"] = onClickLabel
                properties["role"] = role
                properties["onClick"] = onClick
            }
    ) {
        val localIndication = LocalIndication.current
        val interactionSource =
            if (localIndication is IndicationNodeFactory) {
                // We can fast path here as it will be created inside clickable lazily
                null
            } else {
                // We need an interaction source to pass between the indication modifier and
                // clickable, so
                // by creating here we avoid another composed down the line
                remember { MutableInteractionSource() }
            }
        Modifier.clickable(
            enabled = enabled,
            onClickLabel = onClickLabel,
            onClick = onClick,
            role = role,
            indication = localIndication,
            interactionSource = interactionSource
        )
    }

/**
 * Configure component to receive clicks via input or accessibility "click" event.
 *
 * Add this modifier to the element to make it clickable within its bounds and show an indication as
 * specified in [indication] parameter.
 *
 * If [interactionSource] is `null`, and [indication] is an [IndicationNodeFactory], an internal
 * [MutableInteractionSource] will be lazily created along with the [indication] only when needed.
 * This reduces the performance cost of clickable during composition, as creating the [indication]
 * can be delayed until there is an incoming [androidx.compose.foundation.interaction.Interaction].
 * If you are only passing a remembered [MutableInteractionSource] and you are never using it
 * outside of clickable, it is recommended to instead provide `null` to enable lazy creation. If you
 * need [indication] to be created eagerly, provide a remembered [MutableInteractionSource].
 *
 * If [indication] is _not_ an [IndicationNodeFactory], and instead implements the deprecated
 * [Indication.rememberUpdatedInstance] method, you should explicitly pass a remembered
 * [MutableInteractionSource] as a parameter for [interactionSource] instead of `null`, as this
 * cannot be lazily created inside clickable.
 *
 * If you need to support double click or long click alongside the single click, consider using
 * [combinedClickable].
 *
 * ***Note*** Any removal operations on Android Views from `clickable` should wrap `onClick` in a
 * `post { }` block to guarantee the event dispatch completes before executing the removal. (You do
 * not need to do this when removing a composable because Compose guarantees it completes via the
 * snapshot state system.)
 *
 * @sample androidx.compose.foundation.samples.ClickableSample
 *
 * @param interactionSource [MutableInteractionSource] that will be used to dispatch
 *   [PressInteraction.Press] when this clickable is pressed. If `null`, an internal
 *   [MutableInteractionSource] will be created if needed.
 * @param indication indication to be shown when modified element is pressed. By default, indication
 *   from [LocalIndication] will be used. Pass `null` to show no indication, or current value from
 *   [LocalIndication] to show theme default
 * @param enabled Controls the enabled state. When `false`, [onClick], and this modifier will appear
 *   disabled for accessibility services
 * @param onClickLabel semantic / accessibility label for the [onClick] action
 * @param role the type of user interface element. Accessibility services might use this to describe
 *   the element or do customizations
 * @param onClick will be called when user clicks on the element
 */
fun Modifier.clickable(
    interactionSource: MutableInteractionSource?,
    indication: Indication?,
    enabled: Boolean = true,
    onClickLabel: String? = null,
    role: Role? = null,
    onClick: () -> Unit
) =
    clickableWithIndicationIfNeeded(
        interactionSource = interactionSource,
        indication = indication
    ) { intSource, indicationNodeFactory ->
        ClickableElement(
            interactionSource = intSource,
            indicationNodeFactory = indicationNodeFactory,
            enabled = enabled,
            onClickLabel = onClickLabel,
            role = role,
            onClick = onClick
        )
    }

/**
 * Configure component to receive clicks, double clicks and long clicks via input or accessibility
 * "click" event.
 *
 * Add this modifier to the element to make it clickable within its bounds.
 *
 * If you need only click handling, and no double or long clicks, consider using [clickable]
 *
 * This version has no [MutableInteractionSource] or [Indication] parameters, the default indication
 * from [LocalIndication] will be used. To specify [MutableInteractionSource] or [Indication], use
 * the other overload.
 *
 * If you are only creating this combinedClickable modifier inside composition, consider using the
 * other overload and explicitly passing `LocalIndication.current` for improved performance. For
 * more information see the documentation on the other overload.
 *
 * ***Note*** Any removal operations on Android Views from `clickable` should wrap `onClick` in a
 * `post { }` block to guarantee the event dispatch completes before executing the removal. (You do
 * not need to do this when removing a composable because Compose guarantees it completes via the
 * snapshot state system.)
 *
 * @sample androidx.compose.foundation.samples.ClickableSample
 *
 * @param enabled Controls the enabled state. When `false`, [onClick], [onLongClick] or
 *   [onDoubleClick] won't be invoked
 * @param onClickLabel semantic / accessibility label for the [onClick] action
 * @param role the type of user interface element. Accessibility services might use this to describe
 *   the element or do customizations
 * @param onLongClickLabel semantic / accessibility label for the [onLongClick] action
 * @param onLongClick will be called when user long presses on the element
 * @param onDoubleClick will be called when user double clicks on the element
 * @param onClick will be called when user clicks on the element
 *
 * Note: This API is experimental and is awaiting a rework. combinedClickable handles touch based
 * input quite well but provides subpar functionality for other input types.
 */
@ExperimentalFoundationApi
fun Modifier.combinedClickable(
    enabled: Boolean = true,
    onClickLabel: String? = null,
    role: Role? = null,
    onLongClickLabel: String? = null,
    onLongClick: (() -> Unit)? = null,
    onDoubleClick: (() -> Unit)? = null,
    onClick: () -> Unit
) =
    composed(
        inspectorInfo =
            debugInspectorInfo {
                name = "combinedClickable"
                properties["enabled"] = enabled
                properties["onClickLabel"] = onClickLabel
                properties["role"] = role
                properties["onClick"] = onClick
                properties["onDoubleClick"] = onDoubleClick
                properties["onLongClick"] = onLongClick
                properties["onLongClickLabel"] = onLongClickLabel
            }
    ) {
        val localIndication = LocalIndication.current
        val interactionSource =
            if (localIndication is IndicationNodeFactory) {
                // We can fast path here as it will be created inside clickable lazily
                null
            } else {
                // We need an interaction source to pass between the indication modifier and
                // clickable, so
                // by creating here we avoid another composed down the line
                remember { MutableInteractionSource() }
            }
        Modifier.combinedClickable(
            enabled = enabled,
            onClickLabel = onClickLabel,
            onLongClickLabel = onLongClickLabel,
            onLongClick = onLongClick,
            onDoubleClick = onDoubleClick,
            onClick = onClick,
            role = role,
            indication = localIndication,
            interactionSource = interactionSource
        )
    }

/**
 * Configure component to receive clicks, double clicks and long clicks via input or accessibility
 * "click" event.
 *
 * Add this modifier to the element to make it clickable within its bounds.
 *
 * If you need only click handling, and no double or long clicks, consider using [clickable].
 *
 * Add this modifier to the element to make it clickable within its bounds.
 *
 * If [interactionSource] is `null`, and [indication] is an [IndicationNodeFactory], an internal
 * [MutableInteractionSource] will be lazily created along with the [indication] only when needed.
 * This reduces the performance cost of clickable during composition, as creating the [indication]
 * can be delayed until there is an incoming [androidx.compose.foundation.interaction.Interaction].
 * If you are only passing a remembered [MutableInteractionSource] and you are never using it
 * outside of clickable, it is recommended to instead provide `null` to enable lazy creation. If you
 * need [indication] to be created eagerly, provide a remembered [MutableInteractionSource].
 *
 * If [indication] is _not_ an [IndicationNodeFactory], and instead implements the deprecated
 * [Indication.rememberUpdatedInstance] method, you should explicitly pass a remembered
 * [MutableInteractionSource] as a parameter for [interactionSource] instead of `null`, as this
 * cannot be lazily created inside clickable.
 *
 * ***Note*** Any removal operations on Android Views from `clickable` should wrap `onClick` in a
 * `post { }` block to guarantee the event dispatch completes before executing the removal. (You do
 * not need to do this when removing a composable because Compose guarantees it completes via the
 * snapshot state system.)
 *
 * @sample androidx.compose.foundation.samples.ClickableSample
 *
 * @param interactionSource [MutableInteractionSource] that will be used to emit
 *   [PressInteraction.Press] when this clickable is pressed. If `null`, an internal
 *   [MutableInteractionSource] will be created if needed.
 * @param indication indication to be shown when modified element is pressed. By default, indication
 *   from [LocalIndication] will be used. Pass `null` to show no indication, or current value from
 *   [LocalIndication] to show theme default
 * @param enabled Controls the enabled state. When `false`, [onClick], [onLongClick] or
 *   [onDoubleClick] won't be invoked
 * @param onClickLabel semantic / accessibility label for the [onClick] action
 * @param role the type of user interface element. Accessibility services might use this to describe
 *   the element or do customizations
 * @param onLongClickLabel semantic / accessibility label for the [onLongClick] action
 * @param onLongClick will be called when user long presses on the element
 * @param onDoubleClick will be called when user double clicks on the element
 * @param onClick will be called when user clicks on the element
 *
 * Note: This API is experimental and is awaiting a rework. combinedClickable handles touch based
 * input quite well but provides subpar functionality for other input types.
 */
@ExperimentalFoundationApi
fun Modifier.combinedClickable(
    interactionSource: MutableInteractionSource?,
    indication: Indication?,
    enabled: Boolean = true,
    onClickLabel: String? = null,
    role: Role? = null,
    onLongClickLabel: String? = null,
    onLongClick: (() -> Unit)? = null,
    onDoubleClick: (() -> Unit)? = null,
    onClick: () -> Unit
) =
    clickableWithIndicationIfNeeded(
        interactionSource = interactionSource,
        indication = indication
    ) { intSource, indicationNodeFactory ->
        CombinedClickableElement(
            interactionSource = intSource,
            indicationNodeFactory = indicationNodeFactory,
            enabled = enabled,
            onClickLabel = onClickLabel,
            role = role,
            onClick = onClick,
            onLongClickLabel = onLongClickLabel,
            onLongClick = onLongClick,
            onDoubleClick = onDoubleClick
        )
    }

/**
 * Utility Modifier factory that handles edge cases for [interactionSource], and [indication].
 * [createClickable] is the lambda that creates the actual clickable element, which will be chained
 * with [Modifier.indication] if needed.
 */
internal inline fun Modifier.clickableWithIndicationIfNeeded(
    interactionSource: MutableInteractionSource?,
    indication: Indication?,
    crossinline createClickable: (MutableInteractionSource?, IndicationNodeFactory?) -> Modifier
): Modifier {
    return this.then(
        when {
            // Fast path - indication is managed internally
            indication is IndicationNodeFactory -> createClickable(interactionSource, indication)
            // Fast path - no need for indication
            indication == null -> createClickable(interactionSource, null)
            // Non-null Indication (not IndicationNodeFactory) with a non-null InteractionSource
            interactionSource != null ->
                Modifier.indication(interactionSource, indication)
                    .then(createClickable(interactionSource, null))
            // Non-null Indication (not IndicationNodeFactory) with a null InteractionSource, so we
            // need
            // to use composed to create an InteractionSource that can be shared. This should be a
            // rare
            // code path and can only be hit from new callers.
            else ->
                Modifier.composed {
                    val newInteractionSource = remember { MutableInteractionSource() }
                    Modifier.indication(newInteractionSource, indication)
                        .then(createClickable(newInteractionSource, null))
                }
        }
    )
}

/**
 * How long to wait before appearing 'pressed' (emitting [PressInteraction.Press]) - if a touch down
 * will quickly become a drag / scroll, this timeout means that we don't show a press effect.
 */
internal expect val TapIndicationDelay: Long

/**
 * Returns whether the root Compose layout node is hosted in a scrollable container outside of
 * Compose. On Android this will be whether the root View is in a scrollable ViewGroup, as even if
 * nothing in the Compose part of the hierarchy is scrollable, if the View itself is in a scrollable
 * container, we still want to delay presses in case presses in Compose convert to a scroll outside
 * of Compose.
 *
 * Combine this with [hasScrollableContainer], which returns whether a [Modifier] is within a
 * scrollable Compose layout, to calculate whether this modifier is within some form of scrollable
 * container, and hence should delay presses.
 */
internal expect fun DelegatableNode.isComposeRootInScrollableContainer(): Boolean

/** Whether the specified [KeyEvent] should trigger a press for a clickable component. */
internal expect val KeyEvent.isPress: Boolean

/** Whether the specified [KeyEvent] should trigger a click for a clickable component. */
internal expect val KeyEvent.isClick: Boolean

<<<<<<< HEAD
internal fun Modifier.genericClickableWithoutGesture(
    interactionSource: MutableInteractionSource,
    indication: Indication?,
    indicationScope: CoroutineScope,
    currentKeyPressInteractions: MutableMap<Key, PressInteraction.Press>,
    keyClickOffset: State<Offset>,
    enabled: Boolean = true,
    onClickLabel: String? = null,
    role: Role? = null,
    onLongClickLabel: String? = null,
    onLongClick: (() -> Unit)? = null,
    onClick: () -> Unit
): Modifier {
    fun Modifier.detectPressAndClickFromKey() = this.onKeyEvent { keyEvent ->
        when {
            enabled && keyEvent.isPress -> {
                // If the key already exists in the map, keyEvent is a repeat event.
                // We ignore it as we only want to emit an interaction for the initial key press.
                if (!currentKeyPressInteractions.containsKey(keyEvent.key)) {
                    val press = PressInteraction.Press(keyClickOffset.value)
                    currentKeyPressInteractions[keyEvent.key] = press
                    indicationScope.launch { interactionSource.emit(press) }
                    true
                } else {
                    false
                }
            }
            enabled && keyEvent.isClick -> {
                currentKeyPressInteractions.remove(keyEvent.key)?.let {
                    indicationScope.launch {
                        interactionSource.emit(PressInteraction.Release(it))
                    }
                }
                onClick()
                true
            }
            else -> false
        }
    }
    return this then
        ClickableSemanticsElement(
            enabled = enabled,
            role = role,
            onLongClickLabel = onLongClickLabel,
            onLongClick = onLongClick,
            onClickLabel = onClickLabel,
            onClick = onClick
        )
            .detectPressAndClickFromKey()
            .indication(interactionSource, indication)
            .hoverable(enabled = enabled, interactionSource = interactionSource)
            .focusable(enabled = enabled, interactionSource = interactionSource)
}

=======
>>>>>>> f5541f29
private class ClickableElement(
    private val interactionSource: MutableInteractionSource?,
    private val indicationNodeFactory: IndicationNodeFactory?,
    private val enabled: Boolean,
    private val onClickLabel: String?,
    private val role: Role?,
    private val onClick: () -> Unit
) : ModifierNodeElement<ClickableNode>() {
    override fun create() =
        ClickableNode(
            interactionSource,
            indicationNodeFactory,
            enabled,
            onClickLabel,
            role,
            onClick
        )

    override fun update(node: ClickableNode) {
        node.update(interactionSource, indicationNodeFactory, enabled, onClickLabel, role, onClick)
    }

    override fun InspectorInfo.inspectableProperties() {
        name = "clickable"
        properties["enabled"] = enabled
        properties["onClick"] = onClick
        properties["onClickLabel"] = onClickLabel
        properties["role"] = role
        properties["interactionSource"] = interactionSource
        properties["indicationNodeFactory"] = indicationNodeFactory
    }

    override fun equals(other: Any?): Boolean {
        if (this === other) return true
        if (other === null) return false
        if (this::class != other::class) return false

        other as ClickableElement

        if (interactionSource != other.interactionSource) return false
        if (indicationNodeFactory != other.indicationNodeFactory) return false
        if (enabled != other.enabled) return false
        if (onClickLabel != other.onClickLabel) return false
        if (role != other.role) return false
        if (onClick !== other.onClick) return false

        return true
    }

    override fun hashCode(): Int {
        var result = (interactionSource?.hashCode() ?: 0)
        result = 31 * result + (indicationNodeFactory?.hashCode() ?: 0)
        result = 31 * result + enabled.hashCode()
        result = 31 * result + (onClickLabel?.hashCode() ?: 0)
        result = 31 * result + (role?.hashCode() ?: 0)
        result = 31 * result + onClick.hashCode()
        return result
    }
}

private class CombinedClickableElement(
    private val interactionSource: MutableInteractionSource?,
    private val indicationNodeFactory: IndicationNodeFactory?,
    private val enabled: Boolean,
    private val onClickLabel: String?,
    private val role: Role?,
    private val onClick: () -> Unit,
    private val onLongClickLabel: String?,
    private val onLongClick: (() -> Unit)?,
    private val onDoubleClick: (() -> Unit)?
) : ModifierNodeElement<CombinedClickableNodeImpl>() {
    override fun create() =
        CombinedClickableNodeImpl(
            onClick,
            onLongClickLabel,
            onLongClick,
            onDoubleClick,
            interactionSource,
            indicationNodeFactory,
            enabled,
            onClickLabel,
            role,
        )

    override fun update(node: CombinedClickableNodeImpl) {
        node.update(
            onClick,
            onLongClickLabel,
            onLongClick,
            onDoubleClick,
            interactionSource,
            indicationNodeFactory,
            enabled,
            onClickLabel,
            role
        )
    }

    override fun InspectorInfo.inspectableProperties() {
        name = "combinedClickable"
        properties["indicationNodeFactory"] = indicationNodeFactory
        properties["interactionSource"] = interactionSource
        properties["enabled"] = enabled
        properties["onClickLabel"] = onClickLabel
        properties["role"] = role
        properties["onClick"] = onClick
        properties["onDoubleClick"] = onDoubleClick
        properties["onLongClick"] = onLongClick
        properties["onLongClickLabel"] = onLongClickLabel
    }

    override fun equals(other: Any?): Boolean {
        if (this === other) return true
        if (other === null) return false
        if (this::class != other::class) return false

        other as CombinedClickableElement

        if (interactionSource != other.interactionSource) return false
        if (indicationNodeFactory != other.indicationNodeFactory) return false
        if (enabled != other.enabled) return false
        if (onClickLabel != other.onClickLabel) return false
        if (role != other.role) return false
        if (onClick !== other.onClick) return false
        if (onLongClickLabel != other.onLongClickLabel) return false
        if (onLongClick !== other.onLongClick) return false
        if (onDoubleClick !== other.onDoubleClick) return false

        return true
    }

    override fun hashCode(): Int {
        var result = (interactionSource?.hashCode() ?: 0)
        result = 31 * result + (indicationNodeFactory?.hashCode() ?: 0)
        result = 31 * result + enabled.hashCode()
        result = 31 * result + (onClickLabel?.hashCode() ?: 0)
        result = 31 * result + (role?.hashCode() ?: 0)
        result = 31 * result + onClick.hashCode()
        result = 31 * result + (onLongClickLabel?.hashCode() ?: 0)
        result = 31 * result + (onLongClick?.hashCode() ?: 0)
        result = 31 * result + (onDoubleClick?.hashCode() ?: 0)
        return result
    }
}

internal open class ClickableNode(
    interactionSource: MutableInteractionSource?,
    indicationNodeFactory: IndicationNodeFactory?,
    enabled: Boolean,
    onClickLabel: String?,
    role: Role?,
    onClick: () -> Unit
) :
    AbstractClickableNode(
        interactionSource,
        indicationNodeFactory,
        enabled,
        onClickLabel,
        role,
        onClick
    ) {
    override suspend fun PointerInputScope.clickPointerInput() {
        detectTapAndPress(
            onPress = { offset ->
                if (enabled) {
                    focusableNode.requestFocusWhenInMouseInputMode()
                    handlePressInteraction(offset)
                }
            },
            onTap = { if (enabled) onClick() }
        )
    }

    fun update(
        interactionSource: MutableInteractionSource?,
        indicationNodeFactory: IndicationNodeFactory?,
        enabled: Boolean,
        onClickLabel: String?,
        role: Role?,
        onClick: () -> Unit
    ) {
        // enabled and onClick are captured inside callbacks, not as an input to detectTapGestures,
        // so no need need to reset pointer input handling when they change
        updateCommon(interactionSource, indicationNodeFactory, enabled, onClickLabel, role, onClick)
    }
}

/**
 * Create a [CombinedClickableNode] that can be delegated to inside custom modifier nodes.
 *
 * This API is experimental and is temporarily being exposed to enable performance analysis, you
 * should use [combinedClickable] instead for the majority of use cases.
 *
 * @param onClick will be called when user clicks on the element
 * @param onLongClickLabel semantic / accessibility label for the [onLongClick] action
 * @param onLongClick will be called when user long presses on the element
 * @param onDoubleClick will be called when user double clicks on the element
 * @param interactionSource [MutableInteractionSource] that will be used to emit
 *   [PressInteraction.Press] when this clickable is pressed. Only the initial (first) press will be
 *   recorded and emitted with [MutableInteractionSource]. If `null`, and there is an
 *   [indicationNodeFactory] provided, an internal [MutableInteractionSource] will be created when
 *   required.
 * @param indicationNodeFactory the [IndicationNodeFactory] used to optionally render [Indication]
 *   inside this node, instead of using a separate [Modifier.indication]. This should be preferred
 *   for performance reasons over using [Modifier.indication] separately.
 * @param enabled Controls the enabled state. When false, [onClick], [onLongClick] or
 *   [onDoubleClick] won't be invoked
 * @param onClickLabel semantic / accessibility label for the [onClick] action
 * @param role the type of user interface element. Accessibility services might use this to describe
 *   the element or do customizations
 *
 * Note: This API is experimental and is awaiting a rework. combinedClickable handles touch based
 * input quite well but provides subpar functionality for other input types.
 */
@ExperimentalFoundationApi
fun CombinedClickableNode(
    onClick: () -> Unit,
    onLongClickLabel: String?,
    onLongClick: (() -> Unit)?,
    onDoubleClick: (() -> Unit)?,
    interactionSource: MutableInteractionSource?,
    indicationNodeFactory: IndicationNodeFactory?,
    enabled: Boolean,
    onClickLabel: String?,
    role: Role?,
): CombinedClickableNode =
    CombinedClickableNodeImpl(
        onClick,
        onLongClickLabel,
        onLongClick,
        onDoubleClick,
        interactionSource,
        indicationNodeFactory,
        enabled,
        onClickLabel,
        role,
    )

/**
 * Public interface for the internal node used inside [combinedClickable], to allow for custom
 * modifier nodes to delegate to it.
 *
 * Note: This API is experimental and is temporarily being exposed to enable performance analysis,
 * you should use [combinedClickable] instead for the majority of use cases.
 */
@ExperimentalFoundationApi
sealed interface CombinedClickableNode : PointerInputModifierNode {
    /**
     * Updates this node with new values, and resets any invalidated state accordingly.
     *
     * @param onClick will be called when user clicks on the element
     * @param onLongClickLabel semantic / accessibility label for the [onLongClick] action
     * @param onLongClick will be called when user long presses on the element
     * @param onDoubleClick will be called when user double clicks on the element
     * @param interactionSource [MutableInteractionSource] that will be used to emit
     *   [PressInteraction.Press] when this clickable is pressed. Only the initial (first) press
     *   will be recorded and emitted with [MutableInteractionSource]. If `null`, and there is an
     *   [indicationNodeFactory] provided, an internal [MutableInteractionSource] will be created
     *   when required.
     * @param indicationNodeFactory the [IndicationNodeFactory] used to optionally render
     *   [Indication] inside this node, instead of using a separate [Modifier.indication]. This
     *   should be preferred for performance reasons over using [Modifier.indication] separately.
     * @param enabled Controls the enabled state. When false, [onClick], [onLongClick] or
     *   [onDoubleClick] won't be invoked
     * @param onClickLabel semantic / accessibility label for the [onClick] action
     * @param role the type of user interface element. Accessibility services might use this to
     *   describe the element or do customizations
     */
    fun update(
        onClick: () -> Unit,
        onLongClickLabel: String?,
        onLongClick: (() -> Unit)?,
        onDoubleClick: (() -> Unit)?,
        interactionSource: MutableInteractionSource?,
        indicationNodeFactory: IndicationNodeFactory?,
        enabled: Boolean,
        onClickLabel: String?,
        role: Role?
    )
}

@OptIn(ExperimentalFoundationApi::class)
private class CombinedClickableNodeImpl(
    onClick: () -> Unit,
    private var onLongClickLabel: String?,
    private var onLongClick: (() -> Unit)?,
    private var onDoubleClick: (() -> Unit)?,
    interactionSource: MutableInteractionSource?,
    indicationNodeFactory: IndicationNodeFactory?,
    enabled: Boolean,
    onClickLabel: String?,
    role: Role?,
) :
    CombinedClickableNode,
    AbstractClickableNode(
        interactionSource,
        indicationNodeFactory,
        enabled,
        onClickLabel,
        role,
        onClick
    ) {
    override suspend fun PointerInputScope.clickPointerInput() {
        detectTapGestures(
<<<<<<< HEAD
            onDoubleTap = if (enabled && onDoubleClick != null) {
                { focusableNode.requestFocusWhenInMouseInputMode(); onDoubleClick?.invoke() }
            } else null,
            onLongPress = if (enabled && onLongClick != null) {
                { focusableNode.requestFocusWhenInMouseInputMode(); onLongClick?.invoke() }
            } else null,
=======
            onDoubleTap =
                if (enabled && onDoubleClick != null) {
                    { onDoubleClick?.invoke() }
                } else null,
            onLongPress =
                if (enabled && onLongClick != null) {
                    { onLongClick?.invoke() }
                } else null,
>>>>>>> f5541f29
            onPress = { offset ->
                if (enabled) {
                    focusableNode.requestFocusWhenInMouseInputMode()
                    handlePressInteraction(offset)
                }
            },
            onTap = {
                if (enabled) {
                    onClick()
                }
            }
        )
    }

    override fun update(
        onClick: () -> Unit,
        onLongClickLabel: String?,
        onLongClick: (() -> Unit)?,
        onDoubleClick: (() -> Unit)?,
        interactionSource: MutableInteractionSource?,
        indicationNodeFactory: IndicationNodeFactory?,
        enabled: Boolean,
        onClickLabel: String?,
        role: Role?
    ) {
        var resetPointerInputHandling = false

        // onClick is captured inside a callback, not as an input to detectTapGestures,
        // so no need need to reset pointer input handling

        if (this.onLongClickLabel != onLongClickLabel) {
            this.onLongClickLabel = onLongClickLabel
            invalidateSemantics()
        }

        // We capture onLongClick and onDoubleClick inside the callback, so if the lambda changes
        // value we don't want to reset input handling - only reset if they go from not-defined to
        // defined, and vice-versa, as that is what is captured in the parameter to
        // detectTapGestures.
        if ((this.onLongClick == null) != (onLongClick == null)) {
            // Adding or removing longClick should cancel any existing press interactions
            disposeInteractions()
            // Adding or removing longClick should add / remove the corresponding property
            invalidateSemantics()
            resetPointerInputHandling = true
        }

        this.onLongClick = onLongClick

        if ((this.onDoubleClick == null) != (onDoubleClick == null)) {
            resetPointerInputHandling = true
        }
        this.onDoubleClick = onDoubleClick

        // enabled is captured as a parameter to detectTapGestures, so we need to restart detecting
        // gestures if it changes.
        if (this.enabled != enabled) {
            resetPointerInputHandling = true
            // Updating is handled inside updateCommon
        }

        updateCommon(interactionSource, indicationNodeFactory, enabled, onClickLabel, role, onClick)

        if (resetPointerInputHandling) resetPointerInputHandler()
    }

    override fun SemanticsPropertyReceiver.applyAdditionalSemantics() {
        if (onLongClick != null) {
            onLongClick(
                action = {
                    onLongClick?.invoke()
                    true
                },
                label = onLongClickLabel
            )
        }
    }
}

internal abstract class AbstractClickableNode(
    private var interactionSource: MutableInteractionSource?,
    private var indicationNodeFactory: IndicationNodeFactory?,
    enabled: Boolean,
    private var onClickLabel: String?,
    private var role: Role?,
    onClick: () -> Unit
) :
    DelegatingNode(),
    PointerInputModifierNode,
    KeyInputModifierNode,
    FocusEventModifierNode,
    SemanticsModifierNode,
    TraversableNode {
    protected var enabled = enabled
        private set

    protected var onClick = onClick
        private set

    final override val shouldAutoInvalidate: Boolean = false

    protected val focusableNode: FocusableNode = FocusableNode(interactionSource)
    private var pointerInputNode: SuspendingPointerInputModifierNode? = null
    private var indicationNode: DelegatableNode? = null

    private var pressInteraction: PressInteraction.Press? = null
    private var hoverInteraction: HoverInteraction.Enter? = null
    private val currentKeyPressInteractions = mutableMapOf<Key, PressInteraction.Press>()
    private var centerOffset: Offset = Offset.Zero

    // Track separately from interactionSource, as we will create our own internal
    // InteractionSource if needed
    private var userProvidedInteractionSource: MutableInteractionSource? = interactionSource

    private var lazilyCreateIndication = shouldLazilyCreateIndication()

    private fun shouldLazilyCreateIndication() =
        userProvidedInteractionSource == null && indicationNodeFactory != null

    /**
     * Handles subclass-specific click related pointer input logic. Hover is already handled
     * elsewhere, so this should only handle clicks.
     */
    abstract suspend fun PointerInputScope.clickPointerInput()

    open fun SemanticsPropertyReceiver.applyAdditionalSemantics() {}

    protected fun updateCommon(
        interactionSource: MutableInteractionSource?,
        indicationNodeFactory: IndicationNodeFactory?,
        enabled: Boolean,
        onClickLabel: String?,
        role: Role?,
        onClick: () -> Unit
    ) {
        var isIndicationNodeDirty = false
        // Compare against userProvidedInteractionSource, as we will create a new InteractionSource
        // lazily if the userProvidedInteractionSource is null, and assign it to interactionSource
        if (userProvidedInteractionSource != interactionSource) {
            disposeInteractions()
            userProvidedInteractionSource = interactionSource
            this.interactionSource = interactionSource
            isIndicationNodeDirty = true
        }
        if (this.indicationNodeFactory != indicationNodeFactory) {
            this.indicationNodeFactory = indicationNodeFactory
            isIndicationNodeDirty = true
        }
        if (this.enabled != enabled) {
            if (enabled) {
                delegate(focusableNode)
            } else {
                // TODO: Should we remove indicationNode? Previously we always emitted indication
                undelegate(focusableNode)
                disposeInteractions()
            }
            invalidateSemantics()
            this.enabled = enabled
        }
        if (this.onClickLabel != onClickLabel) {
            this.onClickLabel = onClickLabel
            invalidateSemantics()
        }
        if (this.role != role) {
            this.role = role
            invalidateSemantics()
        }
        this.onClick = onClick
        if (lazilyCreateIndication != shouldLazilyCreateIndication()) {
            lazilyCreateIndication = shouldLazilyCreateIndication()
            // If we are no longer lazily creating the node, and we haven't created the node yet,
            // create it
            if (!lazilyCreateIndication && indicationNode == null) isIndicationNodeDirty = true
        }
        // Create / recreate indication node
        if (isIndicationNodeDirty) {
            // If we already created a node lazily, or we are not lazily creating the node, create
            if (indicationNode != null || !lazilyCreateIndication) {
                indicationNode?.let { undelegate(it) }
                indicationNode = null
                initializeIndicationAndInteractionSourceIfNeeded()
            }
        }
        focusableNode.update(this.interactionSource)
    }

    final override fun onAttach() {
        if (!lazilyCreateIndication) {
            initializeIndicationAndInteractionSourceIfNeeded()
        }
        if (enabled) {
            delegate(focusableNode)
        }
    }

    final override fun onDetach() {
        disposeInteractions()
        // If we lazily created an interaction source, reset it in case we are reused / moved. Note
        // that we need to do it here instead of onReset() - since onReset won't be called in the
        // movableContent case but we still want to dispose for that case
        if (userProvidedInteractionSource == null) {
            interactionSource = null
        }
        // Remove indication in case we are reused / moved - we will create a new node when needed
        indicationNode?.let { undelegate(it) }
        indicationNode = null
    }

    protected fun disposeInteractions() {
        interactionSource?.let { interactionSource ->
            pressInteraction?.let { oldValue ->
                val interaction = PressInteraction.Cancel(oldValue)
                interactionSource.tryEmit(interaction)
            }
            hoverInteraction?.let { oldValue ->
                val interaction = HoverInteraction.Exit(oldValue)
                interactionSource.tryEmit(interaction)
            }
            currentKeyPressInteractions.values.forEach {
                interactionSource.tryEmit(PressInteraction.Cancel(it))
            }
        }
        pressInteraction = null
        hoverInteraction = null
        currentKeyPressInteractions.clear()
    }

    private fun initializeIndicationAndInteractionSourceIfNeeded() {
        // We have already created the node, no need to do any work
        if (indicationNode != null) return
        indicationNodeFactory?.let { indicationNodeFactory ->
            if (interactionSource == null) {
                interactionSource = MutableInteractionSource()
            }
            focusableNode.update(interactionSource)
            val node = indicationNodeFactory.create(interactionSource!!)
            delegate(node)
            indicationNode = node
        }
    }

    final override fun onPointerEvent(
        pointerEvent: PointerEvent,
        pass: PointerEventPass,
        bounds: IntSize
    ) {
        centerOffset = bounds.center.toOffset()
        initializeIndicationAndInteractionSourceIfNeeded()
        if (enabled) {
            if (pass == PointerEventPass.Main) {
                when (pointerEvent.type) {
                    PointerEventType.Enter -> coroutineScope.launch { emitHoverEnter() }
                    PointerEventType.Exit -> coroutineScope.launch { emitHoverExit() }
                }
            }
        }
        if (pointerInputNode == null) {
            pointerInputNode = delegate(SuspendingPointerInputModifierNode { clickPointerInput() })
        }
        pointerInputNode?.onPointerEvent(pointerEvent, pass, bounds)
    }

    final override fun onCancelPointerInput() {
        // Press cancellation is handled as part of detecting presses
        interactionSource?.let { interactionSource ->
            hoverInteraction?.let { oldValue ->
                val interaction = HoverInteraction.Exit(oldValue)
                interactionSource.tryEmit(interaction)
            }
        }
        hoverInteraction = null
        pointerInputNode?.onCancelPointerInput()
    }

    final override fun onKeyEvent(event: KeyEvent): Boolean {
        // Key events usually require focus, but if a focused child does not handle the KeyEvent,
        // the event can bubble up without this clickable ever being focused, and hence without
        // this being initialized through the focus path
        initializeIndicationAndInteractionSourceIfNeeded()
        return when {
            enabled && event.isPress -> {
                // If the key already exists in the map, keyEvent is a repeat event.
                // We ignore it as we only want to emit an interaction for the initial key press.
                if (!currentKeyPressInteractions.containsKey(event.key)) {
                    val press = PressInteraction.Press(centerOffset)
                    currentKeyPressInteractions[event.key] = press
                    // Even if the interactionSource is null, we still want to intercept the presses
                    // so we always track them above, and return true
                    if (interactionSource != null) {
                        coroutineScope.launch { interactionSource?.emit(press) }
                    }
                    true
                } else {
                    false
                }
            }
            enabled && event.isClick -> {
                currentKeyPressInteractions.remove(event.key)?.let {
                    if (interactionSource != null) {
                        coroutineScope.launch {
                            interactionSource?.emit(PressInteraction.Release(it))
                        }
                    }
                }
                onClick()
                true
            }
            else -> false
        }
    }

    final override fun onPreKeyEvent(event: KeyEvent) = false

    final override fun onFocusEvent(focusState: FocusState) {
        if (focusState.isFocused) {
            initializeIndicationAndInteractionSourceIfNeeded()
        }
        focusableNode.onFocusEvent(focusState)
    }

    final override val shouldMergeDescendantSemantics: Boolean
        get() = true

    final override fun SemanticsPropertyReceiver.applySemantics() {
        if (this@AbstractClickableNode.role != null) {
            role = this@AbstractClickableNode.role!!
        }
        onClick(
            action = {
                onClick()
                true
            },
            label = onClickLabel
        )
        if (enabled) {
            with(focusableNode) { applySemantics() }
        } else {
            disabled()
        }
        applyAdditionalSemantics()
    }

    protected fun resetPointerInputHandler() = pointerInputNode?.resetPointerInputHandler()

    protected suspend fun PressGestureScope.handlePressInteraction(offset: Offset) {
        interactionSource?.let { interactionSource ->
            coroutineScope {
                val delayJob = launch {
                    if (delayPressInteraction()) {
                        delay(TapIndicationDelay)
                    }
                    val press = PressInteraction.Press(offset)
                    interactionSource.emit(press)
                    pressInteraction = press
                }
                val success = tryAwaitRelease()
                if (delayJob.isActive) {
                    delayJob.cancelAndJoin()
                    // The press released successfully, before the timeout duration - emit the press
                    // interaction instantly. No else branch - if the press was cancelled before the
                    // timeout, we don't want to emit a press interaction.
                    if (success) {
                        val press = PressInteraction.Press(offset)
                        val release = PressInteraction.Release(press)
                        interactionSource.emit(press)
                        interactionSource.emit(release)
                    }
                } else {
                    pressInteraction?.let { pressInteraction ->
                        val endInteraction =
                            if (success) {
                                PressInteraction.Release(pressInteraction)
                            } else {
                                PressInteraction.Cancel(pressInteraction)
                            }
                        interactionSource.emit(endInteraction)
                    }
                }
                pressInteraction = null
            }
        }
    }

    private fun delayPressInteraction(): Boolean =
        hasScrollableContainer() || isComposeRootInScrollableContainer()

    private fun emitHoverEnter() {
        if (hoverInteraction == null) {
            val interaction = HoverInteraction.Enter()
            interactionSource?.let { interactionSource ->
                coroutineScope.launch { interactionSource.emit(interaction) }
            }
            hoverInteraction = interaction
        }
    }

    private fun emitHoverExit() {
        hoverInteraction?.let { oldValue ->
            val interaction = HoverInteraction.Exit(oldValue)
            interactionSource?.let { interactionSource ->
                coroutineScope.launch { interactionSource.emit(interaction) }
            }
            hoverInteraction = null
        }
    }

    override val traverseKey: Any = TraverseKey

    companion object TraverseKey
}

<<<<<<< HEAD
private class ClickableSemanticsElement(
    private val enabled: Boolean,
    private val role: Role?,
    private val onLongClickLabel: String?,
    private val onLongClick: (() -> Unit)?,
    private val onClickLabel: String?,
    private val onClick: () -> Unit
) : ModifierNodeElement<ClickableSemanticsNode>() {
    override fun create() = ClickableSemanticsNode(
        enabled = enabled,
        role = role,
        onLongClickLabel = onLongClickLabel,
        onLongClick = onLongClick,
        onClickLabel = onClickLabel,
        onClick = onClick
    )

    override fun update(node: ClickableSemanticsNode) {
        node.update(enabled, onClickLabel, role, onClick, onLongClickLabel, onLongClick)
    }

    override fun InspectorInfo.inspectableProperties() = Unit

    override fun hashCode(): Int {
        var result = enabled.hashCode()
        result = 31 * result + role.hashCode()
        result = 31 * result + onLongClickLabel.hashCode()
        result = 31 * result + onLongClick.hashCode()
        result = 31 * result + onClickLabel.hashCode()
        result = 31 * result + onClick.hashCode()
        return result
    }

    override fun equals(other: Any?): Boolean {
        if (this === other) return true
        if (other !is ClickableSemanticsElement) return false

        if (enabled != other.enabled) return false
        if (role != other.role) return false
        if (onLongClickLabel != other.onLongClickLabel) return false
        if (onLongClick !== other.onLongClick) return false
        if (onClickLabel != other.onClickLabel) return false
        if (onClick !== other.onClick) return false

        return true
    }
}

internal class ClickableSemanticsNode(
    private var enabled: Boolean,
    private var onClickLabel: String?,
    private var role: Role?,
    private var onClick: () -> Unit,
    private var onLongClickLabel: String?,
    private var onLongClick: (() -> Unit)?,
) : SemanticsModifierNode, Modifier.Node() {
    fun update(
        enabled: Boolean,
        onClickLabel: String?,
        role: Role?,
        onClick: () -> Unit,
        onLongClickLabel: String?,
        onLongClick: (() -> Unit)?,
    ) {
        this.enabled = enabled
        this.onClickLabel = onClickLabel
        this.role = role
        this.onClick = onClick
        this.onLongClickLabel = onLongClickLabel
        this.onLongClick = onLongClick
    }

    override val shouldMergeDescendantSemantics: Boolean
        get() = true

    override fun SemanticsPropertyReceiver.applySemantics() {
        if (this@ClickableSemanticsNode.role != null) {
            role = this@ClickableSemanticsNode.role!!
        }
        onClick(
            action = { onClick(); true },
            label = onClickLabel
        )
        if (onLongClick != null) {
            onLongClick(
                action = { onLongClick?.invoke(); true },
                label = onLongClickLabel
            )
        }
        if (!enabled) {
            disabled()
        }
    }
}

=======
>>>>>>> f5541f29
internal fun TraversableNode.hasScrollableContainer(): Boolean {
    var hasScrollable = false
    traverseAncestors(ScrollableContainerNode.TraverseKey) { node ->
        hasScrollable = hasScrollable || (node as ScrollableContainerNode).enabled
        !hasScrollable
    }
    return hasScrollable
}

private fun FocusRequesterModifierNode.requestFocusWhenInMouseInputMode() {
    if (isMouseInputWorkaround()) {
        requestFocus()
    }
}<|MERGE_RESOLUTION|>--- conflicted
+++ resolved
@@ -417,7 +417,6 @@
 /** Whether the specified [KeyEvent] should trigger a click for a clickable component. */
 internal expect val KeyEvent.isClick: Boolean
 
-<<<<<<< HEAD
 internal fun Modifier.genericClickableWithoutGesture(
     interactionSource: MutableInteractionSource,
     indication: Indication?,
@@ -472,8 +471,6 @@
             .focusable(enabled = enabled, interactionSource = interactionSource)
 }
 
-=======
->>>>>>> f5541f29
 private class ClickableElement(
     private val interactionSource: MutableInteractionSource?,
     private val indicationNodeFactory: IndicationNodeFactory?,
@@ -778,23 +775,14 @@
     ) {
     override suspend fun PointerInputScope.clickPointerInput() {
         detectTapGestures(
-<<<<<<< HEAD
-            onDoubleTap = if (enabled && onDoubleClick != null) {
-                { focusableNode.requestFocusWhenInMouseInputMode(); onDoubleClick?.invoke() }
-            } else null,
-            onLongPress = if (enabled && onLongClick != null) {
-                { focusableNode.requestFocusWhenInMouseInputMode(); onLongClick?.invoke() }
-            } else null,
-=======
             onDoubleTap =
                 if (enabled && onDoubleClick != null) {
-                    { onDoubleClick?.invoke() }
+                    { focusableNode.requestFocusWhenInMouseInputMode(); onDoubleClick?.invoke() }
                 } else null,
             onLongPress =
                 if (enabled && onLongClick != null) {
-                    { onLongClick?.invoke() }
+                    { focusableNode.requestFocusWhenInMouseInputMode(); onLongClick?.invoke() }
                 } else null,
->>>>>>> f5541f29
             onPress = { offset ->
                 if (enabled) {
                     focusableNode.requestFocusWhenInMouseInputMode()
@@ -1206,7 +1194,6 @@
     companion object TraverseKey
 }
 
-<<<<<<< HEAD
 private class ClickableSemanticsElement(
     private val enabled: Boolean,
     private val role: Role?,
@@ -1302,8 +1289,6 @@
     }
 }
 
-=======
->>>>>>> f5541f29
 internal fun TraversableNode.hasScrollableContainer(): Boolean {
     var hasScrollable = false
     traverseAncestors(ScrollableContainerNode.TraverseKey) { node ->
