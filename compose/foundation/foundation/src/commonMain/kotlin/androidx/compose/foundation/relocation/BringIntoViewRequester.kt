/*
 * Copyright 2021 The Android Open Source Project
 *
 * Licensed under the Apache License, Version 2.0 (the "License");
 * you may not use this file except in compliance with the License.
 * You may obtain a copy of the License at
 *
 *      http://www.apache.org/licenses/LICENSE-2.0
 *
 * Unless required by applicable law or agreed to in writing, software
 * distributed under the License is distributed on an "AS IS" BASIS,
 * WITHOUT WARRANTIES OR CONDITIONS OF ANY KIND, either express or implied.
 * See the License for the specific language governing permissions and
 * limitations under the License.
 */

@file:JvmMultifileClass
@file:JvmName("BringIntoViewRequesterKt")

package androidx.compose.foundation.relocation

import androidx.compose.foundation.ExperimentalFoundationApi
import androidx.compose.runtime.collection.mutableVectorOf
import androidx.compose.ui.Modifier
import androidx.compose.ui.geometry.Rect
import androidx.compose.ui.node.ModifierNodeElement
import androidx.compose.ui.platform.InspectorInfo
<<<<<<< HEAD
import androidx.compose.ui.unit.toSize
import kotlin.js.JsName
=======
>>>>>>> 24205d80

/**
 * Can be used to send [bringIntoView] requests. Pass it as a parameter to
 * [Modifier.bringIntoViewRequester()][bringIntoViewRequester].
 *
 * For instance, you can call [bringIntoView()][bringIntoView] to make all the
 * scrollable parents scroll so that the specified item is brought into the
 * scroll viewport.
 *
 * Note: this API is experimental while we optimise the performance and find the right API shape
 * for it.
 *
 * @sample androidx.compose.foundation.samples.BringIntoViewSample
 * @sample androidx.compose.foundation.samples.BringPartOfComposableIntoViewSample
 */
@ExperimentalFoundationApi
sealed interface BringIntoViewRequester {
    /**
     * Bring this item into bounds by making all the scrollable parents scroll appropriately.
     *
     * This method will not return until this request is satisfied or a newer request interrupts it.
     * If this call is interrupted by a newer call, this method will throw a
     * [CancellationException][kotlinx.coroutines.CancellationException].
     *
     * @param rect The rectangle (In local coordinates) that should be brought into view. If you
     * don't specify the coordinates, the coordinates of the
     * [Modifier.bringIntoViewRequester()][bringIntoViewRequester] associated with this
     * [BringIntoViewRequester] will be used.
     *
     * @sample androidx.compose.foundation.samples.BringIntoViewSample
     * @sample androidx.compose.foundation.samples.BringPartOfComposableIntoViewSample
     */
    suspend fun bringIntoView(rect: Rect? = null)
}

/**
 * Create an instance of [BringIntoViewRequester] that can be used with
 * [Modifier.bringIntoViewRequester][bringIntoViewRequester]. A child can then call
 * [BringIntoViewRequester.bringIntoView] to send a request any scrollable parents so that they
 * scroll to bring this item into view.
 *
 * Here is a sample where a composable is brought into view:
 * @sample androidx.compose.foundation.samples.BringIntoViewSample
 *
 * Here is a sample where a part of a composable is brought into view:
 * @sample androidx.compose.foundation.samples.BringPartOfComposableIntoViewSample
 *
 * Note: this API is experimental while we optimise the performance and find the right API shape
 * for it
 */
@ExperimentalFoundationApi
@JsName("funBringIntoViewRequester")
fun BringIntoViewRequester(): BringIntoViewRequester {
    return BringIntoViewRequesterImpl()
}

/**
 * Modifier that can be used to send
 * [scrollIntoView][BringIntoViewRequester.bringIntoView] requests.
 *
 * The following example uses a `bringIntoViewRequester` to bring an item into
 * the parent bounds. The example demonstrates how a composable can ask its
 * parents to scroll so that the component using this modifier is brought into
 * the bounds of all its parents.
 *
 * @sample androidx.compose.foundation.samples.BringIntoViewSample
 *
 * @param bringIntoViewRequester An instance of [BringIntoViewRequester]. This
 *     hoisted object can be used to send
 *     [scrollIntoView][BringIntoViewRequester.scrollIntoView] requests to parents
 *     of the current composable.
 *
 * Note: this API is experimental while we optimise the performance and find the right API shape
 * for it
 */
@Suppress("ModifierInspectorInfo")
@ExperimentalFoundationApi
fun Modifier.bringIntoViewRequester(
    bringIntoViewRequester: BringIntoViewRequester
): Modifier = this.then(BringIntoViewRequesterElement(bringIntoViewRequester))

@ExperimentalFoundationApi
private class BringIntoViewRequesterImpl : BringIntoViewRequester {
    val modifiers = mutableVectorOf<BringIntoViewRequesterNode>()

    override suspend fun bringIntoView(rect: Rect?) {
        modifiers.forEach {
            it.scrollIntoView(rect)
        }
    }
}

@ExperimentalFoundationApi
private class BringIntoViewRequesterElement(
    private val requester: BringIntoViewRequester
) : ModifierNodeElement<BringIntoViewRequesterNode>() {
    override fun create(): BringIntoViewRequesterNode {
        return BringIntoViewRequesterNode(requester)
    }

    override fun update(node: BringIntoViewRequesterNode) {
        node.updateRequester(requester)
    }

    override fun InspectorInfo.inspectableProperties() {
        name = "bringIntoViewRequester"
        properties["bringIntoViewRequester"] = requester
    }

    override fun equals(other: Any?): Boolean {
        return (this === other) ||
            (other is BringIntoViewRequesterElement) && (requester == other.requester)
    }

    override fun hashCode(): Int {
        return requester.hashCode()
    }
}

/**
 * A modifier that holds state and modifier implementations for [bringIntoViewRequester]. It has
 * access to the next [BringIntoViewParent] via [findBringIntoViewParent], and uses that parent
 * to respond to requests to [scrollIntoView].
 */
@ExperimentalFoundationApi
internal class BringIntoViewRequesterNode(
    private var requester: BringIntoViewRequester
) : Modifier.Node() {
    override val shouldAutoInvalidate: Boolean = false

    override fun onAttach() {
        updateRequester(requester)
    }

    fun updateRequester(requester: BringIntoViewRequester) {
        disposeRequester()
        if (requester is BringIntoViewRequesterImpl) {
            requester.modifiers += this
        }
        this.requester = requester
    }

    private fun disposeRequester() {
        if (requester is BringIntoViewRequesterImpl) {
            (requester as BringIntoViewRequesterImpl).modifiers -= this
        }
    }

    override fun onDetach() {
        disposeRequester()
    }
<<<<<<< HEAD

    /**
     * Requests that [rect] (if non-null) or the entire bounds of this modifier's node (if [rect]
     * is null) be brought into view by the [bringIntoViewParent]&nbsp;[BringIntoViewParent].
     */
    suspend fun bringIntoView(rect: Rect?) {
        bringIntoViewParent.bringChildIntoView(layoutCoordinates ?: return) {
            // If the rect is not specified, use a rectangle representing the entire composable.
            // If the coordinates are detached when this call is made, we don't bother even
            // submitting the request, but if the coordinates become detached while the request
            // is being handled we just return a null Rect.
            rect ?: layoutCoordinates?.size?.toSize()?.toRect()
        }
    }
=======
>>>>>>> 24205d80
}<|MERGE_RESOLUTION|>--- conflicted
+++ resolved
@@ -23,13 +23,10 @@
 import androidx.compose.runtime.collection.mutableVectorOf
 import androidx.compose.ui.Modifier
 import androidx.compose.ui.geometry.Rect
+import androidx.compose.ui.geometry.toRect
 import androidx.compose.ui.node.ModifierNodeElement
 import androidx.compose.ui.platform.InspectorInfo
-<<<<<<< HEAD
-import androidx.compose.ui.unit.toSize
 import kotlin.js.JsName
-=======
->>>>>>> 24205d80
 
 /**
  * Can be used to send [bringIntoView] requests. Pass it as a parameter to
@@ -181,21 +178,4 @@
     override fun onDetach() {
         disposeRequester()
     }
-<<<<<<< HEAD
-
-    /**
-     * Requests that [rect] (if non-null) or the entire bounds of this modifier's node (if [rect]
-     * is null) be brought into view by the [bringIntoViewParent]&nbsp;[BringIntoViewParent].
-     */
-    suspend fun bringIntoView(rect: Rect?) {
-        bringIntoViewParent.bringChildIntoView(layoutCoordinates ?: return) {
-            // If the rect is not specified, use a rectangle representing the entire composable.
-            // If the coordinates are detached when this call is made, we don't bother even
-            // submitting the request, but if the coordinates become detached while the request
-            // is being handled we just return a null Rect.
-            rect ?: layoutCoordinates?.size?.toSize()?.toRect()
-        }
-    }
-=======
->>>>>>> 24205d80
 }