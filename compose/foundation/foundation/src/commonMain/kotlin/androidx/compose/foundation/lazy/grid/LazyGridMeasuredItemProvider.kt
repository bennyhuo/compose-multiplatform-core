/*
 * Copyright 2022 The Android Open Source Project
 *
 * Licensed under the Apache License, Version 2.0 (the "License");
 * you may not use this file except in compliance with the License.
 * You may obtain a copy of the License at
 *
 *      http://www.apache.org/licenses/LICENSE-2.0
 *
 * Unless required by applicable law or agreed to in writing, software
 * distributed under the License is distributed on an "AS IS" BASIS,
 * WITHOUT WARRANTIES OR CONDITIONS OF ANY KIND, either express or implied.
 * See the License for the specific language governing permissions and
 * limitations under the License.
 */

package androidx.compose.foundation.lazy.grid

import androidx.compose.foundation.ExperimentalFoundationApi
import androidx.compose.foundation.lazy.layout.LazyLayoutKeyIndexMap
import androidx.compose.foundation.lazy.layout.LazyLayoutMeasureScope
import androidx.compose.ui.layout.Placeable
import androidx.compose.ui.unit.Constraints

/**
 * Abstracts away the subcomposition from the measuring logic.
 */
@OptIn(ExperimentalFoundationApi::class)
internal abstract class LazyGridMeasuredItemProvider @ExperimentalFoundationApi constructor(
    private val itemProvider: LazyGridItemProvider,
    private val measureScope: LazyLayoutMeasureScope,
    private val defaultMainAxisSpacing: Int
) {
    /**
     * Used to subcompose individual items of lazy grids. Composed placeables will be measured
     * with the provided [constraints] and wrapped into [LazyGridMeasuredItem].
     */
    fun getAndMeasure(
        index: Int,
        mainAxisSpacing: Int = defaultMainAxisSpacing,
        constraints: Constraints
    ): LazyGridMeasuredItem {
        val key = itemProvider.getKey(index)
        val contentType = itemProvider.getContentType(index)
        val placeables = measureScope.measure(index, constraints)
        val crossAxisSize = if (constraints.hasFixedWidth) {
            constraints.minWidth
        } else {
            require(constraints.hasFixedHeight) { "does not have fixed height" }
            constraints.minHeight
        }
        return createItem(
            index,
            key,
            contentType,
            crossAxisSize,
            mainAxisSpacing,
            placeables
        )
    }

    /**
     * Contains the mapping between the key and the index. It could contain not all the items of
     * the list as an optimization.
<<<<<<< HEAD
     **/
=======
     */
>>>>>>> 4fbd9517
    val keyIndexMap: LazyLayoutKeyIndexMap get() = itemProvider.keyIndexMap

    abstract fun createItem(
        index: Int,
        key: Any,
        contentType: Any?,
        crossAxisSize: Int,
        mainAxisSpacing: Int,
        placeables: List<Placeable>
    ): LazyGridMeasuredItem
}<|MERGE_RESOLUTION|>--- conflicted
+++ resolved
@@ -62,11 +62,7 @@
     /**
      * Contains the mapping between the key and the index. It could contain not all the items of
      * the list as an optimization.
-<<<<<<< HEAD
-     **/
-=======
      */
->>>>>>> 4fbd9517
     val keyIndexMap: LazyLayoutKeyIndexMap get() = itemProvider.keyIndexMap
 
     abstract fun createItem(
