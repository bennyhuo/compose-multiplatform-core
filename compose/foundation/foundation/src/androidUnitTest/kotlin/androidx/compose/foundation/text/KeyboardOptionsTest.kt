--- conflicted
+++ resolved
@@ -21,10 +21,7 @@
 import androidx.compose.ui.text.input.KeyboardCapitalization
 import androidx.compose.ui.text.input.KeyboardType
 import androidx.compose.ui.text.input.PlatformImeOptions
-<<<<<<< HEAD
-=======
 import androidx.compose.ui.text.intl.LocaleList
->>>>>>> 14a4d776
 import com.google.common.truth.Truth.assertThat
 import org.junit.Test
 import org.junit.runner.RunWith
@@ -34,11 +31,7 @@
 class KeyboardOptionsTest {
 
     @Test
-<<<<<<< HEAD
-    fun test_toImeOption() {
-=======
     fun toImeOptions_copiesRelevantProperties() {
->>>>>>> 14a4d776
         val platformImeOptions = PlatformImeOptions("privateImeOptions")
 
         val keyboardOptions = KeyboardOptions(
