/*
 * Copyright 2019 The Android Open Source Project
 *
 * Licensed under the Apache License, Version 2.0 (the "License");
 * you may not use this file except in compliance with the License.
 * You may obtain a copy of the License at
 *
 *      http://www.apache.org/licenses/LICENSE-2.0
 *
 * Unless required by applicable law or agreed to in writing, software
 * distributed under the License is distributed on an "AS IS" BASIS,
 * WITHOUT WARRANTIES OR CONDITIONS OF ANY KIND, either express or implied.
 * See the License for the specific language governing permissions and
 * limitations under the License.
 */


import androidx.build.AndroidXComposePlugin
import androidx.build.JetbrainsAndroidXPlugin
import androidx.build.LibraryType
import org.jetbrains.kotlin.gradle.tasks.KotlinCompile
import org.jetbrains.kotlin.gradle.plugin.mpp.NativeBuildType

plugins {
    id("AndroidXPlugin")
    id("com.android.library")
    id("AndroidXComposePlugin")
    id("kotlinx-atomicfu")
    id("JetbrainsAndroidXPlugin")
}

AndroidXComposePlugin.applyAndConfigureKotlinPlugin(project)
JetbrainsAndroidXPlugin.applyAndConfigure(project)

dependencies {

    if (!AndroidXComposePlugin.isMultiplatformEnabled(project)) {
        /*
         * When updating dependencies, make sure to make the an an analogous update in the
         * corresponding block above
         */
        api("androidx.annotation:annotation:1.1.0")
        api("androidx.compose.animation:animation:1.2.1")
        api(project(":compose:runtime:runtime"))
        api(project(":compose:ui:ui"))

        implementation(libs.kotlinStdlibCommon)
        implementation(project(":compose:foundation:foundation-layout"))
        implementation("androidx.emoji2:emoji2:1.4.0")
        implementation("androidx.compose.ui:ui-graphics:1.2.1")
        implementation("androidx.compose.ui:ui-text:1.2.1")
        implementation("androidx.compose.ui:ui-util:1.2.1")

        testImplementation(project(":compose:test-utils"))
        testImplementation(libs.testRules)
        testImplementation(libs.testRunner)
        testImplementation(libs.junit)
        testImplementation(libs.truth)
        testImplementation(libs.kotlinCoroutinesTest)
        testImplementation(libs.kotlinTest)
        testImplementation(libs.mockitoCore4)
        testImplementation(libs.kotlinReflect)
        testImplementation(libs.mockitoKotlin4)

        androidTestImplementation(project(":compose:test-utils"))
        androidTestImplementation(project(":internal-testutils-fonts"))
        androidTestImplementation(androidxArtifact(":test:screenshot:screenshot"))
        androidTestImplementation(project(":internal-testutils-runtime"))
        androidTestImplementation(libs.testUiautomator)
        androidTestImplementation(libs.testRules)
        androidTestImplementation(libs.testRunner)
        androidTestImplementation(libs.testMonitor)
        androidTestImplementation "androidx.activity:activity-compose:1.3.1"
        androidTestImplementation("androidx.core:core:1.9.0")
        androidTestImplementation(libs.espressoCore)
        androidTestImplementation(libs.junit)
        androidTestImplementation(libs.kotlinTest)
        androidTestImplementation(libs.truth)
        androidTestImplementation(libs.dexmakerMockito)
        androidTestImplementation(libs.mockitoCore)
        androidTestImplementation(libs.mockitoKotlin)

        lintChecks(project(":compose:foundation:foundation-lint"))
        lintPublish(project(":compose:foundation:foundation-lint"))

        samples(project(":compose:foundation:foundation:foundation-samples"))
    }
}

if (AndroidXComposePlugin.isMultiplatformEnabled(project)) {
    androidXComposeMultiplatform {
        android()
        desktop()
        darwin()
        js()
        wasm()

        configureDarwinFlags()
    }

    kotlin {
        /*
         * When updating dependencies, make sure to make the an an analogous update in the
         * corresponding block above
         */
        sourceSets {
            commonMain.dependencies {
                implementation(libs.kotlinStdlibCommon)
<<<<<<< HEAD
=======
                implementation(project(":collection:collection"))
>>>>>>> f9297d52
                api(project(':compose:animation:animation'))
                api(project(':compose:runtime:runtime'))
                api(project(':compose:ui:ui'))
                implementation(project(":compose:ui:ui-text"))
                implementation(project(":compose:ui:ui-util"))
                implementation(project(':compose:foundation:foundation-layout'))
                implementation(project(":annotation:annotation"))
            }
            androidMain.dependencies {
                api("androidx.annotation:annotation:1.1.0")
                implementation("androidx.emoji2:emoji2:1.4.0")
            }

            skikoMain {
                dependsOn(commonMain)
                dependencies {
                    api(libs.skikoCommon)
                    implementation(libs.atomicFu)
                }
            }

            desktopMain {
                dependsOn(skikoMain)
                dependencies {
                    implementation(libs.kotlinStdlib)
                }
            }
            jsNativeMain.dependsOn(skikoMain)
            nativeMain.dependsOn(jsNativeMain)
            jsWasmMain.dependsOn(jsNativeMain)

<<<<<<< HEAD
        androidMain {
            dependsOn(jvmMain)
            dependencies {
                api("androidx.annotation:annotation:1.1.0")
                implementation("androidx.emoji2:emoji2:1.3.0")
                implementation("androidx.core:core:1.11.0-beta02")
=======
            jsMain {
                kotlin.srcDir("src/webCommonW3C/kotlin")
                dependsOn(jsWasmMain)
>>>>>>> f9297d52
            }

            wasmJsMain {
                kotlin.srcDir("src/webCommonW3C/kotlin")
                dependsOn(jsWasmMain)
            }

            commonTest {
                dependencies {
                    implementation(kotlin("test"))
                }
            }

            // TODO(b/214407011): These dependencies leak into instrumented tests as well. If you
            //  need to add Robolectric (which must be kept out of androidAndroidTest), use a top
            //  level dependencies block instead:
            //  `dependencies { testImplementation(libs.robolectric) }`
            androidTest.dependencies {
                implementation(libs.testRules)
                implementation(libs.testRunner)
                implementation(libs.junit)
                implementation(libs.mockitoCore4)
                implementation(libs.truth)
                implementation(libs.kotlinReflect)
                implementation(libs.mockitoKotlin4)
            }

            commonTest.dependencies {
                implementation(libs.kotlinTest)
                implementation(libs.kotlinCoroutinesTest)
            }

            androidAndroidTest.dependencies {
                implementation(project(":compose:test-utils"))
                implementation(project(":internal-testutils-fonts"))
                implementation(androidxArtifact(":test:screenshot:screenshot"))
                implementation(project(":internal-testutils-runtime"))
                implementation("androidx.activity:activity-compose:1.3.1")
                implementation("androidx.core:core:1.9.0")

                implementation(libs.testUiautomator)
                implementation(libs.testRules)
                implementation(libs.testRunner)
                implementation(libs.testMonitor)
                implementation(libs.espressoCore)
                implementation(libs.junit)
                implementation(libs.truth)
                implementation(libs.dexmakerMockito)
                implementation(libs.mockitoCore)
                implementation(libs.mockitoKotlin)
            }

            skikoTest {
                dependsOn(commonTest)
                dependencies {
                    implementation(project(":compose:ui:ui-test-junit4"))
                    implementation(libs.skikoCommon)
                }
            }
            jsNativeTest {
                dependsOn(skikoTest)
            }

            desktopTest {
                dependsOn(skikoTest)
                dependencies {
                    implementation(kotlin("test"))
                    implementation(project(":compose:ui:ui-test-junit4"))
                    implementation(libs.truth)
                    implementation(libs.junit)
                    implementation(libs.skikoCurrentOs)
                    implementation(libs.kotlinCoroutinesSwing)
                    implementation(libs.mockitoCore4)
                    implementation(libs.mockitoKotlin4)
                    implementation(libs.mockitoCore)
                    implementation(libs.mockitoKotlin)
                }
            }
            desktopTest.kotlin.srcDirs("src/desktopTest/kotlin")

            nativeTest.dependsOn(jsNativeTest)
            jsTest.dependsOn(jsNativeTest)
            wasmJsTest.dependsOn(jsNativeTest)

            configureEach {
                languageSettings.optIn("androidx.compose.foundation.ExperimentalFoundationApi")
            }
        }
    }
    dependencies {
        samples(project(":compose:foundation:foundation:foundation-samples"))
    }
}

// Screenshot tests related setup
android {
    sourceSets.androidTest.assets.srcDirs +=
            project.rootDir.absolutePath + "/golden/compose/foundation/foundation"
    namespace "androidx.compose.foundation"
}

androidx {
    name = "Compose Foundation"
    type = LibraryType.PUBLISHED_LIBRARY
    inceptionYear = "2018"
    description = "Higher level abstractions of the Compose UI primitives. This library is design system agnostic, providing the high-level building blocks for both application and design-system developers"
    legacyDisableKotlinStrictApiMode = true
}<|MERGE_RESOLUTION|>--- conflicted
+++ resolved
@@ -106,10 +106,7 @@
         sourceSets {
             commonMain.dependencies {
                 implementation(libs.kotlinStdlibCommon)
-<<<<<<< HEAD
-=======
                 implementation(project(":collection:collection"))
->>>>>>> f9297d52
                 api(project(':compose:animation:animation'))
                 api(project(':compose:runtime:runtime'))
                 api(project(':compose:ui:ui'))
@@ -141,18 +138,9 @@
             nativeMain.dependsOn(jsNativeMain)
             jsWasmMain.dependsOn(jsNativeMain)
 
-<<<<<<< HEAD
-        androidMain {
-            dependsOn(jvmMain)
-            dependencies {
-                api("androidx.annotation:annotation:1.1.0")
-                implementation("androidx.emoji2:emoji2:1.3.0")
-                implementation("androidx.core:core:1.11.0-beta02")
-=======
             jsMain {
                 kotlin.srcDir("src/webCommonW3C/kotlin")
                 dependsOn(jsWasmMain)
->>>>>>> f9297d52
             }
 
             wasmJsMain {
