/*
 * Copyright 2020 The Android Open Source Project
 *
 * Licensed under the Apache License, Version 2.0 (the "License");
 * you may not use this file except in compliance with the License.
 * You may obtain a copy of the License at
 *
 *      http://www.apache.org/licenses/LICENSE-2.0
 *
 * Unless required by applicable law or agreed to in writing, software
 * distributed under the License is distributed on an "AS IS" BASIS,
 * WITHOUT WARRANTIES OR CONDITIONS OF ANY KIND, either express or implied.
 * See the License for the specific language governing permissions and
 * limitations under the License.
 */

import androidx.build.AndroidXComposePlugin
import androidx.build.JetbrainsAndroidXPlugin
import androidx.build.LibraryType
import org.jetbrains.kotlin.gradle.tasks.KotlinCompile

plugins {
    id("AndroidXPlugin")
    id("com.android.library")
    id("AndroidXComposePlugin")
    id("JetbrainsAndroidXPlugin")
}

AndroidXComposePlugin.applyAndConfigureKotlinPlugin(project)
JetbrainsAndroidXPlugin.applyAndConfigure(project)

if(!AndroidXComposePlugin.isMultiplatformEnabled(project)) {
    dependencies {
        /*
         * When updating dependencies, make sure to make the an an analogous update in the
         * corresponding block below
         */

        api("androidx.annotation:annotation:1.2.0")
        api(project(":compose:ui:ui-unit"))

        implementation("androidx.compose.runtime:runtime:1.2.1")
        implementation(project(":compose:ui:ui-util"))
        implementation(libs.kotlinStdlibCommon)

        testImplementation(libs.testRules)
        testImplementation(libs.testRunner)
        testImplementation(libs.kotlinTestJunit)
        testImplementation(libs.junit)
        testImplementation(libs.truth)

        androidTestImplementation(project(":compose:ui:ui-graphics:ui-graphics-samples"))
        androidTestImplementation(project(":compose:ui:ui-test-junit4"))
        androidTestImplementation(project(":compose:test-utils"))
        androidTestImplementation(libs.testRules)
        androidTestImplementation(libs.testRunner)
        androidTestImplementation(libs.espressoCore)
        androidTestImplementation(libs.junit)
        androidTestImplementation(libs.truth)

        lintPublish(project(":compose:ui:ui-graphics-lint"))

        samples(projectOrArtifact(":compose:ui:ui-graphics:ui-graphics-samples"))
    }
}

if(AndroidXComposePlugin.isMultiplatformEnabled(project)) {
    androidXComposeMultiplatform {
        android()
        desktop()
        js()
        wasm()
        darwin()

        configureDarwinFlags()
    }

    kotlin {
        /*
         * When updating dependencies, make sure to make the an an analogous update in the
         * corresponding block above
         */

        sourceSets {
            commonMain.dependencies {
                implementation(libs.kotlinStdlibCommon)

                api(project(":compose:ui:ui-unit"))
                implementation(project(":compose:runtime:runtime"))
                implementation(project(":compose:ui:ui-util"))
<<<<<<< HEAD
                implementation(project(":collection:collection"))
=======
                implementation(project(":compose:ui:ui-geometry"))
                implementation(project(":collection:collection"))
                implementation(project(":annotation:annotation"))
>>>>>>> f9297d52
            }

            androidMain.dependencies {
                api("androidx.annotation:annotation:1.2.0")
            }

            skikoMain {
                dependsOn(commonMain)
                dependencies {
                    api(libs.skikoCommon)
                }
            }

            skikoExcludingWebMain {
                dependsOn(skikoMain)
            }

            jsNativeMain.dependsOn(skikoMain)

            jsWasmMain.dependsOn(jsNativeMain)

            jsMain {
                dependsOn(jsWasmMain)
            }

            wasmJsMain {
                dependsOn(jsWasmMain)
                dependencies {
                    implementation(libs.kotlinStdlib)
                    implementation(libs.create("skikoWasm"))
                    implementation(libs.create("skikoWasmWasm"))
                }
            }

            desktopMain {
                dependsOn skikoExcludingWebMain
                dependencies {
                    implementation(libs.kotlinStdlib)
                    implementation(libs.kotlinStdlibJdk8)
                }
            }

            commonTest {
                dependencies {
                    implementation(kotlin("test"))
                }
            }

            nativeMain.dependsOn(jsNativeMain)
            nativeMain.dependsOn(skikoExcludingWebMain)

            // TODO(b/214407011): These dependencies leak into instrumented tests as well. If you
            //  need to add Robolectric (which must be kept out of androidAndroidTest), use a top
            //  level dependencies block instead:
            //  `dependencies { testImplementation(libs.robolectric) }`
            androidTest.dependencies {
                implementation(libs.testRules)
                implementation(libs.testRunner)
                implementation(libs.junit)
                implementation(libs.truth)
            }

            androidAndroidTest.dependencies {
                implementation(project(":compose:ui:ui-graphics:ui-graphics-samples"))
                implementation(project(":compose:ui:ui-test-junit4"))
                implementation(project(":compose:test-utils"))
                implementation(libs.testRules)
                implementation(libs.testRunner)
                implementation(libs.espressoCore)
                implementation(libs.junit)
            }

            desktopTest {
                resources.srcDirs += "src/desktopTest/res"
                dependencies {
                    implementation(project(":compose:ui:ui-test-junit4"))
                    implementation(libs.junit)
                    implementation(libs.truth)
                    implementation(libs.skikoCurrentOs)
                }
            }
        }
    }
    dependencies {
        samples(projectOrArtifact(":compose:ui:ui-graphics:ui-graphics-samples"))
    }
}

androidx {
    name = "Compose Graphics"
    type = LibraryType.PUBLISHED_LIBRARY
    inceptionYear = "2020"
    description = "Compose graphics"
    legacyDisableKotlinStrictApiMode = true
}

androidxCompose {
    composeCompilerPluginEnabled = false
}

android {
    namespace "androidx.compose.ui.graphics"
}

if(AndroidXComposePlugin.isMultiplatformEnabled(project)) {
    tasks.findByName("desktopTest").configure {
        systemProperties["GOLDEN_PATH"] = project.rootDir.absolutePath + "/golden"
    }
}<|MERGE_RESOLUTION|>--- conflicted
+++ resolved
@@ -88,13 +88,9 @@
                 api(project(":compose:ui:ui-unit"))
                 implementation(project(":compose:runtime:runtime"))
                 implementation(project(":compose:ui:ui-util"))
-<<<<<<< HEAD
-                implementation(project(":collection:collection"))
-=======
                 implementation(project(":compose:ui:ui-geometry"))
                 implementation(project(":collection:collection"))
                 implementation(project(":annotation:annotation"))
->>>>>>> f9297d52
             }
 
             androidMain.dependencies {
