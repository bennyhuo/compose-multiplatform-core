--- conflicted
+++ resolved
@@ -158,11 +158,7 @@
   public final class MultiParagraphKt {
   }
 
-<<<<<<< HEAD
-  @kotlin.jvm.JvmDefaultWithCompatibility public interface Paragraph {
-=======
   public sealed interface Paragraph {
->>>>>>> ec2aed7a
     method public androidx.compose.ui.text.style.ResolvedTextDirection getBidiRunDirection(int offset);
     method public androidx.compose.ui.geometry.Rect getBoundingBox(int offset);
     method public androidx.compose.ui.geometry.Rect getCursorRect(int offset);
