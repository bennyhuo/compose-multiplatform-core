--- conflicted
+++ resolved
@@ -66,33 +66,6 @@
 import androidx.compose.ui.unit.isUnspecified
 import androidx.compose.ui.unit.sp
 import org.jetbrains.skia.Paint
-<<<<<<< HEAD
-import org.jetbrains.skia.paragraph.Alignment as SkAlignment
-import org.jetbrains.skia.paragraph.BaselineMode
-import org.jetbrains.skia.paragraph.Direction as SkDirection
-import org.jetbrains.skia.paragraph.LineMetrics
-import org.jetbrains.skia.paragraph.ParagraphBuilder
-import org.jetbrains.skia.paragraph.ParagraphStyle
-import org.jetbrains.skia.paragraph.PlaceholderAlignment
-import org.jetbrains.skia.paragraph.PlaceholderStyle
-import org.jetbrains.skia.paragraph.RectHeightMode
-import org.jetbrains.skia.paragraph.RectWidthMode
-import org.jetbrains.skia.paragraph.StrutStyle
-import org.jetbrains.skia.paragraph.TextBox
-import kotlin.math.floor
-import org.jetbrains.skia.Rect as SkRect
-import org.jetbrains.skia.paragraph.Paragraph as SkParagraph
-import org.jetbrains.skia.paragraph.TextStyle as SkTextStyle
-import org.jetbrains.skia.paragraph.TextIndent as SkTextIndent
-import org.jetbrains.skia.FontStyle as SkFontStyle
-import org.jetbrains.skia.Font as SkFont
-import org.jetbrains.skia.paragraph.DecorationLineStyle as SkDecorationLineStyle
-import org.jetbrains.skia.paragraph.DecorationStyle as SkDecorationStyle
-import org.jetbrains.skia.paragraph.Shadow as SkShadow
-import org.jetbrains.skia.FontFeature
-import org.jetbrains.skia.paragraph.Direction
-=======
->>>>>>> 199c61b4
 
 private val DefaultFontSize = 16.sp
 
@@ -163,7 +136,6 @@
     constraints
 )
 
-<<<<<<< HEAD
 internal class SkiaParagraph(
     intrinsics: ParagraphIntrinsics,
     val maxLines: Int,
@@ -493,7 +465,7 @@
         if (position.x > expectedLine.left && position.x < expectedLine.right) {
             return glyphPosition
         }
-        
+
         val rects = if (isNotEmptyLine) {
             // expectedLine width doesn't include whitespaces. Therefore we look at the Rectangle representing the line
             para.getRectsForRange(
@@ -567,8 +539,6 @@
     }
 }
 
-=======
->>>>>>> 199c61b4
 private fun fontSizeInHierarchy(density: Density, base: Float, other: TextUnit): Float {
     return when {
         other.isUnspecified -> base
