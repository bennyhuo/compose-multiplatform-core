--- conflicted
+++ resolved
@@ -44,11 +44,7 @@
  * Paragraphs can be displayed on a [Canvas] using the [paint] method.
  */
 @JvmDefaultWithCompatibility
-<<<<<<< HEAD
-interface Paragraph {
-=======
 expect sealed interface Paragraph {
->>>>>>> 199c61b4
     /**
      * The amount of horizontal space this paragraph occupies.
      */
