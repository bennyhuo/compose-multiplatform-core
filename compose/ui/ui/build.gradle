/*
 * Copyright 2019 The Android Open Source Project
 *
 * Licensed under the Apache License, Version 2.0 (the "License");
 * you may not use this file except in compliance with the License.
 * You may obtain a copy of the License at
 *
 *      http://www.apache.org/licenses/LICENSE-2.0
 *
 * Unless required by applicable law or agreed to in writing, software
 * distributed under the License is distributed on an "AS IS" BASIS,
 * WITHOUT WARRANTIES OR CONDITIONS OF ANY KIND, either express or implied.
 * See the License for the specific language governing permissions and
 * limitations under the License.
 */

import androidx.build.AndroidXComposePlugin
import androidx.build.JetbrainsAndroidXPlugin
import androidx.build.LibraryType

plugins {
    id("AndroidXPlugin")
    id("com.android.library")
    id("AndroidXComposePlugin")
    id("kotlinx-atomicfu")
    id("JetbrainsAndroidXPlugin")
}

AndroidXComposePlugin.applyAndConfigureKotlinPlugin(project)
JetbrainsAndroidXPlugin.applyAndConfigure(project)

dependencies {

    constraints {
        // In 1.4.0-alpha02 there was a change made in :compose:ui:ui which fixed an issue where
        // we were over-invalidating layout. This change caused a corresponding regression in
        // foundation's CoreText, where it was expecting a layout to happen but with this change
        // it would not. A corresponding fix for this was added in 1.4.0-alpha02 of
        // :compose:foundation:foundation. By adding this constraint, we are ensuring that the
        // if an app has this ui module _and_ the foundation module as a dependency, then the
        // version of foundation will be at least this version. This will prevent the bug in
        // foundation from occurring. This does _NOT_ require that the app have foundation as
        // a dependency.
        implementation(project(":compose:foundation:foundation")) {
            because 'prevents a critical bug in Text'
        }
    }
    if(!AndroidXComposePlugin.isMultiplatformEnabled(project)) {
        /*
         * When updating dependencies, make sure to make the an an analogous update in the
         * corresponding block below
         */
        implementation(libs.kotlinStdlibCommon)
        implementation(libs.kotlinCoroutinesCore)
        implementation(libs.atomicFu)

        // when updating the runtime version please also update the runtime-saveable version
        implementation(project(":compose:runtime:runtime"))
        api(project(":compose:runtime:runtime-saveable"))

        api(project(":compose:ui:ui-geometry"))
        api(project(":compose:ui:ui-graphics"))
        api(project(":compose:ui:ui-text"))
        api(project(":compose:ui:ui-unit"))
        api("androidx.annotation:annotation:1.5.0")

        // This has stub APIs for access to legacy Android APIs, so we don't want
        // any dependency on this module.
        compileOnly(project(":compose:ui:ui-android-stubs"))

        implementation(project(":compose:ui:ui-util"))
        implementation(libs.kotlinStdlib)
        implementation("androidx.autofill:autofill:1.0.0")
        implementation(libs.kotlinCoroutinesAndroid)

        // Used to generate debug information in the layout inspector. If not present,
        // we may fall back to more limited data.
        compileOnly(libs.kotlinReflect)
        testImplementation(libs.kotlinReflect)

        implementation("androidx.activity:activity-ktx:1.7.0-rc01")
        implementation("androidx.core:core:1.9.0")
        implementation('androidx.collection:collection:1.0.0')
        implementation("androidx.customview:customview-poolingcontainer:1.0.0")
        implementation("androidx.savedstate:savedstate-ktx:1.2.0")
        implementation("androidx.lifecycle:lifecycle-runtime:2.6.0")
        implementation("androidx.lifecycle:lifecycle-viewmodel:2.6.0")
        implementation("androidx.profileinstaller:profileinstaller:1.2.1")
        implementation("androidx.emoji2:emoji2:1.2.0")

        testImplementation(libs.testRules)
        testImplementation(libs.testRunner)
        testImplementation(libs.kotlinCoroutinesTest)
        testImplementation(libs.junit)
        testImplementation(libs.truth)
        testImplementation(libs.mockitoCore4)
        testImplementation(libs.mockitoKotlin4)
        testImplementation(libs.robolectric)
        testImplementation(project(":compose:ui:ui-test-junit4"))
        testImplementation(project(":compose:test-utils"))

        androidTestImplementation(libs.testCore)
        androidTestImplementation(libs.testRules)
        androidTestImplementation(libs.testRunner)
        androidTestImplementation(libs.testExtJunitKtx)
        androidTestImplementation(libs.testUiautomator)
        androidTestImplementation(libs.kotlinCoroutinesTest)
        androidTestImplementation(libs.kotlinTest)
        androidTestImplementation(libs.espressoCore)
        androidTestImplementation(libs.bundles.espressoContrib)
        androidTestImplementation(libs.junit)
        androidTestImplementation(libs.dexmakerMockito)
        androidTestImplementation(libs.mockitoCore)
        androidTestImplementation(libs.truth)
        androidTestImplementation(libs.mockitoKotlin)
        androidTestImplementation(libs.material)
        androidTestImplementation(project(":compose:animation:animation-core"))
        androidTestImplementation(project(":compose:foundation:foundation"))
        androidTestImplementation(project(":compose:foundation:foundation-layout"))
        androidTestImplementation(project(":compose:material:material"))
        androidTestImplementation(project(":compose:test-utils"))
        androidTestImplementation(project(":internal-testutils-fonts"))
        androidTestImplementation(project(":compose:ui:ui-test-junit4"))
        androidTestImplementation(project(":internal-testutils-runtime"))
        androidTestImplementation(androidxArtifact(":test:screenshot:screenshot"))
        androidTestImplementation("androidx.lifecycle:lifecycle-runtime-testing:2.6.0")
        androidTestImplementation("androidx.recyclerview:recyclerview:1.3.0-alpha02")
        androidTestImplementation("androidx.core:core-ktx:1.9.0")
        androidTestImplementation("androidx.activity:activity-compose:1.7.0-rc01")
        androidTestImplementation("androidx.appcompat:appcompat:1.3.0")
        androidTestImplementation("androidx.fragment:fragment:1.3.0")

        lintChecks(project(":compose:ui:ui-lint"))
        lintPublish(project(":compose:ui:ui-lint"))

        samples(project(":compose:ui:ui:ui-samples"))
    }
}

if(AndroidXComposePlugin.isMultiplatformEnabled(project)) {
    androidXComposeMultiplatform {
        android()
        desktop()
        darwin()
        js()
        wasm()

        configureDarwinFlags()
    }

    kotlin {
        /*
         * When updating dependencies, make sure to make the an an analogous update in the
         * corresponding block above
         */
        sourceSets {
            commonMain.dependencies {
                implementation(project(":collection:collection"))
                implementation(libs.kotlinStdlibCommon)
                implementation(libs.kotlinCoroutinesCore)
<<<<<<< HEAD
                api("androidx.annotation:annotation:1.6.0")
                implementation(project(":collection:collection"))
=======
                implementation(libs.atomicFu)

>>>>>>> f9297d52
                // when updating the runtime version please also update the runtime-saveable version
                implementation(project(":compose:runtime:runtime"))
                api(project(":compose:runtime:runtime-saveable"))

                api project(":compose:ui:ui-geometry")
                api project(":compose:ui:ui-graphics")
                api project(":compose:ui:ui-text")
                api project(":compose:ui:ui-unit")
                api project(":compose:ui:ui-util")
                implementation(project(":annotation:annotation"))
                implementation(project(":lifecycle:lifecycle-common"))
                implementation(project(":lifecycle:lifecycle-runtime"))
            }

            androidMain.dependencies {
                implementation(libs.kotlinStdlib)
                // This has stub APIs for access to legacy Android APIs, so we don't want
                // any dependency on this module.
                compileOnly(project(":compose:ui:ui-android-stubs"))
                api("androidx.annotation:annotation:1.5.0")
                implementation("androidx.autofill:autofill:1.0.0")
                implementation(libs.kotlinCoroutinesAndroid)

<<<<<<< HEAD
                implementation("androidx.activity:activity-ktx:1.7.0")
                implementation("androidx.core:core:1.11.0-beta02")
=======
                implementation("androidx.activity:activity-ktx:1.7.0-rc01")
                implementation("androidx.core:core:1.9.0")
>>>>>>> f9297d52
                implementation('androidx.collection:collection:1.0.0')
                implementation("androidx.customview:customview-poolingcontainer:1.0.0")
                implementation("androidx.savedstate:savedstate-ktx:1.2.0")
                implementation("androidx.lifecycle:lifecycle-runtime:2.6.0")
                implementation("androidx.lifecycle:lifecycle-viewmodel:2.6.0")
                implementation("androidx.emoji2:emoji2:1.2.0")
            }

            jvmMain.dependencies {
                implementation(libs.kotlinStdlib)
            }
            skikoMain {
                dependsOn(commonMain)
                dependencies {
                    api(project(":compose:ui:ui-graphics"))
                    api(project(":compose:ui:ui-text"))
                    api(libs.skikoCommon)
                }
            }
            uikitMain {
                dependencies {
                    api project(":compose:ui:ui-uikit")
                }
            }
            notMobileMain.dependsOn(skikoMain)
            desktopMain {
                dependsOn(notMobileMain)
                dependencies {
                    implementation(libs.kotlinStdlibJdk8)
                }
            }

            jsNativeMain.dependsOn(skikoMain)
            nativeMain.dependsOn(jsNativeMain)
            jsWasmMain.dependsOn(jsNativeMain)
            jsWasmMain.dependsOn(notMobileMain)
            macosMain.dependsOn(notMobileMain)

            jsMain {
                kotlin.srcDir("src/webCommonW3C/kotlin")
                dependsOn(jsWasmMain)
                dependencies {
                    api(libs.skikoCommon)
                }
            }

            wasmJsMain {
                kotlin.srcDir("src/webCommonW3C/kotlin")
                dependsOn(jsWasmMain)
                dependencies {
                    implementation(libs.kotlinStdlib)
                    implementation(libs.create("skikoWasm"))
                    implementation(libs.create("skikoWasmWasm"))
                }
            }

            commonTest.dependencies {
                implementation(libs.kotlinReflect)
            }

            // TODO(b/214407011): These dependencies leak into instrumented tests as well. If you
            //  need to add Robolectric (which must be kept out of androidAndroidTest), use a top
            //  level dependencies block instead:
            //  `dependencies { testImplementation(libs.robolectric) }`
            androidTest.dependencies {
                implementation(libs.testRules)
                implementation(libs.testRunner)
                implementation(libs.kotlinCoroutinesTest)
                implementation(libs.junit)
                implementation(libs.truth)
                implementation(libs.mockitoCore4)
                implementation(libs.mockitoKotlin4)
                implementation(project(":compose:ui:ui-test-junit4"))
                implementation(project(":internal-testutils-fonts"))
                implementation(project(":compose:test-utils"))
            }

            androidAndroidTest.dependencies {
                implementation("androidx.fragment:fragment:1.3.0")
                implementation("androidx.appcompat:appcompat:1.3.0")
                implementation(libs.testUiautomator)
                implementation(libs.testRules)
                implementation(libs.testRunner)
                implementation(libs.testExtJunitKtx)
                implementation(libs.kotlinCoroutinesTest)
                implementation(libs.kotlinTest)
                implementation(libs.espressoCore)
                implementation(libs.bundles.espressoContrib)
                implementation(libs.junit)
                implementation(libs.dexmakerMockito)
                implementation(libs.mockitoCore)
                implementation(libs.truth)
                implementation(libs.mockitoKotlin)
                implementation(libs.material)
                implementation(project(":compose:animation:animation-core"))
                implementation(project(":compose:foundation:foundation"))
                implementation(project(":compose:foundation:foundation-layout"))
                implementation(project(":compose:material:material"))
                implementation(project(":compose:test-utils"))
                implementation(project(":internal-testutils-fonts"))
                implementation(project(":compose:ui:ui-test-junit4"))
                implementation(project(":internal-testutils-runtime"))
                implementation(androidxArtifact(":test:screenshot:screenshot"))
                implementation("androidx.lifecycle:lifecycle-runtime-testing:2.6.0")
                implementation("androidx.recyclerview:recyclerview:1.3.0-alpha02")
                implementation("androidx.core:core-ktx:1.2.0")
                implementation("androidx.activity:activity-compose:1.7.0-rc01")
            }

            skikoTest.dependencies {
                implementation(libs.kotlinTest)
                implementation(libs.kotlinCoroutinesTest)
                implementation(project(":compose:material:material"))
                implementation(project(":compose:foundation:foundation"))
                implementation(project(":compose:ui:ui-test-junit4"))
            }

            desktopTest {
                dependsOn(skikoTest)
            }
            nativeTest {
                dependsOn(skikoTest)
            }
            jsTest {
                kotlin.srcDir("src/webTest/kotlin")
                dependsOn(skikoTest)
            }
            wasmJsTest {
                kotlin.srcDir("src/webTest/kotlin")
                dependsOn(skikoTest)
            }

            desktopTest.dependencies {
                implementation(libs.truth)
                implementation(libs.kotlinTest)
                implementation(libs.mockitoCore)
                implementation(libs.mockitoCore4)
                implementation(libs.mockitoKotlin)
                implementation(libs.mockitoKotlin4)
                implementation(libs.skikoCurrentOs)
                implementation(libs.kotlinCoroutinesSwing)
                implementation(libs.kotlinCoroutinesTest)
                implementation(project(":compose:material:material"))
                implementation(project(":compose:ui:ui-test-junit4"))
            }

            configureEach {
                languageSettings.optIn("androidx.compose.ui.ExperimentalComposeUiApi")
                languageSettings.optIn("androidx.compose.ui.InternalComposeUiApi")
            }
        }
    }
    dependencies {
        samples(project(":compose:ui:ui:ui-samples"))

        // Can't declare this in kotlin { sourceSets { androidTest.dependencies { .. } } } as that
        // leaks into instrumented tests (b/214407011)
        testImplementation(libs.robolectric)
    }
}

// This task updates the translations of the localizable strings in this module.
// It obtains them from Android's base repository.
tasks.register("updateTranslations", UpdateTranslationsTask.class) {
    group = "localization"
    gitRepo = "https://android.googlesource.com/platform/frameworks/base"
    repoResDirectories = ["core/res/res"]
    targetDirectory = project.file("src/desktopMain/kotlin/androidx/compose/ui/platform/l10n")
    targetPackageName = "androidx.compose.ui.platform.l10n"
    kotlinStringsPackageName = "androidx.compose.ui.platform"
    stringByResourceName = [
            "copy": "Copy",
            "paste": "Paste",
            "cut": "Cut",
            "selectAll": "SelectAll"
    ]
    // This is all the locales translated by Compose on Android in the ui module:
    // https://github.com/androidx/androidx/tree/androidx-main/compose/ui/ui/src/androidMain/res
    // with the exception of
    // - b+sr+Latn which doesn't appear to be supported by Java
    // - en_XC which has weird invisible LRM characters, and the visible text is the same as for
    //   en anyway.
    locales = [
            "en", "af", "am", "ar", "as", "az", "be", "bg", "bn", "bs", "ca", "cs", "da", "de",
            "el", "en_AU", "en_CA", "en_GB", "en_IN", "es", "es_US", "et", "eu", "fa",
            "fi", "fr", "fr_CA", "gl", "gu", "hi", "hr", "hu", "hy", "in", "is", "it", "iw",
            "ja", "ka", "kk", "km", "kn", "ko", "ky", "lo", "lt", "lv", "mk", "ml", "mn", "mr",
            "ms", "my", "nb", "ne", "nl", "or", "pa", "pl", "pt", "pt_BR", "pt_PT", "ro", "ru",
            "si", "sk", "sl", "sq", "sr", "sv", "sw", "ta", "te", "th", "tl", "tr", "uk", "ur",
            "uz", "vi", "zh_CN", "zh_HK", "zh_TW", "zu"
    ]
}

androidx {
    name = "Compose UI primitives"
    type = LibraryType.PUBLISHED_LIBRARY
    inceptionYear = "2019"
    description = "Compose UI primitives. This library contains the primitives that form the Compose UI Toolkit, such as drawing, measurement and layout."
    legacyDisableKotlinStrictApiMode = true
}

if(AndroidXComposePlugin.isMultiplatformEnabled(project)) {
    tasks.findByName("desktopTest").configure {
        systemProperties["GOLDEN_PATH"] = project.rootDir.absolutePath + "/golden"
    }
}

android {
    testOptions.unitTests.includeAndroidResources = true
    buildTypes.all {
        consumerProguardFiles("proguard-rules.pro")
    }
}

// Screenshot tests related setup
android {
    sourceSets.androidTest.assets.srcDirs +=
            project.rootDir.absolutePath + "/golden/compose/ui/ui"
    namespace "androidx.compose.ui"
    // namespace has to be unique, but default androidx.compose.ui.test package is taken by
    // the androidx.compose.ui:ui-test library
    testNamespace "androidx.compose.ui.tests"
}

// Diagnostics for b/188565660
def verifyKotlinModule(String variant) {
    project.afterEvaluate {
        def capitalVariant = variant.capitalize()
        def moduleFile = new File("${buildDir}/tmp/kotlin-classes/${variant}/META-INF/ui_${variant}.kotlin_module")
        tasks.named("compile${capitalVariant}Kotlin").configure { t ->
            t.doLast {
                // This file should be large, about 3.2K. If this file is short then many symbols will fail to resolve
                if (moduleFile.length() < 250) {
                    throw new GradleException("kotlin_module file ($moduleFile) too short! See b/188565660 for more information. File text: ${moduleFile.text}")
                }
            }
        }
    }
}
if (!AndroidXComposePlugin.isMultiplatformEnabled(project)) {
    for (variant in ["debug", "release"]) {
        verifyKotlinModule(variant)
    }
}<|MERGE_RESOLUTION|>--- conflicted
+++ resolved
@@ -158,13 +158,8 @@
                 implementation(project(":collection:collection"))
                 implementation(libs.kotlinStdlibCommon)
                 implementation(libs.kotlinCoroutinesCore)
-<<<<<<< HEAD
-                api("androidx.annotation:annotation:1.6.0")
-                implementation(project(":collection:collection"))
-=======
                 implementation(libs.atomicFu)
 
->>>>>>> f9297d52
                 // when updating the runtime version please also update the runtime-saveable version
                 implementation(project(":compose:runtime:runtime"))
                 api(project(":compose:runtime:runtime-saveable"))
@@ -188,13 +183,8 @@
                 implementation("androidx.autofill:autofill:1.0.0")
                 implementation(libs.kotlinCoroutinesAndroid)
 
-<<<<<<< HEAD
-                implementation("androidx.activity:activity-ktx:1.7.0")
-                implementation("androidx.core:core:1.11.0-beta02")
-=======
                 implementation("androidx.activity:activity-ktx:1.7.0-rc01")
                 implementation("androidx.core:core:1.9.0")
->>>>>>> f9297d52
                 implementation('androidx.collection:collection:1.0.0')
                 implementation("androidx.customview:customview-poolingcontainer:1.0.0")
                 implementation("androidx.savedstate:savedstate-ktx:1.2.0")
