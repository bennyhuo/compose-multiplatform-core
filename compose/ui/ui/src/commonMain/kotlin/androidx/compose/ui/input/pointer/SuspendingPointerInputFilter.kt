/*
 * Copyright 2020 The Android Open Source Project
 *
 * Licensed under the Apache License, Version 2.0 (the "License");
 * you may not use this file except in compliance with the License.
 * You may obtain a copy of the License at
 *
 *      http://www.apache.org/licenses/LICENSE-2.0
 *
 * Unless required by applicable law or agreed to in writing, software
 * distributed under the License is distributed on an "AS IS" BASIS,
 * WITHOUT WARRANTIES OR CONDITIONS OF ANY KIND, either express or implied.
 * See the License for the specific language governing permissions and
 * limitations under the License.
 */

package androidx.compose.ui.input.pointer

import androidx.compose.runtime.collection.mutableVectorOf
import androidx.compose.ui.Modifier
import androidx.compose.ui.PlatformOptimizedCancellationException
import androidx.compose.ui.geometry.Size
import androidx.compose.ui.internal.JvmDefaultWithCompatibility
import androidx.compose.ui.node.ModifierNodeElement
import androidx.compose.ui.node.PointerInputModifierNode
import androidx.compose.ui.node.requireLayoutNode
import androidx.compose.ui.platform.InspectorInfo
import androidx.compose.ui.platform.LocalDensity
import androidx.compose.ui.platform.ViewConfiguration
import androidx.compose.ui.createSynchronizedObject
import androidx.compose.ui.synchronized
import androidx.compose.ui.unit.Density
import androidx.compose.ui.unit.IntSize
import androidx.compose.ui.util.fastAll
import androidx.compose.ui.util.fastMapNotNull
import kotlin.coroutines.Continuation
import kotlin.coroutines.ContinuationInterceptor
import kotlin.coroutines.CoroutineContext
import kotlin.coroutines.EmptyCoroutineContext
import kotlin.coroutines.RestrictsSuspension
import kotlin.coroutines.createCoroutine
import kotlin.coroutines.resume
import kotlin.coroutines.resumeWithException
import kotlin.js.JsName
import kotlin.math.max
import kotlinx.coroutines.CancellableContinuation
import kotlinx.coroutines.CancellationException
import kotlinx.coroutines.CoroutineStart
import kotlinx.coroutines.Job
import kotlinx.coroutines.delay
import kotlinx.coroutines.launch
import kotlinx.coroutines.suspendCancellableCoroutine

/**
 * Receiver scope for awaiting pointer events in a call to
 * [PointerInputScope.awaitPointerEventScope].
 *
 * This is a restricted suspension scope. Code in this scope is always called un-dispatched and may
 * only suspend for calls to [awaitPointerEvent]. These functions resume synchronously and the
 * caller may mutate the result **before** the next await call to affect the next stage of the input
 * processing pipeline.
 */
@RestrictsSuspension
@JvmDefaultWithCompatibility
interface AwaitPointerEventScope : Density {
    /**
     * The measured size of the pointer input region. Input events will be reported with a
     * coordinate space of (0, 0) to (size.width, size,height) as the input region, with (0, 0)
     * indicating the upper left corner.
     */
    val size: IntSize

    /*
     * The additional space applied to each side of the layout area. This can be
     * non-[zero][Size.Zero] when `minimumTouchTargetSize` is set in [pointerInput].
     */
    val extendedTouchPadding: Size
        get() = Size.Zero

    /** The [PointerEvent] from the most recent touch event. */
    val currentEvent: PointerEvent

    /** The [ViewConfiguration] used to tune gesture detectors. */
    val viewConfiguration: ViewConfiguration

    /**
     * Suspend until a [PointerEvent] is reported to the specified input [pass]. [pass] defaults to
     * [PointerEventPass.Main].
     *
     * [awaitPointerEvent] resumes **synchronously** in the restricted suspension scope. This means
     * that callers can react immediately to input after [awaitPointerEvent] returns and affect both
     * the current frame and the next handler or phase of the input processing pipeline. Callers
     * should mutate the returned [PointerEvent] before awaiting another event to consume aspects of
     * the event before the next stage of input processing runs.
     */
    suspend fun awaitPointerEvent(pass: PointerEventPass = PointerEventPass.Main): PointerEvent

    /**
     * Runs [block] and returns the result of [block] or `null` if [timeMillis] has passed before
     * [timeMillis].
     */
    suspend fun <T> withTimeoutOrNull(
        timeMillis: Long,
        block: suspend AwaitPointerEventScope.() -> T
    ): T? = block()

    /**
     * Runs [block] and returns its results. An [PointerEventTimeoutCancellationException] is thrown
     * if [timeMillis] has passed before [block] completes.
     */
    suspend fun <T> withTimeout(
        timeMillis: Long,
        block: suspend AwaitPointerEventScope.() -> T
    ): T = block()
}

/**
 * Receiver scope for [Modifier.pointerInput] that permits
 * [handling pointer input][awaitPointerEventScope].
 */
// Design note: this interface does _not_ implement CoroutineScope, even though doing so
// would more easily permit the use of launch {} inside Modifier.pointerInput {} blocks without
// requiring an additional coroutineScope {} layer of nesting. As it is encouraged to define
// gesture detectors as suspending extensions with a PointerInputScope receiver, also making this
// interface implement CoroutineScope would be an invitation to break structured concurrency in
// these extensions, leaving other launched coroutines running in the calling scope.
@JvmDefaultWithCompatibility
interface PointerInputScope : Density {
    /**
     * The measured size of the pointer input region. Input events will be reported with a
     * coordinate space of (0, 0) to (size.width, size,height) as the input region, with (0, 0)
     * indicating the upper left corner.
     */
    val size: IntSize

    /**
     * The additional space applied to each side of the layout area when the layout is smaller than
     * [ViewConfiguration.minimumTouchTargetSize].
     */
    val extendedTouchPadding: Size
        get() = Size.Zero

    /** The [ViewConfiguration] used to tune gesture detectors. */
    val viewConfiguration: ViewConfiguration

    /**
     * Intercept pointer input that children receive even if the pointer is out of bounds.
     *
     * If `true`, and a child has been moved out of this layout and receives an event, this will
     * receive that event. If `false`, a child receiving pointer input outside of the bounds of this
     * layout will not trigger any events in this.
     */
    @Suppress("GetterSetterNames")
    @get:Suppress("GetterSetterNames")
    @JsName("varinterceptOutOfBoundsChildEvents")
    var interceptOutOfBoundsChildEvents: Boolean
        get() = false
        set(_) {}

    /**
     * Suspend and install a pointer input [block] that can await input events and respond to them
     * immediately. A call to [awaitPointerEventScope] will resume with [block]'s result after it
     * completes.
     *
     * More than one [awaitPointerEventScope] can run concurrently in the same [PointerInputScope]
     * by using [kotlinx.coroutines.launch]. [block]s are dispatched to in the order in which they
     * were installed.
     */
    suspend fun <R> awaitPointerEventScope(block: suspend AwaitPointerEventScope.() -> R): R
}

@Suppress("ConstPropertyName")
private const val PointerInputModifierNoParamError =
    "Modifier.pointerInput must provide one or more 'key' parameters that define the identity of " +
        "the modifier and determine when its previous input processing coroutine should be " +
        "cancelled and a new effect launched for the new key."

/**
 * Create a modifier for processing pointer input within the region of the modified element.
 *
 * It is an error to call [pointerInput] without at least one `key` parameter.
 */
// This deprecated-error function shadows the varargs overload so that the varargs version
// is not used without key parameters.
@Suppress("UNUSED_PARAMETER", "UnusedReceiverParameter", "ModifierFactoryUnreferencedReceiver")
@Deprecated(PointerInputModifierNoParamError, level = DeprecationLevel.ERROR)
fun Modifier.pointerInput(block: suspend PointerInputScope.() -> Unit): Modifier =
    error(PointerInputModifierNoParamError)

/**
 * Create a modifier for processing pointer input within the region of the modified element.
 *
 * [pointerInput] [block]s may call [PointerInputScope.awaitPointerEventScope] to install a pointer
 * input handler that can [AwaitPointerEventScope.awaitPointerEvent] to receive and consume pointer
 * input events. Extension functions on [PointerInputScope] or [AwaitPointerEventScope] may be
 * defined to perform higher-level gesture detection. The pointer input handling [block] will be
 * cancelled and **re-started** when [pointerInput] is recomposed with a different [key1].
 *
 * When a [pointerInput] modifier is created by composition, if [block] captures any local variables
 * to operate on, two patterns are common for working with changes to those variables depending on
 * the desired behavior.
 *
 * Specifying the captured value as a [key][key1] parameter will cause [block] to cancel and restart
 * from the beginning if the value changes:
 *
 * @sample androidx.compose.ui.samples.keyedPointerInputModifier
 *
 * If [block] should **not** restart when a captured value is changed but the value should still be
 * updated for its next use, use
 * [rememberUpdatedState][androidx.compose.runtime.rememberUpdatedState] to update a value holder
 * that is accessed by [block]:
 *
 * @sample androidx.compose.ui.samples.rememberedUpdatedParameterPointerInputModifier
 *
 * ***Note*** Any removal operations on Android Views from `pointerInput` should wrap the `block` in
 * a `post { }` block to guarantee the event dispatch completes before executing the removal. (You
 * do not need to do this when removing a composable because Compose guarantees it completes via the
 * snapshot state system.)
 */
fun Modifier.pointerInput(key1: Any?, block: suspend PointerInputScope.() -> Unit): Modifier =
    this then SuspendPointerInputElement(key1 = key1, pointerInputHandler = block)

/**
 * Create a modifier for processing pointer input within the region of the modified element.
 *
 * [pointerInput] [block]s may call [PointerInputScope.awaitPointerEventScope] to install a pointer
 * input handler that can [AwaitPointerEventScope.awaitPointerEvent] to receive and consume pointer
 * input events. Extension functions on [PointerInputScope] or [AwaitPointerEventScope] may be
 * defined to perform higher-level gesture detection. The pointer input handling [block] will be
 * cancelled and **re-started** when [pointerInput] is recomposed with a different [key1] or [key2].
 *
 * When a [pointerInput] modifier is created by composition, if [block] captures any local variables
 * to operate on, two patterns are common for working with changes to those variables depending on
 * the desired behavior.
 *
 * Specifying the captured value as a [key][key1] parameter will cause [block] to cancel and restart
 * from the beginning if the value changes:
 *
 * @sample androidx.compose.ui.samples.keyedPointerInputModifier
 *
 * If [block] should **not** restart when a captured value is changed but the value should still be
 * updated for its next use, use
 * [rememberUpdatedState][androidx.compose.runtime.rememberUpdatedState] to update a value holder
 * that is accessed by [block]:
 *
 * @sample androidx.compose.ui.samples.rememberedUpdatedParameterPointerInputModifier
 *
 * ***Note*** Any removal operations on Android Views from `pointerInput` should wrap the `block` in
 * a `post { }` block to guarantee the event dispatch completes before executing the removal. (You
 * do not need to do this when removing a composable because Compose guarantees it completes via the
 * snapshot state system.)
 */
fun Modifier.pointerInput(
    key1: Any?,
    key2: Any?,
    block: suspend PointerInputScope.() -> Unit
): Modifier =
    this then SuspendPointerInputElement(key1 = key1, key2 = key2, pointerInputHandler = block)

/**
 * Create a modifier for processing pointer input within the region of the modified element.
 *
 * [pointerInput] [block]s may call [PointerInputScope.awaitPointerEventScope] to install a pointer
 * input handler that can [AwaitPointerEventScope.awaitPointerEvent] to receive and consume pointer
 * input events. Extension functions on [PointerInputScope] or [AwaitPointerEventScope] may be
 * defined to perform higher-level gesture detection. The pointer input handling [block] will be
 * cancelled and **re-started** when [pointerInput] is recomposed with any different [keys].
 *
 * When a [pointerInput] modifier is created by composition, if [block] captures any local variables
 * to operate on, two patterns are common for working with changes to those variables depending on
 * the desired behavior.
 *
 * Specifying the captured value as a [key][keys] parameter will cause [block] to cancel and restart
 * from the beginning if the value changes:
 *
 * @sample androidx.compose.ui.samples.keyedPointerInputModifier
 *
 * If [block] should **not** restart when a captured value is changed but the value should still be
 * updated for its next use, use
 * [rememberUpdatedState][androidx.compose.runtime.rememberUpdatedState] to update a value holder
 * that is accessed by [block]:
 *
 * @sample androidx.compose.ui.samples.rememberedUpdatedParameterPointerInputModifier
 *
 * ***Note*** Any removal operations on Android Views from `pointerInput` should wrap the `block` in
 * a `post { }` block to guarantee the event dispatch completes before executing the removal. (You
 * do not need to do this when removing a composable because Compose guarantees it completes via the
 * snapshot state system.)
 */
fun Modifier.pointerInput(
    vararg keys: Any?,
    block: suspend PointerInputScope.() -> Unit
): Modifier = this then SuspendPointerInputElement(keys = keys, pointerInputHandler = block)

internal class SuspendPointerInputElement(
    val key1: Any? = null,
    val key2: Any? = null,
    val keys: Array<out Any?>? = null,
    val pointerInputHandler: suspend PointerInputScope.() -> Unit
) : ModifierNodeElement<SuspendingPointerInputModifierNodeImpl>() {
    override fun InspectorInfo.inspectableProperties() {
        name = "pointerInput"
        properties["key1"] = key1
        properties["key2"] = key2
        properties["keys"] = keys
        properties["pointerInputHandler"] = pointerInputHandler
    }

    override fun create(): SuspendingPointerInputModifierNodeImpl {
        return SuspendingPointerInputModifierNodeImpl(key1, key2, keys, pointerInputHandler)
    }

    override fun update(node: SuspendingPointerInputModifierNodeImpl) {
        node.update(key1, key2, keys, pointerInputHandler)
    }

    override fun equals(other: Any?): Boolean {
        if (this === other) return true
        if (other !is SuspendPointerInputElement) return false

        if (key1 != other.key1) return false
        if (key2 != other.key2) return false
        if (keys != null) {
            if (other.keys == null) return false
            if (!keys.contentEquals(other.keys)) return false
        } else if (other.keys != null) return false

        return pointerInputHandler === other.pointerInputHandler
    }

    override fun hashCode(): Int {
        var result = key1?.hashCode() ?: 0
        result = 31 * result + (key2?.hashCode() ?: 0)
        result = 31 * result + (keys?.contentHashCode() ?: 0)
        result = 31 * result + pointerInputHandler.hashCode()
        return result
    }
}

private val EmptyPointerEvent = PointerEvent(emptyList())

/**
 * Supports suspending pointer event handling. This is used by [pointerInput], so in most cases you
 * should just use [pointerInput] for suspending pointer input. Creating a
 * [SuspendingPointerInputModifierNode] should only be needed when you want to delegate to
 * suspending pointer input as part of the implementation of a complex [Modifier.Node].
 */
fun SuspendingPointerInputModifierNode(
    pointerInputHandler: suspend PointerInputScope.() -> Unit
): SuspendingPointerInputModifierNode {
    return SuspendingPointerInputModifierNodeImpl(null, null, null, pointerInputHandler)
}

/**
 * Extends [PointerInputModifierNode] with a handler to execute asynchronously when an event occurs
 * and a function to reset that handler (cancels the existing coroutine and essentially resets the
 * handler's execution). Note: The handler still executes lazily, meaning nothing will be done until
 * a new event comes in.
 */
sealed interface SuspendingPointerInputModifierNode : PointerInputModifierNode {
    /**
     * Handler for pointer input events. When changed, any previously executing pointerInputHandler
     * will be canceled.
     */
    var pointerInputHandler: suspend PointerInputScope.() -> Unit

    /**
     * Resets the underlying coroutine used to run the handler for input pointer events. This should
     * be called whenever a large change has been made that forces the gesture detection to be
     * completely invalid.
     *
     * For example, if [pointerInputHandler] has different modes for detecting a gesture (long
     * press, double click, etc.), and by switching the modes, any currently-running gestures are no
     * longer valid.
     */
    fun resetPointerInputHandler()
}

/**
 * Implementation notes: This class does a lot of lifting. [PointerInputModifierNode] receives,
 * interprets, and, consumes [PointerInputChange]s while the state (and the coroutineScope used to
 * execute [pointerInputHandler]) is retained in [Modifier.Node].
 *
 * [SuspendingPointerInputModifierNodeImpl] implements the [PointerInputScope] used to offer the
 * [Modifier.pointerInput] DSL and provides the [Density] from [LocalDensity] lazily from the layout
 * node when it is needed.
 *
 * Note: The coroutine that executes the passed pointer event handler is launched lazily when the
 * first event is fired (making it more efficient) and is cancelled via resetPointerInputHandler().
 */
internal class SuspendingPointerInputModifierNodeImpl(
    private var key1: Any? = null,
    private var key2: Any? = null,
    private var keys: Array<out Any?>? = null,
    pointerInputHandler: suspend PointerInputScope.() -> Unit
) : Modifier.Node(), SuspendingPointerInputModifierNode, PointerInputScope, Density {

    internal fun update(
        key1: Any?,
        key2: Any?,
        keys: Array<out Any?>?,
        pointerInputHandler: suspend PointerInputScope.() -> Unit
    ) {
        var needsReset = false
        if (this.key1 != key1) {
            needsReset = true
        }
        this.key1 = key1
        if (this.key2 != key2) {
            needsReset = true
        }
        this.key2 = key2
        if (this.keys != null && keys == null) {
            needsReset = true
        }
        if (this.keys == null && keys != null) {
            needsReset = true
        }
        if (this.keys != null && keys != null && !keys.contentEquals(this.keys)) {
            needsReset = true
        }
        this.keys = keys
        if (needsReset) {
            resetPointerInputHandler()
        }
        // Avoids calling resetPointerInputHandler when setting this if no keys have changed
        _pointerInputHandler = pointerInputHandler
    }

    private var _pointerInputHandler = pointerInputHandler

    override var pointerInputHandler
        set(value) {
            resetPointerInputHandler()
            _pointerInputHandler = value
        }
        get() = _pointerInputHandler

    override val density: Float
        get() = requireLayoutNode().density.density

    override val fontScale: Float
        get() = requireLayoutNode().density.fontScale

    override val viewConfiguration
        get() = requireLayoutNode().viewConfiguration

    override val size: IntSize
        get() = boundsSize

    // The handler for pointer input events is now executed lazily when the first event fires.
    // This job indicates that pointer input handler job is running.
    private var pointerInputJob: Job? = null

    private var currentEvent: PointerEvent = EmptyPointerEvent

    /**
     * Actively registered input handlers from currently ongoing calls to [awaitPointerEventScope].
     * Must use `synchronized(pointerHandlersLock)` to access.
     */
    private val pointerHandlers =
        mutableVectorOf<SuspendingPointerInputModifierNodeImpl.PointerEventHandlerCoroutine<*>>()

    private val pointerHandlersLock = createSynchronizedObject()

    /**
     * Scratch list for dispatching to handlers for a particular phase. Used to hold a copy of the
     * contents of [pointerHandlers] during dispatch so that resumed continuations may add/remove
     * handlers without affecting the current dispatch pass. Must only access on the UI thread.
     */
    private val dispatchingPointerHandlers =
        mutableVectorOf<SuspendingPointerInputModifierNodeImpl.PointerEventHandlerCoroutine<*>>()

    /**
     * The last pointer event we saw where at least one pointer was currently down; null otherwise.
     * Used to synthesize a fake "all pointers changed to up/all changes to down-state consumed"
     * event for propagating cancellation. This synthetic event corresponds to Android's
     * `MotionEvent.ACTION_CANCEL`.
     */
    private var lastPointerEvent: PointerEvent? = null

    /**
     * The size of the bounds of this input filter. Normally [PointerInputFilter.size] can be used,
     * but for tests, it is better to not rely on something set to an `internal` method.
     */
    private var boundsSize: IntSize = IntSize.Zero

    override val extendedTouchPadding: Size
        get() {
            val minimumTouchTargetSize = viewConfiguration.minimumTouchTargetSize.toSize()
            val size = size
            val horizontal = max(0f, minimumTouchTargetSize.width - size.width) / 2f
            val vertical = max(0f, minimumTouchTargetSize.height - size.height) / 2f
            return Size(horizontal, vertical)
        }

    override var interceptOutOfBoundsChildEvents: Boolean = false

    override fun onDetach() {
        resetPointerInputHandler()
        super.onDetach()
    }

    // The handler for incoming pointer input events needs to be reset if the density changes.
    override fun onDensityChange() {
        resetPointerInputHandler()
    }

    // The handler for incoming pointer input events needs to be reset if the view configuration
    // changes.
    override fun onViewConfigurationChange() {
        resetPointerInputHandler()
    }

    /**
     * This cancels the existing coroutine and essentially resets pointerInputHandler's execution.
     * Note, the pointerInputHandler still executes lazily, meaning nothing will be done again until
     * a new event comes in. More details: This is triggered from a LayoutNode if the Density or
     * ViewConfiguration change (in an older implementation using composed, these values were used
     * as keys so it would reset everything when either change, we do that manually now through this
     * function). It is also used for testing.
     */
    override fun resetPointerInputHandler() {
        val localJob = pointerInputJob
        if (localJob != null) {
            localJob.cancel(PointerInputResetException())
            pointerInputJob = null
        }
    }

    /**
     * Snapshot the current [pointerHandlers] and run [block] on each one. May not be called
     * reentrant or concurrent with itself.
     *
     * Dispatches from first to last registered for [PointerEventPass.Initial] and
     * [PointerEventPass.Final]; dispatches from last to first for [PointerEventPass.Main]. This
     * corresponds to the down/up/down dispatch behavior of each of these passes along the hit test
     * path through the Compose UI layout hierarchy.
     */
    private inline fun forEachCurrentPointerHandler(
        pass: PointerEventPass,
        block: (SuspendingPointerInputModifierNodeImpl.PointerEventHandlerCoroutine<*>) -> Unit
    ) {
        // Copy handlers to avoid mutating the collection during dispatch
<<<<<<< HEAD
        synchronized(pointerHandlersLock) {
            dispatchingPointerHandlers.addAll(pointerHandlers)
        }
=======
        synchronized(pointerHandlers) { dispatchingPointerHandlers.addAll(pointerHandlers) }
>>>>>>> f5541f29
        try {
            when (pass) {
                PointerEventPass.Initial,
                PointerEventPass.Final -> dispatchingPointerHandlers.forEach(block)
                PointerEventPass.Main -> dispatchingPointerHandlers.forEachReversed(block)
            }
        } finally {
            dispatchingPointerHandlers.clear()
        }
    }

    /**
     * Dispatch [pointerEvent] for [pass] to all [pointerHandlers] currently registered when the
     * call begins.
     */
    private fun dispatchPointerEvent(pointerEvent: PointerEvent, pass: PointerEventPass) {
        forEachCurrentPointerHandler(pass) { it.offerPointerEvent(pointerEvent, pass) }
    }

    override fun onPointerEvent(
        pointerEvent: PointerEvent,
        pass: PointerEventPass,
        bounds: IntSize
    ) {
        boundsSize = bounds
        if (pass == PointerEventPass.Initial) {
            currentEvent = pointerEvent
        }

        // Coroutine lazily launches when first event comes in.
        if (pointerInputJob == null) {
            // 'start = CoroutineStart.UNDISPATCHED' required so handler doesn't miss first event.
            pointerInputJob =
                coroutineScope.launch(start = CoroutineStart.UNDISPATCHED) { pointerInputHandler() }
        }

        dispatchPointerEvent(pointerEvent, pass)

        lastPointerEvent =
            pointerEvent.takeIf { event ->
                !event.changes.fastAll { it.changedToUpIgnoreConsumed() }
            }
    }

    override fun onCancelPointerInput() {
        // Synthesize a cancel event for whatever state we previously saw, if one is applicable.
        // A cancel event is one where all previously down pointers are now up, the change in
        // down-ness is consumed. Any pointers that were previously hovering are left unchanged.
        val lastEvent = lastPointerEvent ?: return

        if (lastEvent.changes.fastAll { !it.pressed }) {
            return // There aren't any pressed pointers, so we don't need to send any events.
        }
        val newChanges =
            lastEvent.changes.fastMapNotNull { old ->
                PointerInputChange(
                    id = old.id,
                    position = old.position,
                    uptimeMillis = old.uptimeMillis,
                    pressed = false,
                    pressure = old.pressure,
                    previousPosition = old.position,
                    previousUptimeMillis = old.uptimeMillis,
                    previousPressed = old.pressed,
<<<<<<< HEAD
                    isInitiallyConsumed = old.pressed,
                    type = old.type
                )
            }

        if (newChanges.isEmpty()) return
=======
                    isInitiallyConsumed = old.pressed
                )
            }
>>>>>>> f5541f29

        val cancelEvent = PointerEvent(newChanges)

        currentEvent = cancelEvent
        // Dispatch the synthetic cancel for all three passes
        dispatchPointerEvent(cancelEvent, PointerEventPass.Initial)
        dispatchPointerEvent(cancelEvent, PointerEventPass.Main)
        dispatchPointerEvent(cancelEvent, PointerEventPass.Final)

        lastPointerEvent = null
    }

    override suspend fun <R> awaitPointerEventScope(
        block: suspend AwaitPointerEventScope.() -> R
    ): R = suspendCancellableCoroutine { continuation ->
        val handlerCoroutine = PointerEventHandlerCoroutine(continuation)
        synchronized(pointerHandlersLock) {
            pointerHandlers += handlerCoroutine

            // NOTE: We resume the new continuation while holding this lock.
            // We do this since it runs in a RestrictsSuspension scope and therefore
            // will only suspend when awaiting a new event. We don't release this
            // synchronized lock until we know it has an awaiter and any future dispatch
            // would succeed.

            // We also create the coroutine with both a receiver and a completion continuation
            // of the handlerCoroutine itself; we don't use our currently available suspended
            // continuation as the resume point because handlerCoroutine needs to remove the
            // ContinuationInterceptor from the supplied CoroutineContext to have un-dispatched
            // behavior in our restricted suspension scope. This is required so that we can
            // process event-awaits synchronously and affect the next stage in the pipeline
            // without running too late due to dispatch.
            block.createCoroutine(handlerCoroutine, handlerCoroutine).resume(Unit)
        }

        // Restricted suspension handler coroutines can't propagate structured job cancellation
        // automatically as the context must be EmptyCoroutineContext; do it manually instead.
        continuation.invokeOnCancellation { handlerCoroutine.cancel(it) }
    }

    /**
     * Implementation of the inner coroutine created to run a single call to
     * [awaitPointerEventScope].
     *
     * [PointerEventHandlerCoroutine] implements [AwaitPointerEventScope] to provide the input
     * handler DSL, and [Continuation] so that it can wrap [completion] and remove the
     * [ContinuationInterceptor] from the calling context and run un-dispatched.
     */
    private inner class PointerEventHandlerCoroutine<R>(
        private val completion: Continuation<R>,
    ) :
        AwaitPointerEventScope,
        Density by this@SuspendingPointerInputModifierNodeImpl,
        Continuation<R> {

        private var pointerAwaiter: CancellableContinuation<PointerEvent>? = null
        private var awaitPass: PointerEventPass = PointerEventPass.Main

        override val currentEvent: PointerEvent
            get() = this@SuspendingPointerInputModifierNodeImpl.currentEvent

        override val size: IntSize
            get() = this@SuspendingPointerInputModifierNodeImpl.boundsSize

        override val viewConfiguration: ViewConfiguration
            get() = this@SuspendingPointerInputModifierNodeImpl.viewConfiguration

        override val extendedTouchPadding: Size
            get() = this@SuspendingPointerInputModifierNodeImpl.extendedTouchPadding

        fun offerPointerEvent(event: PointerEvent, pass: PointerEventPass) {
            if (pass == awaitPass) {
                pointerAwaiter?.run {
                    pointerAwaiter = null
                    resume(event)
                }
            }
        }

        // Called to run any finally blocks in the awaitPointerEventScope block
        fun cancel(cause: Throwable?) {
            pointerAwaiter?.cancel(cause)
            pointerAwaiter = null
        }

        // context must be EmptyCoroutineContext for restricted suspension coroutines
        override val context: CoroutineContext = EmptyCoroutineContext

        // Implementation of Continuation; clean up and resume our wrapped continuation.
        override fun resumeWith(result: Result<R>) {
<<<<<<< HEAD
            synchronized(pointerHandlersLock) {
                pointerHandlers -= this
            }
=======
            synchronized(pointerHandlers) { pointerHandlers -= this }
>>>>>>> f5541f29
            completion.resumeWith(result)
        }

        override suspend fun awaitPointerEvent(pass: PointerEventPass): PointerEvent =
            suspendCancellableCoroutine { continuation ->
                awaitPass = pass
                pointerAwaiter = continuation
            }

        override suspend fun <T> withTimeoutOrNull(
            timeMillis: Long,
            block: suspend AwaitPointerEventScope.() -> T
        ): T? {
            return try {
                withTimeout(timeMillis, block)
            } catch (_: PointerEventTimeoutCancellationException) {
                null
            }
        }

        override suspend fun <T> withTimeout(
            timeMillis: Long,
            block: suspend AwaitPointerEventScope.() -> T
        ): T {
            if (timeMillis <= 0L) {
                pointerAwaiter?.resumeWithException(
                    PointerEventTimeoutCancellationException(timeMillis)
                )
            }

            val job =
                coroutineScope.launch {
                    // Delay twice because the timeout continuation needs to be lower-priority than
                    // input events, not treated fairly in FIFO order. The second
                    // micro-delay reposts it to the back of the queue, after any input events
                    // that were posted but not processed during the first delay.
                    delay(timeMillis - 1)
                    delay(1)

                    pointerAwaiter?.resumeWithException(
                        PointerEventTimeoutCancellationException(timeMillis)
                    )
                }
            try {
                return block()
            } finally {
                job.cancel(CancelTimeoutCancellationException)
            }
        }
    }
}

<<<<<<< HEAD
=======
private val EmptyStackTraceElements = emptyArray<StackTraceElement>()

/**
 * An exception thrown from [AwaitPointerEventScope.withTimeout] when the execution time of the
 * coroutine is too long.
 */
class PointerEventTimeoutCancellationException(time: Long) :
    CancellationException("Timed out waiting for $time ms") {
    override fun fillInStackTrace(): Throwable {
        // Avoid null.clone() on Android <= 6.0 when accessing stackTrace
        stackTrace = EmptyStackTraceElements
        return this
    }
}

>>>>>>> f5541f29
/**
 * Used in place of the standard Job cancellation pathway to avoid reflective javaClass.simpleName
 * lookups to build the exception message and stack trace collection. Remove if these are changed in
 * kotlinx.coroutines.
 */
private class PointerInputResetException : PlatformOptimizedCancellationException("Pointer input was reset")

/**
 * Also used in place of standard Job cancellation pathway; since we control this code path we
 * shouldn't need to worry about other code calling addSuppressed on this exception so a singleton
 * instance is used
 */
private object CancelTimeoutCancellationException : PlatformOptimizedCancellationException()<|MERGE_RESOLUTION|>--- conflicted
+++ resolved
@@ -542,13 +542,7 @@
         block: (SuspendingPointerInputModifierNodeImpl.PointerEventHandlerCoroutine<*>) -> Unit
     ) {
         // Copy handlers to avoid mutating the collection during dispatch
-<<<<<<< HEAD
-        synchronized(pointerHandlersLock) {
-            dispatchingPointerHandlers.addAll(pointerHandlers)
-        }
-=======
-        synchronized(pointerHandlers) { dispatchingPointerHandlers.addAll(pointerHandlers) }
->>>>>>> f5541f29
+        synchronized(pointerHandlersLock) { dispatchingPointerHandlers.addAll(pointerHandlers) }
         try {
             when (pass) {
                 PointerEventPass.Initial,
@@ -613,18 +607,12 @@
                     previousPosition = old.position,
                     previousUptimeMillis = old.uptimeMillis,
                     previousPressed = old.pressed,
-<<<<<<< HEAD
                     isInitiallyConsumed = old.pressed,
                     type = old.type
                 )
             }
 
         if (newChanges.isEmpty()) return
-=======
-                    isInitiallyConsumed = old.pressed
-                )
-            }
->>>>>>> f5541f29
 
         val cancelEvent = PointerEvent(newChanges)
 
@@ -715,13 +703,7 @@
 
         // Implementation of Continuation; clean up and resume our wrapped continuation.
         override fun resumeWith(result: Result<R>) {
-<<<<<<< HEAD
-            synchronized(pointerHandlersLock) {
-                pointerHandlers -= this
-            }
-=======
-            synchronized(pointerHandlers) { pointerHandlers -= this }
->>>>>>> f5541f29
+            synchronized(pointerHandlersLock) { pointerHandlers -= this }
             completion.resumeWith(result)
         }
 
@@ -774,24 +756,6 @@
     }
 }
 
-<<<<<<< HEAD
-=======
-private val EmptyStackTraceElements = emptyArray<StackTraceElement>()
-
-/**
- * An exception thrown from [AwaitPointerEventScope.withTimeout] when the execution time of the
- * coroutine is too long.
- */
-class PointerEventTimeoutCancellationException(time: Long) :
-    CancellationException("Timed out waiting for $time ms") {
-    override fun fillInStackTrace(): Throwable {
-        // Avoid null.clone() on Android <= 6.0 when accessing stackTrace
-        stackTrace = EmptyStackTraceElements
-        return this
-    }
-}
-
->>>>>>> f5541f29
 /**
  * Used in place of the standard Job cancellation pathway to avoid reflective javaClass.simpleName
  * lookups to build the exception message and stack trace collection. Remove if these are changed in
