/*
 * Copyright 2020 The Android Open Source Project
 *
 * Licensed under the Apache License, Version 2.0 (the "License");
 * you may not use this file except in compliance with the License.
 * You may obtain a copy of the License at
 *
 *      http://www.apache.org/licenses/LICENSE-2.0
 *
 * Unless required by applicable law or agreed to in writing, software
 * distributed under the License is distributed on an "AS IS" BASIS,
 * WITHOUT WARRANTIES OR CONDITIONS OF ANY KIND, either express or implied.
 * See the License for the specific language governing permissions and
 * limitations under the License.
 */

package androidx.compose.ui.layout

import androidx.compose.ui.Modifier
import androidx.compose.ui.platform.ViewConfiguration
import androidx.compose.ui.unit.Density
import androidx.compose.ui.unit.LayoutDirection

/**
 * The public information about the layouts used internally as nodes in the Compose UI hierarchy.
 */
interface LayoutInfo {

    /**
     * This returns a new List of [Modifier]s and the coordinates and any extra information
     * that may be useful. This is used for tooling to retrieve layout modifier and layer
     * information.
     */
    fun getModifierInfo(): List<ModifierInfo>

    /**
     * The measured width of this layout and all of its modifiers.
     */
    val width: Int

    /**
     * The measured height of this layout and all of its modifiers.
     */
    val height: Int

    /**
     * Coordinates of just the contents of the layout, after being affected by all modifiers.
     */
    val coordinates: LayoutCoordinates

    /**
     * Whether or not this layout and all of its parents have been placed in the hierarchy.
     */
    val isPlaced: Boolean

    /**
     * Parent of this layout.
     */
    val parentInfo: LayoutInfo?

    /**
     * The density in use for this layout.
     */
    val density: Density

    /**
     * The layout direction in use for this layout.
     */
    val layoutDirection: LayoutDirection

    /**
     * The [ViewConfiguration] in use for this layout.
     */
    val viewConfiguration: ViewConfiguration

    /**
     * Returns true if this layout is currently a part of the layout tree.
     */
    val isAttached: Boolean
}

/**
 * Used by tooling to examine the modifiers on a [LayoutInfo].
 */
class ModifierInfo(
    val modifier: Modifier,
    val coordinates: LayoutCoordinates,
    val extra: Any? = null
<<<<<<< HEAD
)

/**
 * The info about the graphics layers used by tooling.
 */
interface GraphicLayerInfo {
    /**
     * The ID of the layer. This is used by tooling to match a layer to the associated
     * LayoutNode.
     */
    val layerId: Long

    /**
     * The uniqueDrawingId of the owner view of this graphics layer. This is used by
     * tooling to match a layer to the associated owner AndroidComposeView.
     */
    @Suppress("EXPERIMENTAL_ANNOTATION_ON_WRONG_TARGET")
    @get:ExperimentalComposeUiApi
    @ExperimentalComposeUiApi
    val ownerViewId: Long
        get() = 0
}
=======
)
>>>>>>> 5d42ef8c
<|MERGE_RESOLUTION|>--- conflicted
+++ resolved
@@ -86,29 +86,4 @@
     val modifier: Modifier,
     val coordinates: LayoutCoordinates,
     val extra: Any? = null
-<<<<<<< HEAD
-)
-
-/**
- * The info about the graphics layers used by tooling.
- */
-interface GraphicLayerInfo {
-    /**
-     * The ID of the layer. This is used by tooling to match a layer to the associated
-     * LayoutNode.
-     */
-    val layerId: Long
-
-    /**
-     * The uniqueDrawingId of the owner view of this graphics layer. This is used by
-     * tooling to match a layer to the associated owner AndroidComposeView.
-     */
-    @Suppress("EXPERIMENTAL_ANNOTATION_ON_WRONG_TARGET")
-    @get:ExperimentalComposeUiApi
-    @ExperimentalComposeUiApi
-    val ownerViewId: Long
-        get() = 0
-}
-=======
-)
->>>>>>> 5d42ef8c
+)