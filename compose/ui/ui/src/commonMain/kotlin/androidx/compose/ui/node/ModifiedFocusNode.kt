/*
 * Copyright 2021 The Android Open Source Project
 *
 * Licensed under the Apache License, Version 2.0 (the "License");
 * you may not use this file except in compliance with the License.
 * You may obtain a copy of the License at
 *
 *      http://www.apache.org/licenses/LICENSE-2.0
 *
 * Unless required by applicable law or agreed to in writing, software
 * distributed under the License is distributed on an "AS IS" BASIS,
 * WITHOUT WARRANTIES OR CONDITIONS OF ANY KIND, either express or implied.
 * See the License for the specific language governing permissions and
 * limitations under the License.
 */

package androidx.compose.ui.node

import androidx.compose.ui.ExperimentalComposeUiApi
import androidx.compose.ui.focus.FocusModifier
import androidx.compose.ui.focus.FocusOrder
import androidx.compose.ui.focus.FocusState
import androidx.compose.ui.focus.FocusStateImpl
import androidx.compose.ui.focus.FocusStateImpl.Active
import androidx.compose.ui.focus.FocusStateImpl.ActiveParent
import androidx.compose.ui.focus.FocusStateImpl.Captured
import androidx.compose.ui.focus.FocusStateImpl.Deactivated
import androidx.compose.ui.focus.FocusStateImpl.DeactivatedParent
import androidx.compose.ui.focus.FocusStateImpl.Inactive
import androidx.compose.ui.focus.searchChildrenForFocusNode
import androidx.compose.ui.geometry.Rect
import androidx.compose.ui.layout.findRoot

internal class ModifiedFocusNode(
    wrapped: LayoutNodeWrapper,
    modifier: FocusModifier
) : DelegatingLayoutNodeWrapper<FocusModifier>(wrapped, modifier) {

    override fun onInitialize() {
        super.onInitialize()
        modifier.focusNode = this
    }

<<<<<<< HEAD
=======
    override var modifier: FocusModifier
        get() = super.modifier
        set(value) {
            clearFocusIfFocused()
            super.modifier = value
            value.focusNode = this
        }

>>>>>>> ff923c67
    var focusState: FocusStateImpl
        get() = modifier.focusState
        set(value) {
            modifier.focusState = value
            sendOnFocusEvent(value)
        }

    var focusedChild: ModifiedFocusNode?
        get() = modifier.focusedChild
        set(value) {
            modifier.focusedChild = value
        }

    // TODO(b/175900268): Add API to allow a parent to extends the bounds of the focus Modifier.
    //  For now we just use the bounds of this node.
    fun focusRect(): Rect = findRoot().localBoundingBoxOf(this, clipBounds = false)

    fun sendOnFocusEvent(focusState: FocusState) {
        if (isAttached && modifier.hasFocusListeners) {
            wrappedBy?.propagateFocusEvent(focusState)
        }
    }

    override fun onModifierChanged() {
        super.onModifierChanged()
        sendOnFocusEvent(focusState)
    }

    // TODO(b/202621526) Handle cases where a focus modifier is attached to a node that is focused.
    override fun attach() {
        super.attach()
        sendOnFocusEvent(focusState)
    }

    override fun detach() {
        clearFocusIfFocused()
        super.detach()
    }

    private fun clearFocusIfFocused() {
        when (focusState) {
            // If this node is focused, set the focus on the root layoutNode before removing it.
            Active, Captured -> {
                layoutNode.owner?.focusManager?.clearFocus(force = true)
            }
            // Propagate the state of the next focus node to any focus observers in the hierarchy.
            ActiveParent, DeactivatedParent -> {
                val nextFocusNode = wrapped.findNextFocusWrapper(excludeDeactivated = false)
                    ?: layoutNode.searchChildrenForFocusNode(excludeDeactivated = false)
                val parentFocusNode = findParentFocusNode()
                if (parentFocusNode != null) {
                    parentFocusNode.modifier.focusedChild = nextFocusNode
                    if (nextFocusNode != null) {
                        sendOnFocusEvent(nextFocusNode.focusState)
                    } else {
                        parentFocusNode.focusState = when (parentFocusNode.focusState) {
                            ActiveParent -> Inactive
                            DeactivatedParent -> Deactivated
                            else -> parentFocusNode.focusState
                        }
                    }
                }
            }
            Deactivated -> {
                val nextFocusNode = wrapped.findNextFocusWrapper(excludeDeactivated = false)
                    ?: layoutNode.searchChildrenForFocusNode(excludeDeactivated = false)
                sendOnFocusEvent(nextFocusNode?.focusState ?: Inactive)
            }
            // Do nothing, as the nextFocusNode is also Inactive.
            Inactive -> {}
        }
    }

    override fun findPreviousFocusWrapper() = this

    @OptIn(ExperimentalComposeUiApi::class)
    override fun findNextFocusWrapper(excludeDeactivated: Boolean): ModifiedFocusNode? {
        return if (modifier.focusState.isDeactivated && excludeDeactivated) {
            super.findNextFocusWrapper(excludeDeactivated)
        } else {
            this
        }
    }

    override fun propagateFocusEvent(focusState: FocusState) {
        // Do nothing. Stop propagating the focus change (since we hit another focus node).
    }

    override fun populateFocusOrder(focusOrder: FocusOrder) {
        // Do nothing. Stop propagating the fetchFocusOrder (since we hit another focus node).
    }
}<|MERGE_RESOLUTION|>--- conflicted
+++ resolved
@@ -41,17 +41,6 @@
         modifier.focusNode = this
     }
 
-<<<<<<< HEAD
-=======
-    override var modifier: FocusModifier
-        get() = super.modifier
-        set(value) {
-            clearFocusIfFocused()
-            super.modifier = value
-            value.focusNode = this
-        }
-
->>>>>>> ff923c67
     var focusState: FocusStateImpl
         get() = modifier.focusState
         set(value) {
