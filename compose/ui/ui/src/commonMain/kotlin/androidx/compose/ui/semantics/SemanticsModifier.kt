--- conflicted
+++ resolved
@@ -16,18 +16,17 @@
 
 package androidx.compose.ui.semantics
 
-<<<<<<< HEAD
-=======
 import androidx.compose.runtime.InternalComposeApi
 import androidx.compose.runtime.identityHashCode
->>>>>>> fdff00cc
 import androidx.compose.ui.Modifier
+import androidx.compose.ui.internal.JvmDefaultWithCompatibility
+import androidx.compose.ui.node.ModifierNodeElement
+import androidx.compose.ui.node.SemanticsModifierNode
 import androidx.compose.ui.platform.AtomicInt
 import androidx.compose.ui.platform.InspectorInfo
-import androidx.compose.ui.platform.InspectorValueInfo
-import androidx.compose.ui.platform.NoInspectorInfo
-import androidx.compose.ui.platform.debugInspectorInfo
-import androidx.compose.ui.internal.JvmDefaultWithCompatibility
+
+private var lastIdentifier = AtomicInt(0)
+internal fun generateSemanticsId() = lastIdentifier.addAndGet(1)
 
 /**
  * A [Modifier.Element] that adds semantics key/value for use in testing,
@@ -49,38 +48,6 @@
     val semanticsConfiguration: SemanticsConfiguration
 }
 
-<<<<<<< HEAD
-internal class SemanticsModifierCore(
-    mergeDescendants: Boolean,
-    clearAndSetSemantics: Boolean,
-    properties: (SemanticsPropertyReceiver.() -> Unit),
-    inspectorInfo: InspectorInfo.() -> Unit = NoInspectorInfo
-) : SemanticsModifier, InspectorValueInfo(inspectorInfo) {
-    override val semanticsConfiguration: SemanticsConfiguration =
-        SemanticsConfiguration().also {
-            it.isMergingSemanticsOfDescendants = mergeDescendants
-            it.isClearingSemantics = clearAndSetSemantics
-            it.properties()
-        }
-
-    companion object {
-        private var lastIdentifier = AtomicInt(0)
-        fun generateSemanticsId() = lastIdentifier.addAndGet(1)
-    }
-
-    override fun equals(other: Any?): Boolean {
-        if (this === other) return true
-        if (other !is SemanticsModifierCore) return false
-        if (semanticsConfiguration != other.semanticsConfiguration) return false
-        return true
-    }
-
-    override fun hashCode(): Int {
-        return semanticsConfiguration.hashCode()
-    }
-}
-
-=======
 internal object EmptySemanticsElement :
     ModifierNodeElement<EmptySemanticsModifier>() {
     override fun create() = EmptySemanticsModifier()
@@ -115,7 +82,6 @@
     override fun SemanticsPropertyReceiver.applySemantics() {}
 }
 
->>>>>>> fdff00cc
 /**
  * Add semantics key/value pairs to the layout node, for use in testing, accessibility, etc.
  *
@@ -149,16 +115,6 @@
 fun Modifier.semantics(
     mergeDescendants: Boolean = false,
     properties: (SemanticsPropertyReceiver.() -> Unit)
-<<<<<<< HEAD
-): Modifier = this then SemanticsModifierCore(
-    mergeDescendants = mergeDescendants,
-    clearAndSetSemantics = false,
-    properties = properties,
-    inspectorInfo = debugInspectorInfo {
-        name = "semantics"
-        this.properties["mergeDescendants"] = mergeDescendants
-        this.properties["properties"] = properties
-=======
 ): Modifier = this then AppendedSemanticsElement(
     mergeDescendants = mergeDescendants,
     properties = properties
@@ -194,9 +150,8 @@
         name = "semantics"
         properties["mergeDescendants"] = mergeDescendants
         addSemanticsPropertiesFrom(semanticsConfiguration)
->>>>>>> fdff00cc
-    }
-)
+    }
+}
 
 /**
  * Clears the semantics of all the descendant nodes and sets new semantics.
@@ -215,13 +170,6 @@
  */
 fun Modifier.clearAndSetSemantics(
     properties: (SemanticsPropertyReceiver.() -> Unit)
-<<<<<<< HEAD
-): Modifier = this then SemanticsModifierCore(
-    mergeDescendants = false,
-    clearAndSetSemantics = true,
-    properties = properties,
-    inspectorInfo = debugInspectorInfo {
-=======
 ): Modifier = this then ClearAndSetSemanticsElement(properties)
 
 // Implement SemanticsModifier to allow tooling to inspect the semantics configuration
@@ -250,8 +198,15 @@
     }
 
     override fun InspectorInfo.inspectableProperties() {
->>>>>>> fdff00cc
         name = "clearAndSetSemantics"
-        this.properties["properties"] = properties
-    }
-)+        addSemanticsPropertiesFrom(semanticsConfiguration)
+    }
+}
+
+private fun InspectorInfo.addSemanticsPropertiesFrom(
+    semanticsConfiguration: SemanticsConfiguration
+) {
+    properties["properties"] = semanticsConfiguration.associate { (key, value) ->
+        key.name to value
+    }
+}