/*
 * Copyright 2020 The Android Open Source Project
 *
 * Licensed under the Apache License, Version 2.0 (the "License");
 * you may not use this file except in compliance with the License.
 * You may obtain a copy of the License at
 *
 *      http://www.apache.org/licenses/LICENSE-2.0
 *
 * Unless required by applicable law or agreed to in writing, software
 * distributed under the License is distributed on an "AS IS" BASIS,
 * WITHOUT WARRANTIES OR CONDITIONS OF ANY KIND, either express or implied.
 * See the License for the specific language governing permissions and
 * limitations under the License.
 */

package androidx.compose.ui.draw

import androidx.compose.ui.Alignment
import androidx.compose.ui.Modifier
import androidx.compose.ui.geometry.Size
import androidx.compose.ui.geometry.isSpecified
import androidx.compose.ui.graphics.ColorFilter
import androidx.compose.ui.graphics.DefaultAlpha
import androidx.compose.ui.graphics.drawscope.ContentDrawScope
import androidx.compose.ui.graphics.drawscope.translate
import androidx.compose.ui.graphics.painter.Painter
import androidx.compose.ui.layout.ContentScale
import androidx.compose.ui.layout.IntrinsicMeasurable
import androidx.compose.ui.layout.IntrinsicMeasureScope
import androidx.compose.ui.layout.Measurable
import androidx.compose.ui.layout.MeasureResult
import androidx.compose.ui.layout.MeasureScope
import androidx.compose.ui.layout.times
import androidx.compose.ui.node.DrawModifierNode
import androidx.compose.ui.node.LayoutModifierNode
import androidx.compose.ui.node.ModifierNodeElement
import androidx.compose.ui.node.invalidateDraw
import androidx.compose.ui.node.invalidateLayer
import androidx.compose.ui.node.invalidateMeasurement
import androidx.compose.ui.platform.InspectorInfo
import androidx.compose.ui.unit.Constraints
import androidx.compose.ui.unit.IntSize
import androidx.compose.ui.unit.constrainHeight
import androidx.compose.ui.unit.constrainWidth
import kotlin.math.max
import kotlin.math.roundToInt

/**
 * Paint the content using [painter].
 *
 * @param sizeToIntrinsics `true` to size the element relative to [Painter.intrinsicSize]
 * @param alignment specifies alignment of the [painter] relative to content
 * @param contentScale strategy for scaling [painter] if its size does not match the content size
 * @param alpha opacity of [painter]
 * @param colorFilter optional [ColorFilter] to apply to [painter]
 *
 * @sample androidx.compose.ui.samples.PainterModifierSample
 */
fun Modifier.paint(
    painter: Painter,
    sizeToIntrinsics: Boolean = true,
    alignment: Alignment = Alignment.Center,
    contentScale: ContentScale = ContentScale.Inside,
    alpha: Float = DefaultAlpha,
    colorFilter: ColorFilter? = null
) = this then PainterElement(
    painter = painter,
    sizeToIntrinsics = sizeToIntrinsics,
    alignment = alignment,
    contentScale = contentScale,
    alpha = alpha,
    colorFilter = colorFilter
)

/**
 * Customized [ModifierNodeElement] for painting content using [painter].
 *
 * @param painter used to paint content
 * @param sizeToIntrinsics `true` to size the element relative to [Painter.intrinsicSize]
 * @param alignment specifies alignment of the [painter] relative to content
 * @param contentScale strategy for scaling [painter] if its size does not match the content size
 * @param alpha opacity of [painter]
 * @param colorFilter optional [ColorFilter] to apply to [painter]
 *
 * @sample androidx.compose.ui.samples.PainterModifierSample
 */
<<<<<<< HEAD
@ExperimentalComposeUiApi
private data class PainterModifierNodeElement(
=======
private data class PainterElement(
>>>>>>> fdff00cc
    val painter: Painter,
    val sizeToIntrinsics: Boolean,
    val alignment: Alignment,
    val contentScale: ContentScale,
    val alpha: Float,
    val colorFilter: ColorFilter?
) : ModifierNodeElement<PainterNode>() {
    override fun create(): PainterNode {
        return PainterNode(
            painter = painter,
            sizeToIntrinsics = sizeToIntrinsics,
            alignment = alignment,
            contentScale = contentScale,
            alpha = alpha,
            colorFilter = colorFilter,
        )
    }

    override fun update(node: PainterNode) {
        val intrinsicsChanged = node.sizeToIntrinsics != sizeToIntrinsics ||
            (sizeToIntrinsics && node.painter.intrinsicSize != painter.intrinsicSize)

        node.painter = painter
        node.sizeToIntrinsics = sizeToIntrinsics
        node.alignment = alignment
        node.contentScale = contentScale
        node.alpha = alpha
        node.colorFilter = colorFilter

        // Only remeasure if intrinsics have changed.
        if (intrinsicsChanged) {
            node.invalidateMeasurement()
        }
        // redraw because one of the node properties has changed.
        node.invalidateDraw()
    }

    override fun InspectorInfo.inspectableProperties() {
        name = "paint"
        properties["painter"] = painter
        properties["sizeToIntrinsics"] = sizeToIntrinsics
        properties["alignment"] = alignment
        properties["contentScale"] = contentScale
        properties["alpha"] = alpha
        properties["colorFilter"] = colorFilter
    }
}

/**
 * [DrawModifier] used to draw the provided [Painter] followed by the contents
 * of the component itself
 *
 *
 * IMPORTANT NOTE: This class sets [androidx.compose.ui.Modifier.Node.shouldAutoInvalidate]
 * to false which means it MUST invalidate both draw and the layout. It invalidates both in the
 * [PainterElement.update] method through [LayoutModifierNode.invalidateLayer]
 * (invalidates draw) and [LayoutModifierNode.invalidateLayout] (invalidates layout).
 */
private class PainterNode(
    var painter: Painter,
    var sizeToIntrinsics: Boolean,
    var alignment: Alignment = Alignment.Center,
    var contentScale: ContentScale = ContentScale.Inside,
    var alpha: Float = DefaultAlpha,
    var colorFilter: ColorFilter? = null
) : LayoutModifierNode, Modifier.Node(), DrawModifierNode {

    /**
     * Helper property to determine if we should size content to the intrinsic
     * size of the Painter or not. This is only done if [sizeToIntrinsics] is true
     * and the Painter has an intrinsic size
     */
    private val useIntrinsicSize: Boolean
        get() = sizeToIntrinsics && painter.intrinsicSize.isSpecified

    override val shouldAutoInvalidate: Boolean
        get() = false

    override fun MeasureScope.measure(
        measurable: Measurable,
        constraints: Constraints
    ): MeasureResult {
        val placeable = measurable.measure(modifyConstraints(constraints))
        return layout(placeable.width, placeable.height) {
            placeable.placeRelative(0, 0)
        }
    }

    override fun IntrinsicMeasureScope.minIntrinsicWidth(
        measurable: IntrinsicMeasurable,
        height: Int
    ): Int {
        return if (useIntrinsicSize) {
            val constraints = modifyConstraints(Constraints(maxHeight = height))
            val layoutWidth = measurable.minIntrinsicWidth(height)
            max(constraints.minWidth, layoutWidth)
        } else {
            measurable.minIntrinsicWidth(height)
        }
    }

    override fun IntrinsicMeasureScope.maxIntrinsicWidth(
        measurable: IntrinsicMeasurable,
        height: Int
    ): Int {
        return if (useIntrinsicSize) {
            val constraints = modifyConstraints(Constraints(maxHeight = height))
            val layoutWidth = measurable.maxIntrinsicWidth(height)
            max(constraints.minWidth, layoutWidth)
        } else {
            measurable.maxIntrinsicWidth(height)
        }
    }

    override fun IntrinsicMeasureScope.minIntrinsicHeight(
        measurable: IntrinsicMeasurable,
        width: Int
    ): Int {
        return if (useIntrinsicSize) {
            val constraints = modifyConstraints(Constraints(maxWidth = width))
            val layoutHeight = measurable.minIntrinsicHeight(width)
            max(constraints.minHeight, layoutHeight)
        } else {
            measurable.minIntrinsicHeight(width)
        }
    }

    override fun IntrinsicMeasureScope.maxIntrinsicHeight(
        measurable: IntrinsicMeasurable,
        width: Int
    ): Int {
        return if (useIntrinsicSize) {
            val constraints = modifyConstraints(Constraints(maxWidth = width))
            val layoutHeight = measurable.maxIntrinsicHeight(width)
            max(constraints.minHeight, layoutHeight)
        } else {
            measurable.maxIntrinsicHeight(width)
        }
    }

    private fun calculateScaledSize(dstSize: Size): Size {
        return if (!useIntrinsicSize) {
            dstSize
        } else {
            val srcWidth = if (!painter.intrinsicSize.hasSpecifiedAndFiniteWidth()) {
                dstSize.width
            } else {
                painter.intrinsicSize.width
            }

            val srcHeight = if (!painter.intrinsicSize.hasSpecifiedAndFiniteHeight()) {
                dstSize.height
            } else {
                painter.intrinsicSize.height
            }

            val srcSize = Size(srcWidth, srcHeight)
            if (dstSize.width != 0f && dstSize.height != 0f) {
                srcSize * contentScale.computeScaleFactor(srcSize, dstSize)
            } else {
                Size.Zero
            }
        }
    }

    private fun modifyConstraints(constraints: Constraints): Constraints {
        val hasBoundedDimens = constraints.hasBoundedWidth && constraints.hasBoundedHeight
        val hasFixedDimens = constraints.hasFixedWidth && constraints.hasFixedHeight
        if ((!useIntrinsicSize && hasBoundedDimens) || hasFixedDimens) {
            // If we have fixed constraints or we are not attempting to size the
            // composable based on the size of the Painter, do not attempt to
            // modify them. Otherwise rely on Alignment and ContentScale
            // to determine how to position the drawing contents of the Painter within
            // the provided bounds
            return constraints.copy(
                minWidth = constraints.maxWidth,
                minHeight = constraints.maxHeight
            )
        }

        val intrinsicSize = painter.intrinsicSize
        val intrinsicWidth =
            if (intrinsicSize.hasSpecifiedAndFiniteWidth()) {
                intrinsicSize.width.roundToInt()
            } else {
                constraints.minWidth
            }

        val intrinsicHeight =
            if (intrinsicSize.hasSpecifiedAndFiniteHeight()) {
                intrinsicSize.height.roundToInt()
            } else {
                constraints.minHeight
            }

        // Scale the width and height appropriately based on the given constraints
        // and ContentScale
        val constrainedWidth = constraints.constrainWidth(intrinsicWidth)
        val constrainedHeight = constraints.constrainHeight(intrinsicHeight)
        val scaledSize = calculateScaledSize(
            Size(constrainedWidth.toFloat(), constrainedHeight.toFloat())
        )

        // For both width and height constraints, consume the minimum of the scaled width
        // and the maximum constraint as some scale types can scale larger than the maximum
        // available size (ex ContentScale.Crop)
        // In this case the larger of the 2 dimensions is used and the aspect ratio is
        // maintained. Even if the size of the composable is smaller, the painter will
        // draw its content clipped
        val minWidth = constraints.constrainWidth(scaledSize.width.roundToInt())
        val minHeight = constraints.constrainHeight(scaledSize.height.roundToInt())
        return constraints.copy(minWidth = minWidth, minHeight = minHeight)
    }

    override fun ContentDrawScope.draw() {
        val intrinsicSize = painter.intrinsicSize
        val srcWidth = if (intrinsicSize.hasSpecifiedAndFiniteWidth()) {
            intrinsicSize.width
        } else {
            size.width
        }

        val srcHeight = if (intrinsicSize.hasSpecifiedAndFiniteHeight()) {
            intrinsicSize.height
        } else {
            size.height
        }

        val srcSize = Size(srcWidth, srcHeight)

        // Compute the offset to translate the content based on the given alignment
        // and size to draw based on the ContentScale parameter
        val scaledSize = if (size.width != 0f && size.height != 0f) {
            srcSize * contentScale.computeScaleFactor(srcSize, size)
        } else {
            Size.Zero
        }

        val alignedPosition = alignment.align(
            IntSize(scaledSize.width.roundToInt(), scaledSize.height.roundToInt()),
            IntSize(size.width.roundToInt(), size.height.roundToInt()),
            layoutDirection
        )

        val dx = alignedPosition.x.toFloat()
        val dy = alignedPosition.y.toFloat()

        // Only translate the current drawing position while delegating the Painter to draw
        // with scaled size.
        // Individual Painter implementations should be responsible for scaling their drawing
        // content accordingly to fit within the drawing area.
        translate(dx, dy) {
            with(painter) {
                draw(size = scaledSize, alpha = alpha, colorFilter = colorFilter)
            }
        }

        // Maintain the same pattern as Modifier.drawBehind to allow chaining of DrawModifiers
        drawContent()
    }

    private fun Size.hasSpecifiedAndFiniteWidth() = this != Size.Unspecified && width.isFinite()
    private fun Size.hasSpecifiedAndFiniteHeight() = this != Size.Unspecified && height.isFinite()

    override fun toString(): String =
        "PainterModifier(" +
            "painter=$painter, " +
            "sizeToIntrinsics=$sizeToIntrinsics, " +
            "alignment=$alignment, " +
            "alpha=$alpha, " +
            "colorFilter=$colorFilter)"
}<|MERGE_RESOLUTION|>--- conflicted
+++ resolved
@@ -85,12 +85,7 @@
  *
  * @sample androidx.compose.ui.samples.PainterModifierSample
  */
-<<<<<<< HEAD
-@ExperimentalComposeUiApi
-private data class PainterModifierNodeElement(
-=======
 private data class PainterElement(
->>>>>>> fdff00cc
     val painter: Painter,
     val sizeToIntrinsics: Boolean,
     val alignment: Alignment,
