--- conflicted
+++ resolved
@@ -142,16 +142,12 @@
         get() = NodeKind<SoftKeyboardInterceptionModifierNode>(0b1 shl 17)
 
     @JvmStatic
-<<<<<<< HEAD
     inline val Traversable
         get() = NodeKind<TraversableNode>(0b1 shl 18)
-=======
-    inline val Traversable get() = NodeKind<TraversableNode>(0b1 shl 18)
 
     @JvmStatic
     inline val Unplaced
         get() = NodeKind<OnUnplacedModifierNode>(0b1 shl 19)
->>>>>>> b042122f
     // ...
 }
 
@@ -337,8 +333,8 @@
     }
     if (
         Nodes.FocusProperties in selfKindSet &&
-            node is FocusPropertiesModifierNode &&
-            node.specifiesCanFocusProperty()
+        node is FocusPropertiesModifierNode &&
+        node.specifiesCanFocusProperty()
     ) {
         when (phase) {
             Removed -> node.scheduleInvalidationOfAssociatedFocusTargets()
