/*
 * Copyright 2019 The Android Open Source Project
 *
 * Licensed under the Apache License, Version 2.0 (the "License");
 * you may not use this file except in compliance with the License.
 * You may obtain a copy of the License at
 *
 *      http://www.apache.org/licenses/LICENSE-2.0
 *
 * Unless required by applicable law or agreed to in writing, software
 * distributed under the License is distributed on an "AS IS" BASIS,
 * WITHOUT WARRANTIES OR CONDITIONS OF ANY KIND, either express or implied.
 * See the License for the specific language governing permissions and
 * limitations under the License.
 */

package androidx.compose.ui.input.pointer.util

import androidx.compose.runtime.getValue
import androidx.compose.runtime.mutableStateOf
import androidx.compose.runtime.setValue
import androidx.compose.ui.ExperimentalComposeUiApi
import androidx.compose.ui.geometry.Offset
import androidx.compose.ui.input.pointer.PointerInputChange
import androidx.compose.ui.input.pointer.changedToDownIgnoreConsumed
import androidx.compose.ui.input.pointer.changedToUpIgnoreConsumed
import androidx.compose.ui.unit.Velocity
import androidx.compose.ui.util.fastForEach
import kotlin.math.abs
import kotlin.math.sign
import kotlin.math.sqrt

private const val AssumePointerMoveStoppedMilliseconds: Int = 40
private const val HistorySize: Int = 20

// TODO(b/204895043): Keep value in sync with VelocityPathFinder.HorizonMilliSeconds
private const val HorizonMilliseconds: Int = 100

/**
 * Computes a pointer's velocity.
 *
 * The input data is provided by calling [addPosition]. Adding data is cheap.
 *
 * To obtain a velocity, call [calculateVelocity]. This will compute the velocity
 * based on the data added so far. Only call this when you need to use the velocity,
 * as it is comparatively expensive.
 *
 * The quality of the velocity estimation will be better if more data points
 * have been received.
 */
class VelocityTracker {
    private val xVelocityTracker = VelocityTracker1D() // non-differential, Lsq2 1D velocity tracker
    private val yVelocityTracker = VelocityTracker1D() // non-differential, Lsq2 1D velocity tracker

    internal var currentPointerPositionAccumulator = Offset.Zero
    internal var lastMoveEventTimeStamp = 0L

    /**
     * Adds a position at the given time to the tracker.
     *
     * Call [resetTracking] to remove added [Offset]s.
     *
     * @see resetTracking
     */
    // TODO(shepshapard): VelocityTracker needs to be updated to be passed vectors instead of
    //   positions. For velocity tracking, the only thing that is important is the change in
    //   position over time.
    fun addPosition(timeMillis: Long, position: Offset) {
        xVelocityTracker.addDataPoint(timeMillis, position.x)
        yVelocityTracker.addDataPoint(timeMillis, position.y)
    }

    /**
     * Computes the estimated velocity of the pointer at the time of the last provided data point.
     *
     * The velocity calculated will not be limited. Unlike [calculateVelocity(maximumVelocity)]
     * the resulting velocity won't be limited.
     *
     * This can be expensive. Only call this when you need the velocity.
     */
    fun calculateVelocity(): Velocity =
        calculateVelocity(Velocity(Float.MAX_VALUE, Float.MAX_VALUE))

    /**
     * Computes the estimated velocity of the pointer at the time of the last provided data point.
     *
     * The method allows specifying the maximum absolute value for the calculated
     * velocity. If the absolute value of the calculated velocity exceeds the specified
     * maximum, the return value will be clamped down to the maximum. For example, if
     * the absolute maximum velocity is specified as "20", a calculated velocity of "25"
     * will be returned as "20", and a velocity of "-30" will be returned as "-20".
     *
     * @param maximumVelocity the absolute values of the X and Y maximum velocities to
     * be returned in units/second. `units` is the units of the positions provided to this
     * VelocityTracker.
     */
    fun calculateVelocity(maximumVelocity: Velocity): Velocity {
        check(maximumVelocity.x > 0f && maximumVelocity.y > 0) {
            "maximumVelocity should be a positive value. You specified=$maximumVelocity"
        }
        val velocityX = xVelocityTracker.calculateVelocity(maximumVelocity.x)
        val velocityY = yVelocityTracker.calculateVelocity(maximumVelocity.y)
        return Velocity(velocityX, velocityY)
    }

    /**
     * Clears the tracked positions added by [addPosition].
     */
    fun resetTracking() {
        xVelocityTracker.resetTracking()
        yVelocityTracker.resetTracking()
        lastMoveEventTimeStamp = 0L
    }
}

/**
 * A velocity tracker calculating velocity in 1 dimension.
 *
 * Add displacement data points using [addDataPoint], and obtain velocity using [calculateVelocity].
 *
 * Note: for calculating touch-related or other 2 dimensional/planar velocities, please use
 * [VelocityTracker], which handles velocity tracking across both X and Y dimensions at once.
 */
class VelocityTracker1D internal constructor(
    // whether the data points added to the tracker represent differential values
    // (i.e. change in the  tracked object's displacement since the previous data point).
    // If false, it means that the data points added to the tracker will be considered as absolute
    // values (e.g. positional values).
    val isDataDifferential: Boolean = false,
    // The velocity tracking strategy that this instance uses for all velocity calculations.
    private val strategy: Strategy = Strategy.Lsq2,
) {

    init {
        if (isDataDifferential && strategy.equals(Strategy.Lsq2)) {
            throw IllegalStateException("Lsq2 not (yet) supported for differential axes")
        }
    }

    /**
     * Constructor to create a new velocity tracker. It allows to specify whether or not the tracker
     * should consider the data ponits provided via [addDataPoint] as differential or
     * non-differential.
     *
     * Differential data ponits represent change in displacement. For instance, differential data
     * points of [2, -1, 5] represent: the object moved by "2" units, then by "-1" units, then by
     * "5" units. An example use case for differential data points is when tracking velocity for an
     * object whose displacements (or change in positions) over time are known.
     *
     * Non-differential data ponits represent position of the object whose velocity is tracked. For
     * instance, non-differential data points of [2, -1, 5] represent: the object was at position
     * "2", then at position "-1", then at position "5". An example use case for non-differential
     * data points is when tracking velocity for an object whose positions on a geometrical axis
     * over different instances of time are known.
     *
     * @param isDataDifferential [true] if the data ponits provided to the constructed tracker
     * are differential. [false] otherwise.
     */
    constructor(isDataDifferential: Boolean) : this(isDataDifferential, Strategy.Impulse)

    private val minSampleSize: Int = when (strategy) {
        Strategy.Impulse -> 2
        Strategy.Lsq2 -> 3
    }

    /**
     * A strategy used for velocity calculation. Each strategy has a different philosophy that could
     * result in notably different velocities than the others, so make careful choice or change of
     * strategy whenever you want to make one.
     */
    internal enum class Strategy {
        /**
         * Least squares strategy. Polynomial fit at degree 2.
         * Note that the implementation of this strategy currently supports only non-differential
         * data points.
         */
        Lsq2,

        /**
         * Impulse velocity tracking strategy, that calculates velocity using the mathematical
         * relationship between kinetic energy and velocity.
         */
        Impulse,
    }

    // Circular buffer; current sample at index.
    private val samples: Array<DataPointAtTime?> = arrayOfNulls(HistorySize)
    private var index: Int = 0

    // Reusable arrays to avoid allocation inside calculateVelocity.
    private val reusableDataPointsArray = FloatArray(HistorySize)
    private val reusableTimeArray = FloatArray(HistorySize)

    // Reusable array to minimize allocations inside calculateLeastSquaresVelocity.
    private val reusableVelocityCoefficients = FloatArray(3)

    /**
     * Adds a data point for velocity calculation at a given time, [timeMillis]. The data ponit
     * represents an amount of a change in position (for differential data points), or an absolute
     * position (for non-differential data points). Whether or not the tracker handles differential
     * data points is decided by [isDataDifferential], which is set once and finally during
     * the construction of the tracker.
     *
     * Use the same units for the data points provided. For example, having some data points in `cm`
     * and some in `m` will result in incorrect velocity calculations, as this method (and the
     * tracker) has no knowledge of the units used.
     */
    fun addDataPoint(timeMillis: Long, dataPoint: Float) {
        index = (index + 1) % HistorySize
        samples.set(index, timeMillis, dataPoint)
    }

    /**
     * Computes the estimated velocity at the time of the last provided data point.
     *
     * The units of velocity will be `units/second`, where `units` is the units of the data
     * points provided via [addDataPoint].
     *
     * This can be expensive. Only call this when you need the velocity.
     */
    fun calculateVelocity(): Float {
        val dataPoints = reusableDataPointsArray
        val time = reusableTimeArray
        var sampleCount = 0
        var index: Int = index

        // The sample at index is our newest sample.  If it is null, we have no samples so return.
        val newestSample: DataPointAtTime = samples[index] ?: return 0f

        var previousSample: DataPointAtTime = newestSample

        // Starting with the most recent PointAtTime sample, iterate backwards while
        // the samples represent continuous motion.
        do {
            val sample: DataPointAtTime = samples[index] ?: break

            val age: Float = (newestSample.time - sample.time).toFloat()
            val delta: Float =
                abs(sample.time - previousSample.time).toFloat()
            previousSample = sample
            if (age > HorizonMilliseconds || delta > AssumePointerMoveStoppedMilliseconds) {
                break
            }

            dataPoints[sampleCount] = sample.dataPoint
            time[sampleCount] = -age
            index = (if (index == 0) HistorySize else index) - 1

            sampleCount += 1
        } while (sampleCount < HistorySize)

        if (sampleCount >= minSampleSize) {
            // Choose computation logic based on strategy.
            return when (strategy) {
                Strategy.Impulse -> {
                    calculateImpulseVelocity(dataPoints, time, sampleCount, isDataDifferential)
                }

                Strategy.Lsq2 -> {
                    calculateLeastSquaresVelocity(dataPoints, time, sampleCount)
                }
            } * 1000 // Multiply by "1000" to convert from units/ms to units/s
        }

        // We're unable to make a velocity estimate but we did have at least one
        // valid pointer position.
        return 0f
    }

    /**
     * Computes the estimated velocity at the time of the last provided data point.
     *
     * The method allows specifying the maximum absolute value for the calculated
     * velocity. If the absolute value of the calculated velocity exceeds the specified
     * maximum, the return value will be clamped down to the maximum. For example, if
     * the absolute maximum velocity is specified as "20", a calculated velocity of "25"
     * will be returned as "20", and a velocity of "-30" will be returned as "-20".
     *
     * @param maximumVelocity the absolute value of the maximum velocity to be returned in
     * units/second, where `units` is the units of the positions provided to this VelocityTracker.
     */
    fun calculateVelocity(maximumVelocity: Float): Float {
        check(maximumVelocity > 0f) {
            "maximumVelocity should be a positive value. You specified=$maximumVelocity"
        }
        val velocity = calculateVelocity()

        return if (velocity == 0.0f) {
            0.0f
        } else if (velocity > 0) {
            velocity.coerceAtMost(maximumVelocity)
        } else {
            velocity.coerceAtLeast(-maximumVelocity)
        }
    }

    /**
     * Clears data points added by [addDataPoint].
     */
    fun resetTracking() {
        samples.fill(element = null)
        index = 0
    }

    /**
     * Calculates velocity based on [Strategy.Lsq2]. The provided [time] entries are in "ms", and
     * should be provided in reverse chronological order. The returned velocity is in "units/ms",
     * where "units" is unit of the [dataPoints].
     */
    private fun calculateLeastSquaresVelocity(
        dataPoints: FloatArray,
        time: FloatArray,
        sampleCount: Int
    ): Float {
        // The 2nd coefficient is the derivative of the quadratic polynomial at
        // x = 0, and that happens to be the last timestamp that we end up
        // passing to polyFitLeastSquares.
        return try {
            polyFitLeastSquares(
                time,
                dataPoints,
                sampleCount,
                2,
                reusableVelocityCoefficients
            )[1]
        } catch (exception: IllegalArgumentException) {
            0f
        }
    }
}

/**
 * Extension to simplify either creating a new [DataPointAtTime] at an array index (if the index
 * was never populated), or to update an existing [DataPointAtTime] (if the index had an existing
 * element). This helps to have zero allocations on average, and avoid performance hit that can be
 * caused by creating lots of objects.
 */
private fun Array<DataPointAtTime?>.set(index: Int, time: Long, dataPoint: Float) {
    val currentEntry = this[index]
    if (currentEntry == null) {
        this[index] = DataPointAtTime(time, dataPoint)
    } else {
        currentEntry.time = time
        currentEntry.dataPoint = dataPoint
    }
}

/**
 * Track the positions and timestamps inside this event change.
 *
 * For optimal tracking, this should be called for the DOWN event and all MOVE
 * events, including any touch-slop-captured MOVE event.
 *
 * Since Compose uses relative positions inside PointerInputChange, this should be
 * taken into consideration when using this method. Right now, we use the first down
 * to initialize an accumulator and use subsequent deltas to simulate an actual movement
 * from relative positions in PointerInputChange. This is required because VelocityTracker
 * requires data that can be fit into a curve, which might not happen with relative positions
 * inside a moving target for instance.
 *
 * @param event Pointer change to track.
 */
@OptIn(ExperimentalComposeUiApi::class)
fun VelocityTracker.addPointerInputChange(event: PointerInputChange) {
    if (VelocityTrackerAddPointsFix) {
        addPointerInputChangeWithFix(event)
    } else {
        addPointerInputChangeLegacy(event)
    }
}

@OptIn(ExperimentalComposeUiApi::class)
private fun VelocityTracker.addPointerInputChangeLegacy(event: PointerInputChange) {

    // Register down event as the starting point for the accumulator
    if (event.changedToDownIgnoreConsumed()) {
        currentPointerPositionAccumulator = event.position
        resetTracking()
    }

    // To calculate delta, for each step we want to  do currentPosition - previousPosition.
    // Initially the previous position is the previous position of the current event
    var previousPointerPosition = event.previousPosition
    @OptIn(ExperimentalComposeUiApi::class)
    event.historical.fastForEach {
        // Historical data happens within event.position and event.previousPosition
        // That means, event.previousPosition < historical data < event.position
        // Initially, the first delta will happen between the previousPosition and
        // the first position in historical delta. For subsequent historical data, the
        // deltas happen between themselves. That's why we need to update previousPointerPosition
        // everytime.
        val historicalDelta = it.position - previousPointerPosition
        previousPointerPosition = it.position

        // Update the current position with the historical delta and add it to the tracker
        currentPointerPositionAccumulator += historicalDelta
        addPosition(it.uptimeMillis, currentPointerPositionAccumulator)
    }

    // For the last position in the event
    // If there's historical data, the delta is event.position - lastHistoricalPoint
    // If there's no historical data, the delta is event.position - event.previousPosition
    val delta = event.position - previousPointerPosition
    currentPointerPositionAccumulator += delta
    addPosition(event.uptimeMillis, currentPointerPositionAccumulator)
}

private fun VelocityTracker.addPointerInputChangeWithFix(event: PointerInputChange) {
    // If this is ACTION_DOWN: Reset the tracking.
    if (event.changedToDownIgnoreConsumed()) {
        resetTracking()
    }

    // If this is not ACTION_UP event: Add events to the tracker as per the platform implementation.
    // In the platform implementation the historical events array is used, they store the current
    // event data in the position HistoricalArray.Size. Our historical array doesn't have access
    // to the final position, but we can get that information from the original event data X and Y
    // coordinates.
    @OptIn(ExperimentalComposeUiApi::class)
    if (!event.changedToUpIgnoreConsumed()) {
        event.historical.fastForEach {
            addPosition(it.uptimeMillis, it.originalEventPosition)
        }
        addPosition(event.uptimeMillis, event.originalEventPosition)
    }

    // If this is ACTION_UP. Fix for b/238654963. If there's been enough time after the last MOVE
    // event, reset the tracker.
    if (event.changedToUpIgnoreConsumed() && (event.uptimeMillis - lastMoveEventTimeStamp) > 40L) {
        resetTracking()
    }
    lastMoveEventTimeStamp = event.uptimeMillis
}

internal data class DataPointAtTime(var time: Long, var dataPoint: Float)

/**
 *  TODO (shepshapard): If we want to support varying weights for each position, we could accept a
 *  3rd FloatArray of weights for each point and use them instead of the [DefaultWeight].
 */
private const val DefaultWeight = 1f

/**
 * Fits a polynomial of the given degree to the data points.
 *
 * If the [degree] is larger than or equal to the number of points, a polynomial will be returned
 * with coefficients of the value 0 for all degrees larger than or equal to the number of points.
 * For example, if 2 data points are provided and a quadratic polynomial (degree of 2) is requested,
 * the resulting polynomial ax^2 + bx + c is guaranteed to have a = 0;
 *
 * Throws an IllegalArgumentException if:
 * <ul>
 *   <li>[degree] is not a positive integer.
 *   <li>[sampleCount] is zero.
 * </ul>
 *
 */
internal fun polyFitLeastSquares(
    /** The x-coordinates of each data point. */
    x: FloatArray,
    /** The y-coordinates of each data point. */
    y: FloatArray,
    /** number of items in each array */
    sampleCount: Int,
    degree: Int,
    coefficients: FloatArray = FloatArray((degree + 1).coerceAtLeast(0))
): FloatArray {
    if (degree < 1) {
        throw IllegalArgumentException("The degree must be at positive integer")
    }
    if (sampleCount == 0) {
        throw IllegalArgumentException("At least one point must be provided")
    }

    val truncatedDegree =
        if (degree >= sampleCount) {
            sampleCount - 1
        } else {
            degree
        }

    // Shorthands for the purpose of notation equivalence to original C++ code.
    val m: Int = sampleCount
    val n: Int = truncatedDegree + 1

    // Expand the X vector to a matrix A, pre-multiplied by the weights.
    val a = Matrix(n, m)
    for (h in 0 until m) {
        a[0, h] = DefaultWeight
        for (i in 1 until n) {
            a[i, h] = a[i - 1, h] * x[h]
        }
    }

    // Apply the Gram-Schmidt process to A to obtain its QR decomposition.

    // Orthonormal basis, column-major order.
    val q = Matrix(n, m)
    // Upper triangular matrix, row-major order.
    val r = Matrix(n, n)
    for (j in 0 until n) {
        val w = q[j]
        val aw = a[j]
        for (h in 0 until m) {
            w[h] = aw[h]
        }
        for (i in 0 until j) {
            val z = q[i]
            val dot = w.dot(z)
            for (h in 0 until m) {
                w[h] -= dot * z[h]
            }
        }

        val norm: Float = w.norm()
        if (norm < 0.000001f) {
            // TODO(b/129494471): Determine what this actually means and see if there are
            // alternatives to throwing an Exception here.

            // Vectors are linearly dependent or zero so no solution.
            throw IllegalArgumentException(
                "Vectors are linearly dependent or zero so no " +
                    "solution. TODO(shepshapard), actually determine what this means"
            )
        }

        val inverseNorm: Float = 1.0f / norm
        for (h in 0 until m) {
            w[h] *= inverseNorm
        }
        val v = r[j]
        for (i in 0 until n) {
            v[i] = if (i < j) 0.0f else w.dot(a[i])
        }
    }

    // Solve R B = Qt W Y to find B. This is easy because R is upper triangular.
    // We just work from bottom-right to top-left calculating B's coefficients.
    var wy = y

    // NOTE: DefaultWeight is currently always set to 1.0f, there's no need to allocate a new
    // array and to perform several multiplications for no reason
    @Suppress("KotlinConstantConditions")
    if (DefaultWeight != 1.0f) {
        // TODO: Even when we pass the test above, this allocation is likely unnecessary.
        // We could just modify wy (y) in place instead. This would need to be documented
        // to avoid surprises for the caller though.
        wy = FloatArray(m)
        for (h in 0 until m) {
            wy[h] = y[h] * DefaultWeight
        }
    }

    for (i in n - 1 downTo 0) {
        coefficients[i] = q[i].dot(wy)
        for (j in n - 1 downTo i + 1) {
            coefficients[i] -= r[i, j] * coefficients[j]
        }
        coefficients[i] /= r[i, i]
    }

    return coefficients
}

/**
 * Calculates velocity based on the Impulse strategy. The provided [time] entries are in "ms", and
 * should be provided in reverse chronological order. The returned velocity is in "units/ms",
 * where "units" is unit of the [dataPoints].
 *
 * Calculates the resulting velocity based on the total immpulse provided by the data ponits.
 *
 * The moving object in these calculations is the touchscreen (if we are calculating touch
 * velocity), or any input device from which the data points are generated. We refer to this
 * object as the "subject" below.
 *
 * Initial condition is discussed below, but for now suppose that v(t=0) = 0
 *
 * The kinetic energy of the object at the release is E=0.5*m*v^2
 * Then vfinal = sqrt(2E/m). The goal is to calculate E.
 *
 * The kinetic energy at the release is equal to the total work done on the object by the finger.
 * The total work W is the sum of all dW along the path.
 *
 * dW = F*dx, where dx is the piece of path traveled.
 * Force is change of momentum over time, F = dp/dt = m dv/dt.
 * Then substituting:
 * dW = m (dv/dt) * dx = m * v * dv
 *
 * Summing along the path, we get:
 * W = sum(dW) = sum(m * v * dv) = m * sum(v * dv)
 * Since the mass stays constant, the equation for final velocity is:
 * vfinal = sqrt(2*sum(v * dv))
 *
 * Here,
 * dv : change of velocity = (v[i+1]-v[i])
 * dx : change of distance = (x[i+1]-x[i])
 * dt : change of time = (t[i+1]-t[i])
 * v : instantaneous velocity = dx/dt
 *
 * The final formula is:
 * vfinal = sqrt(2) * sqrt(sum((v[i]-v[i-1])*|v[i]|)) for all i
 * The absolute value is needed to properly account for the sign. If the velocity over a
 * particular segment descreases, then this indicates braking, which means that negative
 * work was done. So for two positive, but decreasing, velocities, this contribution would be
 * negative and will cause a smaller final velocity.
 *
 * Initial condition
 * There are two ways to deal with initial condition:
 * 1) Assume that v(0) = 0, which would mean that the subject is initially at rest.
 * This is not entirely accurate. We are only taking the past X ms of touch data, where X is
 * currently equal to 100. However, a touch event that created a fling probably lasted for longer
 * than that, which would mean that the user has already been interacting with the subject, and
 * it has probably already been moving.
 * 2) Assume that the subject has already been moving at a certain velocity, calculate this
 * initial velocity and the equivalent energy, and start with this initial energy.
 * Consider an example where we have the following data, consisting of 3 points:
 *                 time: t0, t1, t2
 *                 x   : x0, x1, x2
 *                 v   :  0, v1, v2
 * Here is what will happen in each of these scenarios:
 * 1) By directly applying the formula above with the v(0) = 0 boundary condition, we will get
 * vfinal = sqrt(2*(|v1|*(v1-v0) + |v2|*(v2-v1))). This can be simplified since v0=0
 * vfinal = sqrt(2*(|v1|*v1 + |v2|*(v2-v1))) = sqrt(2*(v1^2 + |v2|*(v2 - v1)))
 * since velocity is a real number
 * 2) If we treat the subject as already moving, then it must already have an energy (per mass)
 * equal to 1/2*v1^2. Then the initial energy should be 1/2*v1*2, and only the second segment
 * will contribute to the total kinetic energy (since we can effectively consider that v0=v1).
 * This will give the following expression for the final velocity:
 * vfinal = sqrt(2*(1/2*v1^2 + |v2|*(v2-v1)))
 * This analysis can be generalized to an arbitrary number of samples.
 *
 *
 * Comparing the two equations above, we see that the only mathematical difference
 * is the factor of 1/2 in front of the first velocity term.
 * This boundary condition would allow for the "proper" calculation of the case when all of the
 * samples are equally spaced in time and distance, which should suggest a constant velocity.
 *
 * Note that approach 2) is sensitive to the proper ordering of the data in time, since
 * the boundary condition must be applied to the oldest sample to be accurate.
 */
private fun calculateImpulseVelocity(
    dataPoints: FloatArray,
    time: FloatArray,
    sampleCount: Int,
    isDataDifferential: Boolean
): Float {
    if (sampleCount < 2) {
        return 0f
    }
    if (sampleCount == 2) {
        if (time[0] == time[1]) {
            return 0f
        }
        val dataPointsDelta =
        // For differential data ponits, each measurement reflects the amount of change in the
        // subject's position. However, the first sample is discarded in computation because we
            // don't know the time duration over which this change has occurred.
            if (isDataDifferential) dataPoints[0]
            else dataPoints[0] - dataPoints[1]
        return dataPointsDelta / (time[0] - time[1])
    }
    var work = 0f
    for (i in (sampleCount - 1) downTo 1) {
        if (time[i] == time[i - 1]) {
            continue
        }
        val vPrev = kineticEnergyToVelocity(work)
        val dataPointsDelta =
            if (isDataDifferential) -dataPoints[i - 1]
            else dataPoints[i] - dataPoints[i - 1]
        val vCurr = dataPointsDelta / (time[i] - time[i - 1])
        work += (vCurr - vPrev) * abs(vCurr)
        if (i == (sampleCount - 1)) {
            work = (work * 0.5f)
        }
    }
    return kineticEnergyToVelocity(work)
}

/**
 * Calculates the velocity for a given [kineticEnergy], using the formula:
 *          Kinetic Energy = 0.5 * mass * (velocity)^2
 * where a mass of "1" is used.
 */
@Suppress("NOTHING_TO_INLINE")
private inline fun kineticEnergyToVelocity(kineticEnergy: Float): Float {
    return sign(kineticEnergy) * sqrt(2 * abs(kineticEnergy))
}

private typealias Vector = FloatArray

private fun FloatArray.dot(a: FloatArray): Float {
    var result = 0.0f
    for (i in indices) {
        result += this[i] * a[i]
    }
    return result
}
<<<<<<< HEAD

@Suppress("NOTHING_TO_INLINE")
private inline fun FloatArray.norm(): Float = sqrt(this.dot(this))

private typealias Matrix = Array<FloatArray>

@Suppress("NOTHING_TO_INLINE")
private inline fun Matrix(rows: Int, cols: Int) = Array(rows) { Vector(cols) }

@Suppress("NOTHING_TO_INLINE")
private inline operator fun Matrix.get(row: Int, col: Int): Float = this[row][col]

@Suppress("NOTHING_TO_INLINE")
private inline operator fun Matrix.set(row: Int, col: Int, value: Float) {
    this[row][col] = value
}
=======

@Suppress("NOTHING_TO_INLINE")
private inline fun FloatArray.norm(): Float = sqrt(this.dot(this))

private typealias Matrix = Array<FloatArray>

@Suppress("NOTHING_TO_INLINE")
private inline fun Matrix(rows: Int, cols: Int) = Array(rows) { Vector(cols) }

@Suppress("NOTHING_TO_INLINE")
private inline operator fun Matrix.get(row: Int, col: Int): Float = this[row][col]

@Suppress("NOTHING_TO_INLINE")
private inline operator fun Matrix.set(row: Int, col: Int, value: Float) {
    this[row][col] = value
}

/**
 * A flag to indicate that we'll use the fix of how we add points to the velocity tracker.
 *
 * This flag will be removed by 1.6 beta01. If you find any issues with the new fix, flip this
 * flag to false to confirm they are newly introduced then file a bug.
 */
@Suppress("GetterSetterNames", "OPT_IN_MARKER_ON_WRONG_TARGET")
@get:Suppress("GetterSetterNames")
@get:ExperimentalComposeUiApi
@set:ExperimentalComposeUiApi
@ExperimentalComposeUiApi
var VelocityTrackerAddPointsFix: Boolean by mutableStateOf(false)
>>>>>>> 4fbd9517
<|MERGE_RESOLUTION|>--- conflicted
+++ resolved
@@ -696,24 +696,6 @@
     }
     return result
 }
-<<<<<<< HEAD
-
-@Suppress("NOTHING_TO_INLINE")
-private inline fun FloatArray.norm(): Float = sqrt(this.dot(this))
-
-private typealias Matrix = Array<FloatArray>
-
-@Suppress("NOTHING_TO_INLINE")
-private inline fun Matrix(rows: Int, cols: Int) = Array(rows) { Vector(cols) }
-
-@Suppress("NOTHING_TO_INLINE")
-private inline operator fun Matrix.get(row: Int, col: Int): Float = this[row][col]
-
-@Suppress("NOTHING_TO_INLINE")
-private inline operator fun Matrix.set(row: Int, col: Int, value: Float) {
-    this[row][col] = value
-}
-=======
 
 @Suppress("NOTHING_TO_INLINE")
 private inline fun FloatArray.norm(): Float = sqrt(this.dot(this))
@@ -742,5 +724,4 @@
 @get:ExperimentalComposeUiApi
 @set:ExperimentalComposeUiApi
 @ExperimentalComposeUiApi
-var VelocityTrackerAddPointsFix: Boolean by mutableStateOf(false)
->>>>>>> 4fbd9517
+var VelocityTrackerAddPointsFix: Boolean by mutableStateOf(false)