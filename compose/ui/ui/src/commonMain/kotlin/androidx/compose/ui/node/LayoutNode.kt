--- conflicted
+++ resolved
@@ -17,6 +17,7 @@
 
 import androidx.compose.runtime.collection.MutableVector
 import androidx.compose.runtime.collection.mutableVectorOf
+import androidx.compose.ui.ExperimentalComposeUiApi
 import androidx.compose.ui.Modifier
 import androidx.compose.ui.draw.DrawModifier
 import androidx.compose.ui.focus.FocusEventModifier
@@ -659,72 +660,6 @@
                     mod.onRemeasurementAvailable(this)
                 }
 
-<<<<<<< HEAD
-                val delegate = reuseLayoutNodeWrapper(mod, toWrap)
-                if (delegate != null) {
-                    if (delegate is OnGloballyPositionedModifierWrapper) {
-                        getOrCreateOnPositionedCallbacks() += delegate
-                    }
-                    wrapper = delegate
-                } else {
-                    // The order in which the following blocks occur matters. For example, the
-                    // DrawModifier block should be before the LayoutModifier block so that a
-                    // Modifier that implements both DrawModifier and LayoutModifier will have
-                    // it's draw bounds reflect the dimensions defined by the LayoutModifier.
-                    // Please ensure that ModifierLocalProvider is the first item here so that
-                    // other layoutNodeWrappers don't accidentally use values that they provided.
-                    // Also ensure that ModifierLocalConsumer is the next item here, so that it is
-                    // created after all the other LayoutNodeWrappers are created, (So that the
-                    // other layoutNodeWrappers are initialized by the time
-                    // onModifierLocalsUpdated() is called.
-                    if (mod is ModifierLocalProvider<*>) {
-                        wrapper = ModifierLocalProviderNode(wrapper, mod).assignChained(toWrap)
-                    }
-                    if (mod is ModifierLocalConsumer) {
-                        wrapper = ModifierLocalConsumerNode(wrapper, mod).assignChained(toWrap)
-                    }
-                    if (mod is DrawModifier) {
-                        wrapper = ModifiedDrawNode(wrapper, mod)
-                    }
-                    if (mod is FocusModifier) {
-                        wrapper = ModifiedFocusNode(wrapper, mod).assignChained(toWrap)
-                    }
-                    if (mod is FocusEventModifier) {
-                        wrapper = ModifiedFocusEventNode(wrapper, mod).assignChained(toWrap)
-                    }
-                    if (mod is FocusRequesterModifier) {
-                        wrapper = ModifiedFocusRequesterNode(wrapper, mod).assignChained(toWrap)
-                    }
-                    if (mod is FocusOrderModifier) {
-                        wrapper = ModifiedFocusOrderNode(wrapper, mod).assignChained(toWrap)
-                    }
-                    if (mod is KeyInputModifier) {
-                        wrapper = ModifiedKeyInputNode(wrapper, mod).assignChained(toWrap)
-                    }
-                    if (mod is PointerInputModifier) {
-                        wrapper = PointerInputDelegatingWrapper(wrapper, mod).assignChained(toWrap)
-                    }
-                    if (mod is NestedScrollModifier) {
-                        wrapper = NestedScrollDelegatingWrapper(wrapper, mod).assignChained(toWrap)
-                    }
-                    if (mod is LayoutModifier) {
-                        wrapper = ModifiedLayoutNode(wrapper, mod).assignChained(toWrap)
-                    }
-                    if (mod is ParentDataModifier) {
-                        wrapper = ModifiedParentDataNode(wrapper, mod).assignChained(toWrap)
-                    }
-                    if (mod is SemanticsModifier) {
-                        wrapper = SemanticsWrapper(wrapper, mod).assignChained(toWrap)
-                    }
-                    if (mod is OnRemeasuredModifier) {
-                        wrapper = RemeasureModifierWrapper(wrapper, mod).assignChained(toWrap)
-                    }
-                    if (mod is OnGloballyPositionedModifier) {
-                        wrapper =
-                            OnGloballyPositionedModifierWrapper(wrapper, mod).assignChained(toWrap)
-                        getOrCreateOnPositionedCallbacks() += wrapper
-                    }
-=======
                 // Re-use the layoutNodeWrapper if possible.
                 reuseLayoutNodeWrapper(mod, toWrap)?.let {
                     return@foldOut it
@@ -819,7 +754,6 @@
                     wrapper = OnGloballyPositionedModifierWrapper(wrapper, mod)
                         .initialize()
                         .assignChained(toWrap)
->>>>>>> cc1240d0
                 }
                 wrapper
             }
