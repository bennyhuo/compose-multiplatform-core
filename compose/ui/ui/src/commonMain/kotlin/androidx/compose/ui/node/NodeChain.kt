--- conflicted
+++ resolved
@@ -209,12 +209,6 @@
         if (coordinatorSyncNeeded) {
             syncCoordinators()
         }
-<<<<<<< HEAD
-        if (attachNeeded && layoutNode.isAttached) {
-            attach(performInvalidations = true)
-        }
-=======
->>>>>>> fdff00cc
     }
 
     /**
@@ -268,25 +262,6 @@
         outerCoordinator = coordinator
     }
 
-<<<<<<< HEAD
-    fun attach(performInvalidations: Boolean) {
-        headToTail {
-            if (!it.isAttached) {
-                it.attach()
-                if (performInvalidations) {
-                    if (it.insertedNodeAwaitingAttachForInvalidation) {
-                        autoInvalidateInsertedNode(it)
-                    }
-                    if (it.updatedNodeAwaitingAttachForInvalidation) {
-                        autoInvalidateUpdatedNode(it)
-                    }
-                }
-                // when we attach with performInvalidations == false no separate
-                // invalidations needed as the whole LayoutNode is attached to the tree.
-                // it will cause all the needed invalidations.
-                it.insertedNodeAwaitingAttachForInvalidation = false
-                it.updatedNodeAwaitingAttachForInvalidation = false
-=======
     /**
      * Ensures that the current []aggregateChildKindSet] value for each of the modifier nodes are
      * set correctly. We must do this after every diff where a node was inserted or deleted. We can
@@ -325,7 +300,6 @@
             it.runAttachLifecycle()
             if (it.insertedNodeAwaitingAttachForInvalidation) {
                 autoInvalidateInsertedNode(it)
->>>>>>> fdff00cc
             }
             if (it.updatedNodeAwaitingAttachForInvalidation) {
                 autoInvalidateUpdatedNode(it)
@@ -349,10 +323,6 @@
         val infoList = MutableVector<ModifierInfo>(current.size)
         var i = 0
         headToTailExclusive { node ->
-<<<<<<< HEAD
-            val coordinator = requireNotNull(node.coordinator)
-            infoList += ModifierInfo(current[i++], coordinator, coordinator.layer)
-=======
             val coordinator = requireNotNull(node.coordinator) {
                 "getModifierInfo called on node with no coordinator"
             }
@@ -381,7 +351,6 @@
             }
             val layer = currentNodeLayer ?: innerNodeLayer
             infoList += ModifierInfo(current[i++], coordinator, layer)
->>>>>>> fdff00cc
         }
         return infoList.asMutableList()
     }
