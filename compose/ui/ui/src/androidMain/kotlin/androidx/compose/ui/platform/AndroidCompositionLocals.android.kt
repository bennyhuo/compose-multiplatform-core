/*
 * Copyright 2020 The Android Open Source Project
 *
 * Licensed under the Apache License, Version 2.0 (the "License");
 * you may not use this file except in compliance with the License.
 * You may obtain a copy of the License at
 *
 *      http://www.apache.org/licenses/LICENSE-2.0
 *
 * Unless required by applicable law or agreed to in writing, software
 * distributed under the License is distributed on an "AS IS" BASIS,
 * WITHOUT WARRANTIES OR CONDITIONS OF ANY KIND, either express or implied.
 * See the License for the specific language governing permissions and
 * limitations under the License.
 */

package androidx.compose.ui.platform

import android.content.ComponentCallbacks2
import android.content.Context
import android.content.res.Configuration
import android.view.View
import androidx.compose.runtime.Composable
import androidx.compose.runtime.CompositionLocalProvider
import androidx.compose.runtime.DisposableEffect
import androidx.compose.runtime.Stable
import androidx.compose.runtime.compositionLocalOf
import androidx.compose.runtime.getValue
import androidx.compose.runtime.mutableStateOf
import androidx.compose.runtime.remember
import androidx.compose.runtime.saveable.LocalSaveableStateRegistry
import androidx.compose.runtime.setValue
import androidx.compose.runtime.staticCompositionLocalOf
import androidx.compose.ui.ExperimentalComposeUiApi
import androidx.compose.ui.res.ImageVectorCache
import androidx.compose.ui.res.ResourceIdCache
import androidx.lifecycle.LifecycleOwner
import androidx.lifecycle.compose.LocalLifecycleOwner
import androidx.savedstate.SavedStateRegistryOwner

/**
 * The Android [Configuration]. The [Configuration] is useful for determining how to organize the
 * UI.
 */
val LocalConfiguration = compositionLocalOf<Configuration> {
    noLocalProvidedFor("LocalConfiguration")
}

/**
 * Provides a [Context] that can be used by Android applications.
 */
val LocalContext = staticCompositionLocalOf<Context> {
    noLocalProvidedFor("LocalContext")
}

internal val LocalImageVectorCache = staticCompositionLocalOf<ImageVectorCache> {
    noLocalProvidedFor("LocalImageVectorCache")
}

internal val LocalResourceIdCache = staticCompositionLocalOf<ResourceIdCache> {
    noLocalProvidedFor("LocalResourceIdCache")
}

/**
 * The CompositionLocal containing the current [LifecycleOwner].
 */
<<<<<<< HEAD
// @Deprecated(
//    "Moved to lifecycle-runtime-compose library in androidx.lifecycle.compose package.",
//    ReplaceWith("androidx.lifecycle.compose.LocalLifecycleOwner"),
// )
actual val LocalLifecycleOwner get() = LocalLifecycleOwner
=======
 @Deprecated(
    "Moved to lifecycle-runtime-compose library in androidx.lifecycle.compose package.",
    ReplaceWith("androidx.lifecycle.compose.LocalLifecycleOwner"),
 )
val LocalLifecycleOwner get() = LocalLifecycleOwner
>>>>>>> 02b55f66

/**
 * The CompositionLocal containing the current [SavedStateRegistryOwner].
 */
val LocalSavedStateRegistryOwner = staticCompositionLocalOf<SavedStateRegistryOwner> {
    noLocalProvidedFor("LocalSavedStateRegistryOwner")
}

/**
 * The CompositionLocal containing the current Compose [View].
 */
val LocalView = staticCompositionLocalOf<View> {
    noLocalProvidedFor("LocalView")
}

@Composable
@OptIn(ExperimentalComposeUiApi::class)
internal fun ProvideAndroidCompositionLocals(
    owner: AndroidComposeView,
    content: @Composable () -> Unit
) {
    val view = owner
    val context = view.context
    // Make a deep copy to compare to later, since the same configuration object will be mutated
    // as part of configuration changes
    var configuration by remember {
        mutableStateOf(Configuration(context.resources.configuration))
    }

    owner.configurationChangeObserver = { configuration = Configuration(it) }

    val uriHandler = remember { AndroidUriHandler(context) }
    val viewTreeOwners = owner.viewTreeOwners ?: throw IllegalStateException(
        "Called when the ViewTreeOwnersAvailability is not yet in Available state"
    )

    val saveableStateRegistry = remember {
        DisposableSaveableStateRegistry(view, viewTreeOwners.savedStateRegistryOwner)
    }
    DisposableEffect(Unit) {
        onDispose {
            saveableStateRegistry.dispose()
        }
    }

    val imageVectorCache = obtainImageVectorCache(context, configuration)
    val resourceIdCache = obtainResourceIdCache(context)
    CompositionLocalProvider(
        LocalConfiguration provides configuration,
        LocalContext provides context,
        LocalLifecycleOwner provides viewTreeOwners.lifecycleOwner,
        LocalSavedStateRegistryOwner provides viewTreeOwners.savedStateRegistryOwner,
        LocalSaveableStateRegistry provides saveableStateRegistry,
        LocalView provides owner.view,
        LocalImageVectorCache provides imageVectorCache,
        LocalResourceIdCache provides resourceIdCache
    ) {
        ProvideCommonCompositionLocals(
            owner = owner,
            uriHandler = uriHandler,
            content = content
        )
    }
}

@Stable
@Composable
private fun obtainResourceIdCache(context: Context): ResourceIdCache {
    val resourceIdCache = remember { ResourceIdCache() }
    val callbacks = remember {
        object : ComponentCallbacks2 {
            override fun onConfigurationChanged(newConfig: Configuration) {
                resourceIdCache.clear()
            }

            override fun onLowMemory() {
                resourceIdCache.clear()
            }

            override fun onTrimMemory(level: Int) {
                resourceIdCache.clear()
            }
        }
    }
    DisposableEffect(resourceIdCache) {
        context.applicationContext.registerComponentCallbacks(callbacks)
        onDispose {
            context.applicationContext.unregisterComponentCallbacks(callbacks)
        }
    }
    return resourceIdCache
}

@Stable
@Composable
private fun obtainImageVectorCache(
    context: Context,
    configuration: Configuration?
): ImageVectorCache {
    val imageVectorCache = remember { ImageVectorCache() }
    val currentConfiguration: Configuration = remember {
        Configuration().apply { configuration?.let { this.setTo(it) } }
    }
    val callbacks = remember {
        object : ComponentCallbacks2 {
            override fun onConfigurationChanged(configuration: Configuration) {
                val changedFlags = currentConfiguration.updateFrom(configuration)
                imageVectorCache.prune(changedFlags)
                currentConfiguration.setTo(configuration)
            }

            override fun onLowMemory() {
                imageVectorCache.clear()
            }

            override fun onTrimMemory(level: Int) {
                imageVectorCache.clear()
            }
        }
    }
    DisposableEffect(imageVectorCache) {
        context.applicationContext.registerComponentCallbacks(callbacks)
        onDispose {
            context.applicationContext.unregisterComponentCallbacks(callbacks)
        }
    }
    return imageVectorCache
}

private fun noLocalProvidedFor(name: String): Nothing {
    error("CompositionLocal $name not present")
}<|MERGE_RESOLUTION|>--- conflicted
+++ resolved
@@ -64,19 +64,11 @@
 /**
  * The CompositionLocal containing the current [LifecycleOwner].
  */
-<<<<<<< HEAD
-// @Deprecated(
-//    "Moved to lifecycle-runtime-compose library in androidx.lifecycle.compose package.",
-//    ReplaceWith("androidx.lifecycle.compose.LocalLifecycleOwner"),
-// )
-actual val LocalLifecycleOwner get() = LocalLifecycleOwner
-=======
  @Deprecated(
     "Moved to lifecycle-runtime-compose library in androidx.lifecycle.compose package.",
     ReplaceWith("androidx.lifecycle.compose.LocalLifecycleOwner"),
  )
-val LocalLifecycleOwner get() = LocalLifecycleOwner
->>>>>>> 02b55f66
+actual val LocalLifecycleOwner get() = LocalLifecycleOwner
 
 /**
  * The CompositionLocal containing the current [SavedStateRegistryOwner].
