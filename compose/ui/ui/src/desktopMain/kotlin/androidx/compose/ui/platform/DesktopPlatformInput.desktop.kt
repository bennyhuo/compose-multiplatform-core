/*
 * Copyright 2020 The Android Open Source Project
 *
 * Licensed under the Apache License, Version 2.0 (the "License");
 * you may not use this file except in compliance with the License.
 * You may obtain a copy of the License at
 *
 *      http://www.apache.org/licenses/LICENSE-2.0
 *
 * Unless required by applicable law or agreed to in writing, software
 * distributed under the License is distributed on an "AS IS" BASIS,
 * WITHOUT WARRANTIES OR CONDITIONS OF ANY KIND, either express or implied.
 * See the License for the specific language governing permissions and
 * limitations under the License.
 */
package androidx.compose.ui.platform

import androidx.compose.ui.geometry.Rect
import androidx.compose.ui.text.TextRange
import androidx.compose.ui.text.input.CommitTextCommand
import androidx.compose.ui.text.input.DeleteSurroundingTextInCodePointsCommand
import androidx.compose.ui.text.input.EditCommand
import androidx.compose.ui.text.input.ImeAction
import androidx.compose.ui.text.input.ImeOptions
import androidx.compose.ui.text.input.PlatformTextInputService
import androidx.compose.ui.text.input.SetComposingTextCommand
import androidx.compose.ui.text.input.TextFieldValue
import androidx.compose.ui.text.substring
import java.awt.Rectangle
import java.awt.event.InputMethodEvent
import java.awt.event.KeyEvent
import java.awt.font.TextHitInfo
import java.awt.im.InputMethodRequests
import java.text.AttributedCharacterIterator
import java.text.AttributedString
import java.text.CharacterIterator
import java.util.Locale
import kotlin.math.max
import kotlin.math.min

<<<<<<< HEAD
internal class PlatformInput(private val component: PlatformComponent) :
=======
internal class DesktopTextInputService(private val component: PlatformComponent) :
>>>>>>> fdff00cc
    PlatformTextInputService {
    data class CurrentInput(
        var value: TextFieldValue,
        val onEditCommand: ((List<EditCommand>) -> Unit),
        val onImeActionPerformed: ((ImeAction) -> Unit),
        val imeAction: ImeAction,
        var focusedRect: Rect? = null
    )

    private var currentInput: CurrentInput? = null

    // This is required to support input of accented characters using press-and-hold method (http://support.apple.com/kb/PH11264).
    // JDK currently properly supports this functionality only for TextComponent/JTextComponent descendants.
    // For our editor component we need this workaround.
    // After https://bugs.openjdk.java.net/browse/JDK-8074882 is fixed, this workaround should be replaced with a proper solution.
    var charKeyPressed: Boolean = false
    var needToDeletePreviousChar: Boolean = false

    override fun startInput(
        value: TextFieldValue,
        imeOptions: ImeOptions,
        onEditCommand: (List<EditCommand>) -> Unit,
        onImeActionPerformed: (ImeAction) -> Unit
    ) {
        val input = CurrentInput(
            value, onEditCommand, onImeActionPerformed, imeOptions.imeAction
        )
        currentInput = input

        component.enableInput(methodRequestsForInput(input))
    }

    override fun stopInput() {
        component.disableInput()
        currentInput = null
    }

    override fun showSoftwareKeyboard() {
    }

    override fun hideSoftwareKeyboard() {
    }

    override fun updateState(oldValue: TextFieldValue?, newValue: TextFieldValue) {
        currentInput?.let { input ->
            input.value = newValue
        }
    }

    // TODO(https://github.com/JetBrains/compose-jb/issues/2040): probably the position of input method
    //  popup isn't correct now
    @Deprecated("This method should not be called, used BringIntoViewRequester instead.")
    override fun notifyFocusedRect(rect: Rect) {
        currentInput?.let { input ->
            input.focusedRect = rect
        }
    }

    fun onKeyEvent(keyEvent: KeyEvent) {
        when (keyEvent.id) {
            KeyEvent.KEY_TYPED ->
                charKeyPressed = true
            KeyEvent.KEY_RELEASED ->
                charKeyPressed = false
        }
    }

    fun inputMethodTextChanged(event: InputMethodEvent) {
        if (!event.isConsumed) {
            replaceInputMethodText(event)
            event.consume()
        }
    }

    private fun replaceInputMethodText(event: InputMethodEvent) {
        currentInput?.let { input ->
            val committed = event.text?.toStringUntil(event.committedCharacterCount).orEmpty()
            val composing = event.text?.toStringFrom(event.committedCharacterCount).orEmpty()
            val ops = mutableListOf<EditCommand>()

            if (needToDeletePreviousChar && isMac && input.value.selection.min > 0 && composing.isEmpty()) {
                needToDeletePreviousChar = false
                ops.add(DeleteSurroundingTextInCodePointsCommand(1, 0))
            }

            ops.add(CommitTextCommand(committed, 1))
            if (composing.isNotEmpty()) {
                ops.add(SetComposingTextCommand(composing, 1))
            }

            input.onEditCommand.invoke(ops)
        }
    }

    private fun methodRequestsForInput(input: CurrentInput) =
        object : InputMethodRequests {
            override fun getLocationOffset(x: Int, y: Int): TextHitInfo? {
                if (input.value.composition != null) {
                    // TODO: to properly implement this method we need to somehow have access to
                    //  Paragraph at this point
                    return TextHitInfo.leading(0)
                }
                return null
            }

            override fun cancelLatestCommittedText(
                attributes: Array<AttributedCharacterIterator.Attribute>?
            ): AttributedCharacterIterator? {
                return null
            }

            override fun getInsertPositionOffset(): Int {
                val composedStartIndex = input.value.composition?.start ?: 0
                val composedEndIndex = input.value.composition?.end ?: 0

                val caretIndex = input.value.selection.start
                if (caretIndex < composedStartIndex) {
                    return caretIndex
                }
                if (caretIndex < composedEndIndex) {
                    return composedStartIndex
                }
                return caretIndex - (composedEndIndex - composedStartIndex)
            }

            override fun getCommittedTextLength() =
                input.value.text.length - (input.value.composition?.length ?: 0)

            override fun getSelectedText(
                attributes: Array<AttributedCharacterIterator.Attribute>?
            ): AttributedCharacterIterator {
                if (charKeyPressed) {
                    needToDeletePreviousChar = true
                }
                val str = input.value.text.substring(input.value.selection)
                return AttributedString(str).iterator
            }

            override fun getTextLocation(offset: TextHitInfo?): Rectangle? {
                return input.focusedRect?.let {
                    val x = (it.right / component.density.density).toInt() +
                        component.locationOnScreen.x
                    val y = (it.top / component.density.density).toInt() +
                        component.locationOnScreen.y
                    Rectangle(x, y, it.width.toInt(), it.height.toInt())
                }
            }

            override fun getCommittedText(
                beginIndex: Int,
                endIndex: Int,
                attributes: Array<AttributedCharacterIterator.Attribute>?
            ): AttributedCharacterIterator {
                val comp = input.value.composition
                val text = input.value.text
                // When input is performed with Pinyin and backspace pressed,
                // comp is null and beginIndex > endIndex.
                // TODO Check is this an expected behavior?
                val range = TextRange(
                    start = beginIndex.coerceAtMost(text.length),
                    end = endIndex.coerceAtMost(text.length)
                )
                if (comp == null) {
                    val res = text.substring(range)
                    return AttributedString(res).iterator
                }
                val committed = text.substring(
                    TextRange(
                        min(range.min, comp.min).coerceAtMost(text.length),
                        max(range.max, comp.max).coerceAtMost(text.length)
                    )
                )
                return AttributedString(committed).iterator
            }
        }
}

private fun AttributedCharacterIterator.toStringUntil(index: Int): String {
    val strBuf = StringBuffer()
    var i = index
    if (i > 0) {
        var c: Char = setIndex(0)
        while (i > 0) {
            strBuf.append(c)
            c = next()
            i--
        }
    }
    return String(strBuf)
}

private fun AttributedCharacterIterator.toStringFrom(index: Int): String {
    val strBuf = StringBuffer()
    var c: Char = setIndex(index)
    while (c != CharacterIterator.DONE) {
        strBuf.append(c)
        c = next()
    }
    return String(strBuf)
}

private val isMac =
    System.getProperty("os.name").lowercase(Locale.ENGLISH).startsWith("mac")<|MERGE_RESOLUTION|>--- conflicted
+++ resolved
@@ -38,11 +38,7 @@
 import kotlin.math.max
 import kotlin.math.min
 
-<<<<<<< HEAD
-internal class PlatformInput(private val component: PlatformComponent) :
-=======
 internal class DesktopTextInputService(private val component: PlatformComponent) :
->>>>>>> fdff00cc
     PlatformTextInputService {
     data class CurrentInput(
         var value: TextFieldValue,
