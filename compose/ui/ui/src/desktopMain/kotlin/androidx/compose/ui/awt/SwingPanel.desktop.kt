/*
 * Copyright 2021 The Android Open Source Project
 *
 * Licensed under the Apache License, Version 2.0 (the "License");
 * you may not use this file except in compliance with the License.
 * You may obtain a copy of the License at
 *
 *      http://www.apache.org/licenses/LICENSE-2.0
 *
 * Unless required by applicable law or agreed to in writing, software
 * distributed under the License is distributed on an "AS IS" BASIS,
 * WITHOUT WARRANTIES OR CONDITIONS OF ANY KIND, either express or implied.
 * See the License for the specific language governing permissions and
 * limitations under the License.
 */
package androidx.compose.ui.awt

import androidx.compose.runtime.Composable
import androidx.compose.runtime.DisposableEffect
import androidx.compose.runtime.SideEffect
import androidx.compose.runtime.remember
import androidx.compose.runtime.snapshots.SnapshotStateObserver
import androidx.compose.ui.Modifier
import androidx.compose.ui.draw.drawBehind
import androidx.compose.ui.focus.FocusDirection
import androidx.compose.ui.focus.FocusManager
import androidx.compose.ui.focus.FocusRequester
import androidx.compose.ui.focus.focusRequester
import androidx.compose.ui.focus.focusTarget
import androidx.compose.ui.focus.onFocusChanged
import androidx.compose.ui.geometry.Rect
import androidx.compose.ui.graphics.BlendMode
import androidx.compose.ui.graphics.Color
import androidx.compose.ui.input.pointer.PointerEvent
import androidx.compose.ui.input.pointer.PointerEventPass
import androidx.compose.ui.input.pointer.PointerInputFilter
import androidx.compose.ui.input.pointer.PointerInputModifier
import androidx.compose.ui.input.pointer.changedToDownIgnoreConsumed
import androidx.compose.ui.input.pointer.changedToUpIgnoreConsumed
import androidx.compose.ui.layout.Layout
import androidx.compose.ui.layout.boundsInWindow
import androidx.compose.ui.layout.onGloballyPositioned
import androidx.compose.ui.layout.positionInWindow
import androidx.compose.ui.platform.LocalDensity
import androidx.compose.ui.platform.LocalFocusManager
import androidx.compose.ui.unit.Density
import androidx.compose.ui.unit.IntRect
import androidx.compose.ui.unit.IntSize
import androidx.compose.ui.util.fastAny
import androidx.compose.ui.util.fastForEach
import java.awt.BorderLayout
import java.awt.Component
import java.awt.Container
import java.awt.Point
import java.awt.event.FocusEvent
import java.awt.event.FocusListener
import java.awt.event.MouseEvent
import java.util.concurrent.atomic.AtomicBoolean
import javax.swing.JPanel
import javax.swing.LayoutFocusTraversalPolicy
import javax.swing.SwingUtilities
import kotlin.math.ceil
import kotlin.math.floor

val NoOpUpdate: Component.() -> Unit = {}

/**
 * Composes an AWT/Swing component obtained from [factory]. The [factory]
 * block will be called to obtain the [Component] to be composed.
 *
 * The Swing component is placed on
 * top of the Compose layer (that means that Compose content can't overlap or clip it).
 * This can be changed in the future, when the better interop with Swing will be implemented. See related issues:
 * https://github.com/JetBrains/compose-jb/issues/1521
 * https://github.com/JetBrains/compose-jb/issues/1202
 * https://github.com/JetBrains/compose-jb/issues/1449
 *
 * The [update] block runs due to recomposition, this is the place to set [Component] properties
 * depending on state. When state changes, the block will be reexecuted to set the new properties.
 *
 * @param background Background color of SwingPanel
 * @param factory The block creating the [Component] to be composed.
 * @param modifier The modifier to be applied to the layout.
 * @param update The callback to be invoked after the layout is inflated.
 */
@Composable
public fun <T : Component> SwingPanel(
    background: Color = Color.White,
    factory: () -> T,
    modifier: Modifier = Modifier,
    update: (T) -> Unit = NoOpUpdate,
) {
    val componentInfo = remember { ComponentInfo<T>() }

    val root = LocalLayerContainer.current
    val density = LocalDensity.current
    val focusManager = LocalFocusManager.current
    val focusSwitcher = remember { FocusSwitcher(componentInfo, focusManager) }

    Box(
        modifier = modifier.onGloballyPositioned { coordinates ->
<<<<<<< HEAD
            val bounds = coordinates.boundsInWindow().round(density)
            componentInfo.container.setBounds(bounds.left, bounds.top, bounds.width, bounds.height)
=======
            val location = coordinates.positionInWindow().round()
            val size = coordinates.size
            componentInfo.container.setBounds(
                (location.x / density).toInt(),
                (location.y / density).toInt(),
                (size.width / density).toInt(),
                (size.height / density).toInt()
            )
>>>>>>> cf8cb2a1
            componentInfo.container.validate()
            componentInfo.container.repaint()
        }.drawBehind {
            // Clear interop area to make visible the component under our canvas.
            drawRect(Color.Transparent, blendMode = BlendMode.Clear)
        }.then(InteropPointerInputModifier(root, componentInfo))
    ) {
        focusSwitcher.Content()
    }

    DisposableEffect(factory) {
        val focusListener = object : FocusListener {
            override fun focusGained(e: FocusEvent) {
                if (componentInfo.container.isParentOf(e.oppositeComponent)) {
                    when (e.cause) {
                        FocusEvent.Cause.TRAVERSAL_FORWARD -> focusSwitcher.moveForward()
                        FocusEvent.Cause.TRAVERSAL_BACKWARD -> focusSwitcher.moveBackward()
                        else -> Unit
                    }
                }
            }

            override fun focusLost(e: FocusEvent) = Unit
        }
        root.addFocusListener(focusListener)
        componentInfo.component = factory()
        componentInfo.container = JPanel().apply {
            layout = BorderLayout(0, 0)
            focusTraversalPolicy = object : LayoutFocusTraversalPolicy() {
                override fun getComponentAfter(aContainer: Container?, aComponent: Component?): Component? {
                    return if (aComponent == getLastComponent(aContainer)) {
                        root
                    } else {
                        super.getComponentAfter(aContainer, aComponent)
                    }
                }

                override fun getComponentBefore(aContainer: Container?, aComponent: Component?): Component? {
                    return if (aComponent == getFirstComponent(aContainer)) {
                        root
                    } else {
                        super.getComponentBefore(aContainer, aComponent)
                    }
                }
            }
            isFocusCycleRoot = true
            add(componentInfo.component)
        }
        componentInfo.updater = Updater(componentInfo.component, update)
        root.add(componentInfo.container)
        onDispose {
            root.remove(componentInfo.container)
            componentInfo.updater.dispose()
            root.removeFocusListener(focusListener)
        }
    }

    SideEffect {
        componentInfo.container.background = parseColor(background)
        componentInfo.updater.update = update
    }
}

private class FocusSwitcher<T : Component>(
    private val info: ComponentInfo<T>,
    private val focusManager: FocusManager,
) {
    private val backwardRequester = FocusRequester()
    private val forwardRequester = FocusRequester()
    private var isRequesting = false

    fun moveBackward() {
        try {
            isRequesting = true
            backwardRequester.requestFocus()
        } finally {
            isRequesting = false
        }
        focusManager.moveFocus(FocusDirection.Previous)
    }

    fun moveForward() {
        try {
            isRequesting = true
            forwardRequester.requestFocus()
        } finally {
            isRequesting = false
        }
        focusManager.moveFocus(FocusDirection.Next)
    }

    @Composable
    fun Content() {
        Box(
            Modifier
                .focusRequester(backwardRequester)
                .onFocusChanged {
                    if (it.isFocused && !isRequesting) {
                        focusManager.clearFocus(force = true)

                        val component = info.container.focusTraversalPolicy.getFirstComponent(info.container)
                        if (component != null) {
                            component.requestFocus(FocusEvent.Cause.TRAVERSAL_FORWARD)
                        } else {
                            moveForward()
                        }
                    }
                }
                .focusTarget()
        )
        Box(
            Modifier
                .focusRequester(forwardRequester)
                .onFocusChanged {
                    if (it.isFocused && !isRequesting) {
                        focusManager.clearFocus(force = true)

                        val component = info.container.focusTraversalPolicy.getLastComponent(info.container)
                        if (component != null) {
                            component.requestFocus(FocusEvent.Cause.TRAVERSAL_BACKWARD)
                        } else {
                            moveBackward()
                        }
                    }
                }
                .focusTarget()
        )
    }
}

@Composable
private fun Box(modifier: Modifier, content: @Composable () -> Unit = {}) {
    Layout(
        content = content,
        modifier = modifier,
        measurePolicy = { measurables, constraints ->
            val placeables = measurables.map { it.measure(constraints) }
            layout(
                placeables.maxOfOrNull { it.width } ?: 0,
                placeables.maxOfOrNull { it.height } ?: 0
            ) {
                placeables.forEach {
                    it.place(0, 0)
                }
            }
        }
    )
}

private fun parseColor(color: Color): java.awt.Color {
    return java.awt.Color(
        color.component1(),
        color.component2(),
        color.component3(),
        color.component4()
    )
}

private class ComponentInfo<T : Component> {
    lateinit var container: Container
    lateinit var component: T
    lateinit var updater: Updater<T>
}

private class Updater<T : Component>(
    private val component: T,
    update: (T) -> Unit,
) {
    private var isDisposed = false
    private val isUpdateScheduled = AtomicBoolean()
    private val snapshotObserver = SnapshotStateObserver { command ->
        command()
    }

    private val scheduleUpdate = { _: T ->
        if (!isUpdateScheduled.getAndSet(true)) {
            SwingUtilities.invokeLater {
                isUpdateScheduled.set(false)
                if (!isDisposed) {
                    performUpdate()
                }
            }
        }
    }

    var update: (T) -> Unit = update
        set(value) {
            if (field != value) {
                field = value
                performUpdate()
            }
        }

    private fun performUpdate() {
        // don't replace scheduleUpdate by lambda reference,
        // scheduleUpdate should always be the same instance
        snapshotObserver.observeReads(component, scheduleUpdate) {
            update(component)
        }
    }

    init {
        snapshotObserver.start()
        performUpdate()
    }

    fun dispose() {
        snapshotObserver.stop()
        snapshotObserver.clear()
        isDisposed = true
    }
}

private fun Rect.round(density: Density): IntRect {
    val left = floor(left / density.density).toInt()
    val top = floor(top / density.density).toInt()
    val right = ceil(right / density.density).toInt()
    val bottom = ceil(bottom / density.density).toInt()
    return IntRect(left, top, right, bottom)
}

private class InteropPointerInputModifier<T : Component>(
    private val root: Container,
    private val componentInfo: ComponentInfo<T>,
) : PointerInputFilter(), PointerInputModifier {
    override val pointerInputFilter: PointerInputFilter = this

    override fun onPointerEvent(
        pointerEvent: PointerEvent,
        pass: PointerEventPass,
        bounds: IntSize,
    ) {
        val dispatchDuringInitialTunnel = pointerEvent.changes.fastAny {
            it.changedToDownIgnoreConsumed() || it.changedToUpIgnoreConsumed()
        }
        if (pass == PointerEventPass.Initial && dispatchDuringInitialTunnel) {
            dispatchToView(pointerEvent)
        }
        if (pass == PointerEventPass.Final && !dispatchDuringInitialTunnel) {
            dispatchToView(pointerEvent)
        }
    }

    override fun onCancel() {
    }

    private fun dispatchToView(pointerEvent: PointerEvent) {
        val e = pointerEvent.awtEventOrNull ?: return
        val containerPoint = SwingUtilities.convertPoint(root, e.point, componentInfo.component)
        val component = SwingUtilities.getDeepestComponentAt(
            componentInfo.component,
            containerPoint.x,
            containerPoint.y
        )
        if (component != null) {
            val componentPoint = SwingUtilities.convertPoint(root, e.point, component)
            component.dispatchEvent(e.copy(component, componentPoint))
            pointerEvent.changes.fastForEach {
                it.consume()
            }
        }
    }
}

private fun MouseEvent.copy(
    component: Component,
    point: Point
) = MouseEvent(
    /* source = */ component,
    /* id = */ id,
    /* when = */ `when`,
    /* modifiers = */ modifiersEx,
    /* x = */ point.x,
    /* y = */ point.y,
    /* clickCount = */ clickCount,
    /* popupTrigger = */ isPopupTrigger,
    /* button = */ button
)<|MERGE_RESOLUTION|>--- conflicted
+++ resolved
@@ -99,19 +99,8 @@
 
     Box(
         modifier = modifier.onGloballyPositioned { coordinates ->
-<<<<<<< HEAD
             val bounds = coordinates.boundsInWindow().round(density)
             componentInfo.container.setBounds(bounds.left, bounds.top, bounds.width, bounds.height)
-=======
-            val location = coordinates.positionInWindow().round()
-            val size = coordinates.size
-            componentInfo.container.setBounds(
-                (location.x / density).toInt(),
-                (location.y / density).toInt(),
-                (size.width / density).toInt(),
-                (size.height / density).toInt()
-            )
->>>>>>> cf8cb2a1
             componentInfo.container.validate()
             componentInfo.container.repaint()
         }.drawBehind {
