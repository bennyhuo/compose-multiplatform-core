--- conflicted
+++ resolved
@@ -1086,10 +1086,7 @@
                 enterOffsets.add(
                     Offset(x = event.dragEvent.x, y = event.dragEvent.y)
                 )
-<<<<<<< HEAD
-=======
                 onEntered?.invoke(event)
->>>>>>> 14a4d776
             }
 
             override fun onMoved(event: DragAndDropEvent) {
@@ -1109,10 +1106,7 @@
                 exitOffsets.add(
                     Offset(x = event.dragEvent.x, y = event.dragEvent.y)
                 )
-<<<<<<< HEAD
-=======
                 onExited?.invoke(event)
->>>>>>> 14a4d776
             }
 
             override fun onEnded(event: DragAndDropEvent) {
