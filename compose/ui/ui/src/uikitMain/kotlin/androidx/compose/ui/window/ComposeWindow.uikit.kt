--- conflicted
+++ resolved
@@ -58,16 +58,11 @@
 import platform.UIKit.UIViewControllerTransitionCoordinatorProtocol
 import platform.UIKit.addSubview
 import platform.UIKit.reloadInputViews
-<<<<<<< HEAD
-//import platform.UIKit.setClipsToBounds
-//import platform.UIKit.setNeedsDisplay
-import platform.UIKit.window
-=======
 import platform.UIKit.setAutoresizesSubviews
 import platform.UIKit.setAutoresizingMask
 import platform.UIKit.setClipsToBounds
 import platform.UIKit.setNeedsDisplay
->>>>>>> 319dbb1c
+import platform.UIKit.window
 import platform.darwin.NSObject
 
 fun ComposeUIViewController(content: @Composable () -> Unit): UIViewController =
@@ -122,9 +117,6 @@
                 if (hiddenPartOfFocusedElement > 0) {
                     // If focused element hidden by keyboard, then change UIView bounds.
                     // Focused element will be visible
-<<<<<<< HEAD
-//                    view.setClipsToBounds(true)
-=======
                     val focusedTop = focused.top.value
                     val composeOffsetY = if (hiddenPartOfFocusedElement < focusedTop) {
                         hiddenPartOfFocusedElement
@@ -132,7 +124,6 @@
                         maxOf(focusedTop, 0f).toDouble()
                     }
                     view.setClipsToBounds(true)
->>>>>>> 319dbb1c
                     val (width, height) = getViewFrameSize()
                     view.layer.setBounds(
                         CGRectMake(
@@ -156,7 +147,7 @@
         @Suppress("unused")
         @ObjCAction
         fun keyboardDidHide(arg: NSNotification) {
-//            view.setClipsToBounds(false)
+            view.setClipsToBounds(false)
         }
     }
 
