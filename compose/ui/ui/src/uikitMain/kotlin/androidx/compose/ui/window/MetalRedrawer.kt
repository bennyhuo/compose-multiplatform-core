/*
 * Copyright 2023 The Android Open Source Project
 *
 * Licensed under the Apache License, Version 2.0 (the "License");
 * you may not use this file except in compliance with the License.
 * You may obtain a copy of the License at
 *
 *      http://www.apache.org/licenses/LICENSE-2.0
 *
 * Unless required by applicable law or agreed to in writing, software
 * distributed under the License is distributed on an "AS IS" BASIS,
 * WITHOUT WARRANTIES OR CONDITIONS OF ANY KIND, either express or implied.
 * See the License for the specific language governing permissions and
 * limitations under the License.
 */

package androidx.compose.ui.window

import androidx.compose.ui.interop.UIKitInteropState
import androidx.compose.ui.interop.UIKitInteropTransaction
import androidx.compose.ui.interop.isNotEmpty
import androidx.compose.ui.util.fastForEach
import kotlin.math.roundToInt
import kotlinx.cinterop.*
import org.jetbrains.skia.*
import platform.Foundation.NSNotificationCenter
import platform.Foundation.NSRunLoop
import platform.Foundation.NSSelectorFromString
import platform.Foundation.NSThread
import platform.Metal.MTLCommandBufferProtocol
import platform.QuartzCore.*
import platform.UIKit.UIApplicationDidEnterBackgroundNotification
import platform.UIKit.UIApplicationWillEnterForegroundNotification
import platform.darwin.*
import platform.Foundation.NSTimeInterval
import platform.UIKit.UIApplication
import platform.UIKit.UIApplicationState

private class DisplayLinkConditions(
    val setPausedCallback: (Boolean) -> Unit
) {
    /**
     * see [MetalRedrawer.needsProactiveDisplayLink]
     */
    var needsToBeProactive: Boolean = false
        set(value) {
            field = value

            update()
        }

    /**
     * Indicates that application is running foreground now
     */
    var isApplicationActive: Boolean = false
        set(value) {
            field = value

            update()
        }

    /**
     * Number of subsequent vsync that will issue a draw
     */
    private var scheduledRedrawsCount = 0
        set(value) {
            field = value

            update()
        }

    /**
     * Handle display link callback by updating internal state and dispatching the draw, if needed.
     */
    inline fun onDisplayLinkTick(draw: () -> Unit) {
        if (scheduledRedrawsCount > 0) {
            scheduledRedrawsCount -= 1
            draw()
        }
    }

    /**
     * Mark next [FRAMES_COUNT_TO_SCHEDULE_ON_NEED_REDRAW] frames to issue a draw dispatch and unpause displayLink if needed.
     */
    fun needRedraw() {
        scheduledRedrawsCount = FRAMES_COUNT_TO_SCHEDULE_ON_NEED_REDRAW
    }

    private fun update() {
        val isUnpaused = isApplicationActive && (needsToBeProactive || scheduledRedrawsCount > 0)
        setPausedCallback(!isUnpaused)
    }

    companion object {
        /**
         * Right now `needRedraw` doesn't reentry from within `draw` callback during animation which leads to a situation where CADisplayLink is first paused
         * and then asynchronously unpaused. This effectively makes Pro Motion display lose a frame before running on highest possible frequency again.
         * To avoid this, we need to render at least two frames (instead of just one) after each `needRedraw` assuming that invalidation comes inbetween them and
         * displayLink is not paused by the end of RuntimeLoop tick.
         */
        const val FRAMES_COUNT_TO_SCHEDULE_ON_NEED_REDRAW = 2
    }
}

private class ApplicationStateListener(
    /**
     * Callback which will be called with `true` when the app becomes active, and `false` when the app goes background
     */
    private val callback: (Boolean) -> Unit
) : NSObject() {
    init {
        val notificationCenter = NSNotificationCenter.defaultCenter

        notificationCenter.addObserver(
            this,
            NSSelectorFromString(::applicationWillEnterForeground.name),
            UIApplicationWillEnterForegroundNotification,
            null
        )

        notificationCenter.addObserver(
            this,
            NSSelectorFromString(::applicationDidEnterBackground.name),
            UIApplicationDidEnterBackgroundNotification,
            null
        )
    }

    @ObjCAction
    fun applicationWillEnterForeground() {
        callback(true)
    }

    @ObjCAction
    fun applicationDidEnterBackground() {
        callback(false)
    }

    /**
     * Deregister from [NSNotificationCenter]
     */
    fun dispose() {
        val notificationCenter = NSNotificationCenter.defaultCenter

        notificationCenter.removeObserver(this, UIApplicationWillEnterForegroundNotification, null)
        notificationCenter.removeObserver(this, UIApplicationDidEnterBackgroundNotification, null)
    }
}

internal interface MetalRedrawerCallbacks {
    /**
     * Draw into a surface.
     *
     * @param surface The surface to be drawn.
     * @param targetTimestamp Timestamp indicating the expected draw result presentation time. Implementation should forward its internal time clock to this targetTimestamp to achieve smooth visual change cadence.
     */
    fun draw(surface: Surface, targetTimestamp: NSTimeInterval)

    /**
     * Retrieve a list of pending actions which need to be synchronized with Metal rendering using CATransaction mechanism.
     */
    fun retrieveInteropTransaction(): UIKitInteropTransaction
}

internal class MetalRedrawer(
    private val metalLayer: CAMetalLayer,
    private val callbacks: MetalRedrawerCallbacks,
) {
    // Workaround for KN compiler bug
    // Type mismatch: inferred type is objcnames.protocols.MTLDeviceProtocol but platform.Metal.MTLDeviceProtocol was expected
    @Suppress("USELESS_CAST")
    private val device = metalLayer.device as platform.Metal.MTLDeviceProtocol?
        ?: throw IllegalStateException("CAMetalLayer.device can not be null")
    private val queue = device.newCommandQueue()
        ?: throw IllegalStateException("Couldn't create Metal command queue")
    private val context = DirectContext.makeMetal(device.objcPtr(), queue.objcPtr())
    private val inflightCommandBuffers = mutableListOf<MTLCommandBufferProtocol>()
    private var lastRenderTimestamp: NSTimeInterval = CACurrentMediaTime()

    // Semaphore for preventing command buffers count more than swapchain size to be scheduled/executed at the same time
    private val inflightSemaphore =
        dispatch_semaphore_create(metalLayer.maximumDrawableCount.toLong())

    var isForcedToPresentWithTransactionEveryFrame = false

    var maximumFramesPerSecond: NSInteger
        get() = caDisplayLink?.preferredFramesPerSecond ?: 0
        set(value) {
            caDisplayLink?.preferredFramesPerSecond = value
        }

    /**
     * Needs scheduling displayLink for forcing UITouch events to come at the fastest possible cadence.
     * Otherwise, touch events can come at rate lower than actual display refresh rate.
     */
    var needsProactiveDisplayLink: Boolean
        get() = displayLinkConditions.needsToBeProactive
        set(value) {
            displayLinkConditions.needsToBeProactive = value
        }

    /**
     * true if Metal rendering is synchronized with changes of UIKit interop views, false otherwise
     */
    private var isInteropActive = false
        set(value) {
            field = value

            // If active, make metalLayer transparent, opaque otherwise
            metalLayer.setOpaque(!value)
        }

    /**
     * null after [dispose] call
     */
    private var caDisplayLink: CADisplayLink? = CADisplayLink.displayLinkWithTarget(
        target = DisplayLinkProxy {
            val targetTimestamp = currentTargetTimestamp ?: return@DisplayLinkProxy

            displayLinkConditions.onDisplayLinkTick {
                draw(waitUntilCompletion = false, targetTimestamp)
            }
        },
        selector = NSSelectorFromString(DisplayLinkProxy::handleDisplayLinkTick.name)
    )

    private val currentTargetTimestamp: NSTimeInterval?
        get() = caDisplayLink?.targetTimestamp

    private val displayLinkConditions = DisplayLinkConditions { paused ->
<<<<<<< HEAD
        println("Paused: $paused")
=======
>>>>>>> e5e867b3
        caDisplayLink?.paused = paused
    }

    private val applicationStateListener = ApplicationStateListener { isApplicationActive ->
        displayLinkConditions.isApplicationActive = isApplicationActive

        if (!isApplicationActive) {
            // If application goes background, synchronously schedule all inflightCommandBuffers, as per
            // https://developer.apple.com/documentation/metal/gpu_devices_and_work_submission/preparing_your_metal_app_to_run_in_the_background?language=objc
            inflightCommandBuffers.forEach {
                // Will immediately return for MTLCommandBuffer's which are not in `Commited` status
                it.waitUntilScheduled()
            }
        }
    }

    init {
        val caDisplayLink = caDisplayLink
            ?: throw IllegalStateException("caDisplayLink is null during redrawer init")

        // UIApplication can be in UIApplicationStateInactive state (during app launch before it gives control back to run loop)
        // and won't receive UIApplicationWillEnterForegroundNotification
        // so we compare the state with UIApplicationStateBackground instead of UIApplicationStateActive
        displayLinkConditions.isApplicationActive =
            UIApplication.sharedApplication.applicationState != UIApplicationState.UIApplicationStateBackground

        caDisplayLink.addToRunLoop(NSRunLoop.mainRunLoop, NSRunLoop.mainRunLoop.currentMode)
    }

    fun dispose() {
        check(caDisplayLink != null) { "MetalRedrawer.dispose() was called more than once" }

        applicationStateListener.dispose()

        caDisplayLink?.invalidate()
        caDisplayLink = null

        context.flush()
        context.close()
    }

    /**
     * Marks current state as dirty and unpauses display link if needed and enables draw dispatch operation on
     * next vsync
     */
    fun needRedraw() = displayLinkConditions.needRedraw()

    /**
     * Immediately dispatch draw and block the thread until it's finished and presented on the screen.
     */
    fun drawSynchronously() {
        if (caDisplayLink == null) {
            return
        }

        draw(waitUntilCompletion = true, CACurrentMediaTime())
    }

    private fun draw(waitUntilCompletion: Boolean, targetTimestamp: NSTimeInterval) {
        check(NSThread.isMainThread)

        lastRenderTimestamp = maxOf(targetTimestamp, lastRenderTimestamp)

        autoreleasepool {
            val (width, height) = metalLayer.drawableSize.useContents {
                width.roundToInt() to height.roundToInt()
            }

            if (width <= 0 || height <= 0) {
                return@autoreleasepool
            }

            dispatch_semaphore_wait(inflightSemaphore, DISPATCH_TIME_FOREVER)

            val metalDrawable = metalLayer.nextDrawable()

            if (metalDrawable == null) {
                // TODO: anomaly, log
                // Logger.warn { "'metalLayer.nextDrawable()' returned null. 'metalLayer.allowsNextDrawableTimeout' should be set to false. Skipping the frame." }
                dispatch_semaphore_signal(inflightSemaphore)
                return@autoreleasepool
            }

            val renderTarget =
                BackendRenderTarget.makeMetal(width, height, metalDrawable.texture.objcPtr())

            val surface = Surface.makeFromBackendRenderTarget(
                context,
                renderTarget,
                SurfaceOrigin.TOP_LEFT,
                SurfaceColorFormat.BGRA_8888,
                ColorSpace.sRGB,
                SurfaceProps(pixelGeometry = PixelGeometry.UNKNOWN)
            )

            if (surface == null) {
                // TODO: anomaly, log
                // Logger.warn { "'Surface.makeFromBackendRenderTarget' returned null. Skipping the frame." }
                renderTarget.close()
                // TODO: manually release metalDrawable when K/N API arrives
                dispatch_semaphore_signal(inflightSemaphore)
                return@autoreleasepool
            }

            surface.canvas.clear(Color.WHITE)
            callbacks.draw(surface, lastRenderTimestamp)
            surface.flushAndSubmit()

            val interopTransaction = callbacks.retrieveInteropTransaction()
            if (interopTransaction.state == UIKitInteropState.BEGAN) {
                isInteropActive = true
            }
            val presentsWithTransaction =
                isForcedToPresentWithTransactionEveryFrame || isInteropActive
            metalLayer.presentsWithTransaction = presentsWithTransaction

            // We only need to synchronize this specific frame if there are any pending changes
            val synchronizePresentation = presentsWithTransaction && interopTransaction.isNotEmpty()

            val commandBuffer = queue.commandBuffer()!!
            commandBuffer.label = "Present"

            if (!synchronizePresentation) {
                // If there are no pending changes in UIKit interop, present the drawable ASAP
                commandBuffer.presentDrawable(metalDrawable)
            }

            commandBuffer.addCompletedHandler {
                // Signal work finish, allow a new command buffer to be scheduled
                dispatch_semaphore_signal(inflightSemaphore)
            }
            commandBuffer.commit()

            if (synchronizePresentation) {
                // If there are pending changes in UIKit interop, [waitUntilScheduled](https://developer.apple.com/documentation/metal/mtlcommandbuffer/1443036-waituntilscheduled) is called
                // to ensure that transaction is available
                commandBuffer.waitUntilScheduled()
                metalDrawable.present()
                interopTransaction.actions.fastForEach {
                    it.invoke()
                }

                if (interopTransaction.state == UIKitInteropState.ENDED) {
                    isInteropActive = false
                }

                CATransaction.commit()
            }

            surface.close()
            renderTarget.close()
            // TODO manually release metalDrawable when K/N API arrives

            // Track current inflight command buffers to synchronously wait for their schedule in case app goes background
            if (inflightCommandBuffers.size == metalLayer.maximumDrawableCount.toInt()) {
                inflightCommandBuffers.removeAt(0)
            }

            inflightCommandBuffers.add(commandBuffer)

            if (waitUntilCompletion) {
                commandBuffer.waitUntilCompleted()
            }
        }
    }
}

private class DisplayLinkProxy(
    private val callback: () -> Unit
) : NSObject() {
    @ObjCAction
    fun handleDisplayLinkTick() {
        callback()
    }
}<|MERGE_RESOLUTION|>--- conflicted
+++ resolved
@@ -228,10 +228,6 @@
         get() = caDisplayLink?.targetTimestamp
 
     private val displayLinkConditions = DisplayLinkConditions { paused ->
-<<<<<<< HEAD
-        println("Paused: $paused")
-=======
->>>>>>> e5e867b3
         caDisplayLink?.paused = paused
     }
 
