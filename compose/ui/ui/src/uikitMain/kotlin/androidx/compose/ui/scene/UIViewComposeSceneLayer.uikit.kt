--- conflicted
+++ resolved
@@ -212,10 +212,6 @@
         return positionInWindow
     }
 
-<<<<<<< HEAD
-    fun sceneDidAppear() {
-        mediator.sceneDidAppear()
-=======
     private fun recordDrawBounds(renderDelegate: SkikoRenderDelegate) =
         RecordDrawRectSkikoViewDecorator(renderDelegate) { canvasBoundsInPx ->
             val currentCanvasOffset = drawBounds.topLeft
@@ -239,9 +235,8 @@
         )
     }
 
-    fun viewDidAppear(animated: Boolean) {
-        mediator.viewDidAppear(animated)
->>>>>>> fcdc2410
+    fun sceneDidAppear() {
+        mediator.sceneDidAppear()
     }
 
     fun sceneWillDisappear() {
