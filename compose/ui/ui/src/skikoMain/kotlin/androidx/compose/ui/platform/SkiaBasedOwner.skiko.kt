--- conflicted
+++ resolved
@@ -345,9 +345,6 @@
         root.draw(canvas.asComposeCanvas())
     }
 
-<<<<<<< HEAD
-    private var desiredPointerIcon: PointerIcon? = null
-
     private var needSendSyntheticEvents = false
     private var lastPointerEvent: PointerInputEvent? = null
 
@@ -387,16 +384,11 @@
     internal fun processPointerInput(event: PointerInputEvent): ProcessResult {
         measureAndLayout()
         sendSyntheticEvents()
-        desiredPointerIcon = null
         lastPointerEvent = event
         return doProcessPointerInput(event)
     }
 
     private fun doProcessPointerInput(event: PointerInputEvent): ProcessResult {
-=======
-    internal fun processPointerInput(event: PointerInputEvent): ProcessResult {
-        measureAndLayout()
->>>>>>> 0f002706
         return pointerInputEventProcessor.process(
             event,
             this,
