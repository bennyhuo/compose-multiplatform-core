--- conflicted
+++ resolved
@@ -3429,10 +3429,7 @@
     method public boolean getDismissOnClickOutside();
     method public androidx.compose.ui.window.SecureFlagPolicy getSecurePolicy();
     method public boolean getUsePlatformDefaultWidth();
-<<<<<<< HEAD
-=======
     property @androidx.compose.ui.ExperimentalComposeUiApi public final boolean decorFitsSystemWindows;
->>>>>>> ec2aed7a
     property public final boolean dismissOnBackPress;
     property public final boolean dismissOnClickOutside;
     property public final androidx.compose.ui.window.SecureFlagPolicy securePolicy;
