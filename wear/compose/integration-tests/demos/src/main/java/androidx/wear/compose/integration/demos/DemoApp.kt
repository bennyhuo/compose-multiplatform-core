--- conflicted
+++ resolved
@@ -16,7 +16,6 @@
 
 package androidx.wear.compose.integration.demos
 
-import android.annotation.SuppressLint
 import androidx.compose.foundation.MutatePriority
 import androidx.compose.foundation.focusable
 import androidx.compose.foundation.gestures.FlingBehavior
@@ -126,12 +125,15 @@
         is ActivityDemo<*> -> {
             /* should never get here as activity demos are not added to the backstack*/
         }
+
         is ComposableDemo -> {
             demo.content(DemoParameters(onNavigateBack, state))
         }
+
         is DemoCategory -> {
             DisplayDemoList(demo, onNavigateTo, scrollStateIndex, scrollStates)
         }
+
         else -> {
         }
     }
@@ -220,17 +222,12 @@
 
 internal data class TimestampedDelta(val time: Long, val delta: Float)
 
-<<<<<<< HEAD
-@SuppressLint("ModifierInspectorInfo")
-@OptIn(ExperimentalComposeUiApi::class)
-=======
->>>>>>> fdff00cc
 @Suppress("ComposableModifierFactory")
 @Composable
 fun Modifier.rsbScroll(
     scrollableState: ScrollableState,
     flingBehavior: FlingBehavior,
-    focusRequester: FocusRequester
+    focusRequester: FocusRequester? = null
 ): Modifier {
     val channel = remember {
         Channel<TimestampedDelta>(
@@ -287,18 +284,13 @@
             channel.trySend(TimestampedDelta(it.uptimeMillis, it.verticalScrollPixels))
             rsbScrollInProgress = true
             true
-<<<<<<< HEAD
-=======
         }.let {
             if (focusRequester != null) {
                 it
                     .focusRequester(focusRequester)
                     .focusable()
             } else it
->>>>>>> fdff00cc
-        }
-            .focusRequester(focusRequester)
-            .focusable()
+        }
     }
 }
 
