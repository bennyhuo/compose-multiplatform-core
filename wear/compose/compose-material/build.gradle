/*
 * Copyright 2021 The Android Open Source Project
 *
 * Licensed under the Apache License, Version 2.0 (the "License");
 * you may not use this file except in compliance with the License.
 * You may obtain a copy of the License at
 *
 *      http://www.apache.org/licenses/LICENSE-2.0
 *
 * Unless required by applicable law or agreed to in writing, software
 * distributed under the License is distributed on an "AS IS" BASIS,
 * WITHOUT WARRANTIES OR CONDITIONS OF ANY KIND, either express or implied.
 * See the License for the specific language governing permissions and
 * limitations under the License.
 */

import androidx.build.LibraryType
import androidx.build.AndroidXComposePlugin
import org.jetbrains.kotlin.gradle.tasks.KotlinCompile

plugins {
    id("AndroidXPlugin")
    id("com.android.library")
    id("AndroidXComposePlugin")
}

// Disable multi-platform.
AndroidXComposePlugin.applyAndConfigureKotlinPlugin(project, /* isMultiplatformEnabled= */ false)

dependencies {
    api(project(":compose:foundation:foundation"))
    api(project(":compose:ui:ui"))
    api(project(":compose:ui:ui-text"))
    api(project(":compose:runtime:runtime"))

    implementation(libs.kotlinStdlib)
    implementation(project(":compose:animation:animation"))
    implementation(project(":compose:material:material-icons-core"))
    implementation(project(":compose:material:material-ripple"))
    implementation(project(":compose:ui:ui-util"))
    implementation(project(":wear:compose:compose-foundation"))
    implementation(project(":wear:compose:compose-material-core"))
    implementation("androidx.profileinstaller:profileinstaller:1.2.0")
    implementation("androidx.lifecycle:lifecycle-common:2.5.1")

    androidTestImplementation(project(":compose:ui:ui-test"))
    androidTestImplementation(project(":compose:ui:ui-test-junit4"))
    androidTestImplementation(project(":compose:test-utils"))

    androidTestImplementation(project(":test:screenshot:screenshot"))
    androidTestImplementation(libs.testRunner)
    androidTestImplementation(libs.truth)

    testImplementation(libs.testRules)
    testImplementation(libs.testRunner)
    testImplementation(libs.junit)

    samples(project(":wear:compose:compose-material-samples"))
}

android {
    defaultConfig {
        minSdkVersion 25
    }
    // Use Robolectric 4.+
    testOptions.unitTests.includeAndroidResources = true
    sourceSets.androidTest.assets.srcDirs +=
<<<<<<< HEAD
            project.rootDir.absolutePath + "/golden/wear/compose/material"
=======
            project.rootDir.absolutePath + "/../../golden/wear/compose/material"
    buildTypes.all {
        consumerProguardFiles("proguard-rules.pro")
    }
>>>>>>> c5b142d6
    namespace "androidx.wear.compose.material"
    lint {
        baseline = file("lint-baseline.xml")
    }
}

androidx {
    name = "Android Wear Compose Material"
    type = LibraryType.PUBLISHED_LIBRARY
    inceptionYear = "2021"
    description = "WearOS Compose Material Library. This library makes it easier for developers " +
            "to write Jetpack Compose applications for Wearable devices that implement Wear " +
            "Material Design UX guidelines and specifications. It builds upon the Jetpack Compose" +
            " libraries."
    targetsJavaConsumers = false
}<|MERGE_RESOLUTION|>--- conflicted
+++ resolved
@@ -65,14 +65,10 @@
     // Use Robolectric 4.+
     testOptions.unitTests.includeAndroidResources = true
     sourceSets.androidTest.assets.srcDirs +=
-<<<<<<< HEAD
             project.rootDir.absolutePath + "/golden/wear/compose/material"
-=======
-            project.rootDir.absolutePath + "/../../golden/wear/compose/material"
     buildTypes.all {
         consumerProguardFiles("proguard-rules.pro")
     }
->>>>>>> c5b142d6
     namespace "androidx.wear.compose.material"
     lint {
         baseline = file("lint-baseline.xml")
