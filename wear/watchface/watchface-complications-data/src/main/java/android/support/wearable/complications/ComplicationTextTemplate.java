/*
 * Copyright 2020 The Android Open Source Project
 *
 * Licensed under the Apache License, Version 2.0 (the "License");
 * you may not use this file except in compliance with the License.
 * You may obtain a copy of the License at
 *
 *      http://www.apache.org/licenses/LICENSE-2.0
 *
 * Unless required by applicable law or agreed to in writing, software
 * distributed under the License is distributed on an "AS IS" BASIS,
 * WITHOUT WARRANTIES OR CONDITIONS OF ANY KIND, either express or implied.
 * See the License for the specific language governing permissions and
 * limitations under the License.
 */

package android.support.wearable.complications;

import android.annotation.SuppressLint;
import android.content.res.Resources;
import android.os.Bundle;
import android.os.Parcel;
import android.os.Parcelable;
import android.text.TextUtils;
import android.text.style.ForegroundColorSpan;
import android.text.style.LocaleSpan;
import android.text.style.StrikethroughSpan;
import android.text.style.StyleSpan;
import android.text.style.SubscriptSpan;
import android.text.style.SuperscriptSpan;
import android.text.style.TypefaceSpan;
import android.text.style.UnderlineSpan;

import androidx.annotation.NonNull;
import androidx.annotation.Nullable;
import androidx.annotation.RestrictTo;

import java.io.IOException;
import java.io.InvalidObjectException;
import java.io.ObjectInputStream;
import java.io.ObjectOutputStream;
import java.io.Serializable;
import java.util.ArrayList;
import java.util.Arrays;
import java.util.List;

<<<<<<< HEAD
/**
 * Displays one or more ComplicationText objects in a template.
 *
 * @hide
 */
=======
/** Displays one or more ComplicationText objects in a template. */
>>>>>>> fdff00cc
@RestrictTo(RestrictTo.Scope.LIBRARY)
@SuppressLint("BanParcelableUsage")
public final class ComplicationTextTemplate implements Parcelable, TimeDependentText {

    private static final String KEY_TIME_DEPENDENT_TEXTS = "KEY_TIME_DEPENDENT_TEXTS";
    private static final String KEY_SURROUNDING_STRING = "KEY_SURROUNDING_STRING";

    public static final Creator<ComplicationTextTemplate> CREATOR =
            new Creator<ComplicationTextTemplate>() {
                @Override
                @NonNull
                public ComplicationTextTemplate createFromParcel(@NonNull Parcel in) {
                    return new ComplicationTextTemplate(in);
                }

                @Override
                @NonNull
                public ComplicationTextTemplate[] newArray(int size) {
                    return new ComplicationTextTemplate[size];
                }
            };

    /**
     * The plain-text part of the complication text. See {@link Builder#setSurroundingText} for
     * details.
     */
    private final CharSequence mSurroundingText;

    /** The time-dependent parts of the complication text. */
    private final ComplicationText[] mComplicationTexts;

    ComplicationTextTemplate(
            @Nullable CharSequence surroundingText, @NonNull ComplicationText[] complicationTexts) {
        mSurroundingText = surroundingText;
        mComplicationTexts = complicationTexts;
        checkFields();
    }

    private ComplicationTextTemplate(@NonNull Parcel in) {
        this(in.readBundle(ComplicationTextTemplate.class.getClassLoader()));
    }

    @SuppressWarnings("deprecation")
    private ComplicationTextTemplate(@NonNull Bundle rootBundle) {
        mSurroundingText = rootBundle.getCharSequence(KEY_SURROUNDING_STRING);

        Parcelable[] texts = rootBundle.getParcelableArray(KEY_TIME_DEPENDENT_TEXTS);
        assert texts != null;
        mComplicationTexts = new ComplicationText[texts.length];
        for (int i = 0; i < texts.length; i++) {
            mComplicationTexts[i] = (ComplicationText) texts[i];
        }

        checkFields();
    }

    private static class SerializedForm implements Serializable {
        @Nullable CharSequence mSurroundingText;
        @NonNull ComplicationText[] mComplicationTexts;

        SerializedForm(
                @Nullable CharSequence surroundingText,
                @NonNull ComplicationText[] complicationTexts) {
            mSurroundingText = surroundingText;
            mComplicationTexts = complicationTexts;
        }

        private void writeObject(ObjectOutputStream oos) throws IOException {
            CharSequenceSerializableHelper.writeToStream(mSurroundingText, oos);
            oos.writeObject(mComplicationTexts);
        }

        private void readObject(ObjectInputStream ois) throws IOException, ClassNotFoundException {
            mSurroundingText = CharSequenceSerializableHelper.readFromStream(ois);
            mComplicationTexts = (ComplicationText[]) ois.readObject();
        }

        Object readResolve() {
            return new ComplicationTextTemplate(mSurroundingText, mComplicationTexts);
        }
    }

    Object writeReplace() {
        return new SerializedForm(mSurroundingText, mComplicationTexts);
    }

    private void readObject(ObjectInputStream stream) throws InvalidObjectException {
        throw new InvalidObjectException("Use SerializedForm");
    }

    private void checkFields() {
        if (mSurroundingText == null && mComplicationTexts.length == 0) {
            throw new IllegalStateException(
                    "One of mSurroundingText and mTimeDependentText must be non-null");
        }
    }

    @Override
    public void writeToParcel(@NonNull Parcel out, int flags) {
        Bundle bundle = new Bundle();
        bundle.putCharSequence(KEY_SURROUNDING_STRING, mSurroundingText);
        bundle.putParcelableArray(KEY_TIME_DEPENDENT_TEXTS, mComplicationTexts);
        out.writeBundle(bundle);
    }

    @NonNull
    @Override
    public CharSequence getTextAt(@NonNull Resources resources, long dateTimeMillis) {
        final int len = mComplicationTexts.length;
        if (len == 0) {
            return mSurroundingText;
        }
        CharSequence[] timeDependentParts = new CharSequence[len];
        for (int i = 0; i < len; i++) {
            timeDependentParts[i] = mComplicationTexts[i].getTextAt(resources, dateTimeMillis);
        }

        if (mSurroundingText == null) {
            return TextUtils.join(" ", timeDependentParts);
        }

        return TextUtils.expandTemplate(mSurroundingText, timeDependentParts);
    }

    @Override
    public boolean returnsSameText(long firstDateTimeMillis, long secondDateTimeMillis) {
        for (TimeDependentText text : mComplicationTexts) {
            if (!text.returnsSameText(firstDateTimeMillis, secondDateTimeMillis)) {
                return false;
            }
        }

        return true;
    }

    @Override
    public long getNextChangeTime(long fromTime) {
        long result = Long.MAX_VALUE;
        for (TimeDependentText text : mComplicationTexts) {
            result = Math.min(result, text.getNextChangeTime(fromTime));
        }
        return result;
    }

    @Override
    public int describeContents() {
        return 0;
    }

    @Override
    @NonNull
    public String toString() {
        return "ComplicationTextTemplate{"
                + "surroundingText="
                + mSurroundingText
                + ", complicationTexts="
                + Arrays.toString(mComplicationTexts)
                + "}";
    }

    /**
     * Builder for a ComplicationTextTemplate object that displays one or more {@link
     * ComplicationText} objects, within a format string if specified.
     */
    public static final class Builder {
        private CharSequence mSurroundingText;
        private final List<ComplicationText> mTexts = new ArrayList<>(2);

        /** Adds a ComplicationText to be applied to the {@link #setSurroundingText} template. */
        @NonNull
        public Builder addComplicationText(@NonNull ComplicationText text) {
            mTexts.add(text);
            return this;
        }

        /**
         * Sets the string within which the texts will be displayed. This is optional.
         *
         * <p>Within the text, {@code ^1} will be replaced with the first ComplicationText, {@code
         * ^2} will be replaced with the second, and so on. So for example to show a result like
         * {@code "8 of 10 minutes"} the surrounding text would be {@code "^1 of ^2 minutes"}.
         *
         * <p>To use the {@code ^} character within the text, escape it as {@code ^^}.
         *
         * <p>If not specified, the texts will be concatenated together, separated by spaces.
         *
         * <p>If the text contains spans, some of them may not be rendered by {@link
         * ComplicationDrawable}. Supported spans are {@link ForegroundColorSpan}, {@link
         * LocaleSpan}, {@link SubscriptSpan}, {@link SuperscriptSpan}, {@link StyleSpan}, {@link
         * StrikethroughSpan}, {@link TypefaceSpan} and {@link UnderlineSpan}.
         *
         * @param surroundingText string template
         * @return this builder for chaining
         */
        @NonNull
        public Builder setSurroundingText(@Nullable CharSequence surroundingText) {
            mSurroundingText = surroundingText;
            return this;
        }

        /** Returns whether nothing was set on this {@link Builder}. */
        public boolean isEmpty() {
            return mTexts.isEmpty() && mSurroundingText == null;
        }

        /**
         * Returns {@link ComplicationTextTemplate} including the ComplicationText objects formatted
         * as specified.
         */
        @NonNull
        public ComplicationTextTemplate build() {
            if (mTexts.isEmpty()) {
                throw new IllegalStateException("At least one text must be specified.");
            }

            return new ComplicationTextTemplate(
                    mSurroundingText, mTexts.toArray(new ComplicationText[mTexts.size()]));
        }
    }
}<|MERGE_RESOLUTION|>--- conflicted
+++ resolved
@@ -44,15 +44,7 @@
 import java.util.Arrays;
 import java.util.List;
 
-<<<<<<< HEAD
-/**
- * Displays one or more ComplicationText objects in a template.
- *
- * @hide
- */
-=======
 /** Displays one or more ComplicationText objects in a template. */
->>>>>>> fdff00cc
 @RestrictTo(RestrictTo.Scope.LIBRARY)
 @SuppressLint("BanParcelableUsage")
 public final class ComplicationTextTemplate implements Parcelable, TimeDependentText {
