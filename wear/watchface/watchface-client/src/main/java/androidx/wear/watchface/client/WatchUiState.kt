--- conflicted
+++ resolved
@@ -18,17 +18,10 @@
 
 import android.app.NotificationManager
 import androidx.annotation.IntDef
+import androidx.annotation.RestrictTo
 
-<<<<<<< HEAD
-/**
- * The InterruptionFilter.
- *
- * @hide
- */
-=======
 /** The InterruptionFilter. */
 @RestrictTo(RestrictTo.Scope.LIBRARY)
->>>>>>> fdff00cc
 @IntDef(
     value =
         [
