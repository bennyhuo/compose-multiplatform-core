--- conflicted
+++ resolved
@@ -228,7 +228,6 @@
     ): Boolean = false
 }
 
-/** @hide */
 @IntDef(
     value =
         [
@@ -329,7 +328,6 @@
         return result
     }
 
-    /** @hide */
     @RestrictTo(RestrictTo.Scope.LIBRARY_GROUP)
     fun toWireFormat() = BoundingArcWireFormat(startAngle, totalAngle, thickness)
 }
@@ -517,6 +515,7 @@
          * @param bounds The complication's [ComplicationSlotBounds].
          */
         @JvmStatic
+        @OptIn(ComplicationExperimental::class)
         public fun createRoundRectComplicationSlotBuilder(
             id: Int,
             canvasComplicationFactory: CanvasComplicationFactory,
@@ -553,6 +552,7 @@
          *   the initial complication data source when the watch is first installed.
          */
         @JvmStatic
+        @OptIn(ComplicationExperimental::class)
         public fun createBackgroundComplicationSlotBuilder(
             id: Int,
             canvasComplicationFactory: CanvasComplicationFactory,
@@ -599,6 +599,7 @@
          */
         // TODO(b/230364881): Deprecate when BoundingArc is no longer experimental.
         @JvmStatic
+        @OptIn(ComplicationExperimental::class)
         public fun createEdgeComplicationSlotBuilder(
             id: Int,
             canvasComplicationFactory: CanvasComplicationFactory,
@@ -638,17 +639,14 @@
         @JvmStatic
         @JvmOverloads
         @ComplicationExperimental
+        @Suppress("UnavailableSymbol")
         public fun createEdgeComplicationSlotBuilder(
             id: Int,
             canvasComplicationFactory: CanvasComplicationFactory,
             supportedTypes: List<ComplicationType>,
             defaultDataSourcePolicy: DefaultComplicationDataSourcePolicy,
             bounds: ComplicationSlotBounds,
-<<<<<<< HEAD
-            boundingArc: BoundingArc,
-=======
             @Suppress("HiddenTypeParameter") boundingArc: BoundingArc,
->>>>>>> fdff00cc
             complicationTapFilter: ComplicationTapFilter =
                 object : ComplicationTapFilter {
                     override fun hitTest(
@@ -1145,11 +1143,6 @@
             best = screenLockedFallback // This is NoDataComplicationData.
         }
 
-<<<<<<< HEAD
-        if (!forceUpdate && complicationData.value == best) return
-        renderer.loadData(best, loadDrawablesAsynchronous)
-        (complicationData as MutableStateFlow).value = best
-=======
         if (!forceUpdate && selectedData == best) return
 
         val frozen = frozenDataSourceForEdit != null
@@ -1192,7 +1185,6 @@
         // Re-load current/new data immediately
         // (especially in case of new data skipped loading in selectComplicationDataForInstant).
         loadData(selectedData)
->>>>>>> fdff00cc
     }
 
     /**
@@ -1297,7 +1289,6 @@
      * @param complicationType The [ComplicationType] to use when looking up the slot's
      *   [ComplicationSlotBounds.perComplicationTypeBounds].
      * @param applyMargins Whether or not the margins should be applied to the computed [Rect].
-     * @hide
      */
     @JvmOverloads
     @RestrictTo(RestrictTo.Scope.LIBRARY_GROUP)
