<?xml version="1.0" encoding="UTF-8"?>
<<<<<<< HEAD
<issues format="6" by="lint 7.4.0-alpha08" type="baseline" client="gradle" dependencies="false" name="AGP (7.4.0-alpha08)" variant="all" version="7.4.0-alpha08">

    <issue
        id="SupportAnnotationUsage"
        message="Did you mean `@get:RestrictTo`? Without `get:` this annotates the constructor parameter itself instead of the associated getter."
        errorLine1="    @RestrictTo(RestrictTo.Scope.LIBRARY_GROUP)"
        errorLine2="    ~~~~~~~~~~~~~~~~~~~~~~~~~~~~~~~~~~~~~~~~~~~">
        <location
            file="src/main/java/androidx/wear/watchface/ComplicationSlot.kt"/>
=======
<issues format="6" by="lint 8.3.0-alpha02" type="baseline" client="gradle" dependencies="false" name="AGP (8.3.0-alpha02)" variant="all" version="8.3.0-alpha02">

    <issue
        id="VisibleForTests"
        message="This method should only be accessed from tests or within private scope"
        errorLine1="            complicationSlotsManager.watchState,"
        errorLine2="                                     ~~~~~~~~~~">
        <location
            file="src/main/java/androidx/wear/watchface/ComplicationSlot.kt"/>
    </issue>

    <issue
        id="VisibleForTests"
        message="This method should only be accessed from tests or within private scope"
        errorLine1="                0 &amp;&amp; complicationSlotsManager.watchState.isLocked.value"
        errorLine2="                                              ~~~~~~~~~~">
        <location
            file="src/main/java/androidx/wear/watchface/ComplicationSlot.kt"/>
    </issue>

    <issue
        id="VisibleForTests"
        message="This method should only be accessed from tests or within private scope"
        errorLine1="                complicationSlotsManager.watchState = watchState"
        errorLine2="                                         ~~~~~~~~~~">
        <location
            file="src/main/java/androidx/wear/watchface/WatchFaceService.kt"/>
>>>>>>> fdff00cc
    </issue>

</issues><|MERGE_RESOLUTION|>--- conflicted
+++ resolved
@@ -1,15 +1,4 @@
 <?xml version="1.0" encoding="UTF-8"?>
-<<<<<<< HEAD
-<issues format="6" by="lint 7.4.0-alpha08" type="baseline" client="gradle" dependencies="false" name="AGP (7.4.0-alpha08)" variant="all" version="7.4.0-alpha08">
-
-    <issue
-        id="SupportAnnotationUsage"
-        message="Did you mean `@get:RestrictTo`? Without `get:` this annotates the constructor parameter itself instead of the associated getter."
-        errorLine1="    @RestrictTo(RestrictTo.Scope.LIBRARY_GROUP)"
-        errorLine2="    ~~~~~~~~~~~~~~~~~~~~~~~~~~~~~~~~~~~~~~~~~~~">
-        <location
-            file="src/main/java/androidx/wear/watchface/ComplicationSlot.kt"/>
-=======
 <issues format="6" by="lint 8.3.0-alpha02" type="baseline" client="gradle" dependencies="false" name="AGP (8.3.0-alpha02)" variant="all" version="8.3.0-alpha02">
 
     <issue
@@ -37,7 +26,6 @@
         errorLine2="                                         ~~~~~~~~~~">
         <location
             file="src/main/java/androidx/wear/watchface/WatchFaceService.kt"/>
->>>>>>> fdff00cc
     </issue>
 
 </issues>