--- conflicted
+++ resolved
@@ -35,15 +35,7 @@
 
 import java.util.Objects;
 
-<<<<<<< HEAD
-/**
- * Holds labels for screen regions which should respond to accessibility events.
- *
- * @hide
- */
-=======
 /** Holds labels for screen regions which should respond to accessibility events. */
->>>>>>> fdff00cc
 @RestrictTo(RestrictTo.Scope.LIBRARY_GROUP)
 @SuppressWarnings("BanParcelableUsage")
 public final class ContentDescriptionLabel implements Parcelable {
