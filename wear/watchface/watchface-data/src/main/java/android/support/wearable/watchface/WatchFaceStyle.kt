--- conflicted
+++ resolved
@@ -32,11 +32,6 @@
  * of your [WatchFaceService.Engine.onCreate] override.
  *
  * <p>To construct a WatchFaceStyle use [WatchFaceStyle.Builder].
-<<<<<<< HEAD
- *
- * @hide
-=======
->>>>>>> fdff00cc
  */
 @SuppressWarnings("BanParcelableUsage")
 @RestrictTo(RestrictTo.Scope.LIBRARY_GROUP)
