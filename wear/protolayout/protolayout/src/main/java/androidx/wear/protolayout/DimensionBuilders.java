/*
 * Copyright 2022 The Android Open Source Project
 *
 * Licensed under the Apache License, Version 2.0 (the "License");
 * you may not use this file except in compliance with the License.
 * You may obtain a copy of the License at
 *
 *      http://www.apache.org/licenses/LICENSE-2.0
 *
 * Unless required by applicable law or agreed to in writing, software
 * distributed under the License is distributed on an "AS IS" BASIS,
 * WITHOUT WARRANTIES OR CONDITIONS OF ANY KIND, either express or implied.
 * See the License for the specific language governing permissions and
 * limitations under the License.
 */

package androidx.wear.protolayout;

import static androidx.annotation.Dimension.DP;
import static androidx.annotation.Dimension.SP;

import android.annotation.SuppressLint;
import androidx.annotation.Dimension;
import androidx.annotation.IntRange;
import androidx.annotation.NonNull;
import androidx.annotation.Nullable;
import androidx.annotation.OptIn;
import androidx.annotation.RestrictTo;
import androidx.annotation.RestrictTo.Scope;
<<<<<<< HEAD
=======
import androidx.wear.protolayout.TypeBuilders.FloatProp;
import androidx.wear.protolayout.expression.DynamicBuilders;
import androidx.wear.protolayout.expression.DynamicBuilders.DynamicFloat;
import androidx.wear.protolayout.expression.ExperimentalProtoLayoutExtensionApi;
>>>>>>> fdff00cc
import androidx.wear.protolayout.expression.Fingerprint;
import androidx.wear.protolayout.proto.DimensionProto;
import androidx.wear.protolayout.proto.TypesProto;

/** Builders for dimensions for layout elements. */
public final class DimensionBuilders {
  private DimensionBuilders() {}

  /** Shortcut for building a {@link DpProp} using a measurement in DP. */
  @NonNull
  public static DpProp dp(@Dimension(unit = DP) float valueDp) {
    return new DpProp.Builder().setValue(valueDp).build();
  }

  /** Shortcut for building a {@link SpProp} using a measurement in SP. */
  @NonNull
  public static SpProp sp(@Dimension(unit = SP) float valueSp) {
    return new SpProp.Builder().setValue(valueSp).build();
  }

  /** Shortcut for building a {@link EmProp} using a measurement in EM. */
  @NonNull
  public static EmProp em(int valueEm) {
    return new EmProp.Builder().setValue(valueEm).build();
  }

  /** Shortcut for building a {@link EmProp} using a measurement in EM. */
  @NonNull
  public static EmProp em(float valueEm) {
    return new EmProp.Builder().setValue(valueEm).build();
  }

  /** Shortcut for building an {@link DegreesProp} using a measurement in degrees. */
  @NonNull
  public static DegreesProp degrees(float valueDegrees) {
    return new DegreesProp.Builder().setValue(valueDegrees).build();
  }

  /** A type for linear dimensions, measured in dp.
   *
   * @since 1.0
   */
  public static final class DpProp implements ContainerDimension, ImageDimension, SpacerDimension {
    private final DimensionProto.DpProp mImpl;
    @Nullable private final Fingerprint mFingerprint;

    DpProp(DimensionProto.DpProp impl, @Nullable Fingerprint fingerprint) {
      this.mImpl = impl;
      this.mFingerprint = fingerprint;
    }

    /**
     * Gets the value, in dp.
     *
     * @since 1.0
     */
    @Dimension(unit = DP)
    public float getValue() {
      return mImpl.getValue();
    }

    /** @hide */
    @Override
    @RestrictTo(Scope.LIBRARY_GROUP)
    @Nullable
    public Fingerprint getFingerprint() {
      return mFingerprint;
    }

    @NonNull
    static DpProp fromProto(@NonNull DimensionProto.DpProp proto) {
      return new DpProp(proto, null);
    }

    @NonNull
    DimensionProto.DpProp toProto() {
      return mImpl;
    }

<<<<<<< HEAD
    /** @hide */
    @Override
    @RestrictTo(Scope.LIBRARY_GROUP)
=======
    /** Shortcut for building a {@link EmProp} using a measurement in EM. */
>>>>>>> fdff00cc
    @NonNull
    public DimensionProto.ContainerDimension toContainerDimensionProto() {
      return DimensionProto.ContainerDimension.newBuilder().setLinearDimension(mImpl).build();
    }

    /** @hide */
    @Override
    @RestrictTo(Scope.LIBRARY_GROUP)
    @NonNull
    public DimensionProto.ImageDimension toImageDimensionProto() {
      return DimensionProto.ImageDimension.newBuilder().setLinearDimension(mImpl).build();
    }

    /** @hide */
    @Override
    @RestrictTo(Scope.LIBRARY_GROUP)
    @NonNull
    public DimensionProto.SpacerDimension toSpacerDimensionProto() {
      return DimensionProto.SpacerDimension.newBuilder().setLinearDimension(mImpl).build();
    }

    /** Builder for {@link DpProp}. */
    public static final class Builder
        implements ContainerDimension.Builder, ImageDimension.Builder, SpacerDimension.Builder {
      private final DimensionProto.DpProp.Builder mImpl = DimensionProto.DpProp.newBuilder();
      private final Fingerprint mFingerprint = new Fingerprint(756413087);

      public Builder() {}

      /**
       * Sets the value, in dp.
       *
       * @since 1.0
       */
      @NonNull
      public Builder setValue(@Dimension(unit = DP) float value) {
        mImpl.setValue(value);
        mFingerprint.recordPropertyUpdate(1, Float.floatToIntBits(value));
        return this;
      }

      @Override
      @NonNull
      public DpProp build() {
        return new DpProp(mImpl.build(), mFingerprint);
      }
    }
  }

  /**
   * A type for font sizes, measured in sp.
   *
   * @since 1.0
   */
  public static final class SpProp {
    private final DimensionProto.SpProp mImpl;
    @Nullable private final Fingerprint mFingerprint;

    SpProp(DimensionProto.SpProp impl, @Nullable Fingerprint fingerprint) {
      this.mImpl = impl;
      this.mFingerprint = fingerprint;
    }

    /**
     * Gets the value, in sp.
     *
     * @since 1.0
     */
    @Dimension(unit = SP)
    public float getValue() {
      return mImpl.getValue();
    }

    /**
     * Get the fingerprint for this object, or null if unknown.
     *
     * @hide
     */
    @RestrictTo(Scope.LIBRARY_GROUP)
    @Nullable
    public Fingerprint getFingerprint() {
      return mFingerprint;
    }

    @NonNull
    static SpProp fromProto(@NonNull DimensionProto.SpProp proto) {
      return new SpProp(proto, null);
    }

<<<<<<< HEAD
    @NonNull
    DimensionProto.SpProp toProto() {
      return mImpl;
    }

    /** Builder for {@link SpProp} */
    public static final class Builder {
      private final DimensionProto.SpProp.Builder mImpl = DimensionProto.SpProp.newBuilder();
      private final Fingerprint mFingerprint = new Fingerprint(631793260);

      public Builder() {}

      /**
       * Sets the value, in sp.
       *
       * @since 1.0
       */
      @NonNull
      public Builder setValue(@Dimension(unit = SP) float value) {
        mImpl.setValue(value);
        mFingerprint.recordPropertyUpdate(2, Float.floatToIntBits(value));
        return this;
      }

      /** Builds an instance from accumulated values. */
      @NonNull
      public SpProp build() {
        return new SpProp(mImpl.build(), mFingerprint);
      }
    }
  }

  /**
   * A type for font spacing, measured in em.
   *
   * @since 1.0
   */
  public static final class EmProp {
    private final DimensionProto.EmProp mImpl;
    @Nullable private final Fingerprint mFingerprint;

    EmProp(DimensionProto.EmProp impl, @Nullable Fingerprint fingerprint) {
      this.mImpl = impl;
      this.mFingerprint = fingerprint;
=======
    /**
     * A type for linear dimensions, measured in dp.
     *
     * @since 1.0
     */
    @OptIn(markerClass = ExperimentalProtoLayoutExtensionApi.class)
    public static final class DpProp
            implements ContainerDimension, ImageDimension, SpacerDimension, ExtensionDimension {
        private final DimensionProto.DpProp mImpl;
        @Nullable private final Fingerprint mFingerprint;

        DpProp(DimensionProto.DpProp impl, @Nullable Fingerprint fingerprint) {
            this.mImpl = impl;
            this.mFingerprint = fingerprint;
        }

        /**
         * Gets the static value, in dp. If a dynamic value is also set and the renderer supports
         * dynamic values for the corresponding field, this static value will be ignored. If the
         * static value is not specified, zero will be used instead.
         *
         * @since 1.0
         */
        @Dimension(unit = DP)
        public float getValue() {
            return mImpl.getValue();
        }

        /**
         * Gets the dynamic value, in dp. Note that when setting this value, the static value is
         * still required to be set to support older renderers that only read the static value. If
         * {@code dynamicValue} has an invalid result, the provided static value will be used
         * instead.
         *
         * @since 1.2
         */
        @Nullable
        public DynamicFloat getDynamicValue() {
            if (mImpl.hasDynamicValue()) {
                return DynamicBuilders.dynamicFloatFromProto(mImpl.getDynamicValue());
            } else {
                return null;
            }
        }

        @Override
        @RestrictTo(Scope.LIBRARY_GROUP)
        @Nullable
        public Fingerprint getFingerprint() {
            return mFingerprint;
        }

        /** Creates a new wrapper instance from the proto. */
        @RestrictTo(Scope.LIBRARY_GROUP)
        @NonNull
        public static DpProp fromProto(
                @NonNull DimensionProto.DpProp proto, @Nullable Fingerprint fingerprint) {
            return new DpProp(proto, fingerprint);
        }

        @NonNull
        static DpProp fromProto(@NonNull DimensionProto.DpProp proto) {
            return fromProto(proto, null);
        }

        /** Returns the internal proto instance. */
        @RestrictTo(Scope.LIBRARY_GROUP)
        @NonNull
        DimensionProto.DpProp toProto() {
            return mImpl;
        }

        @Override
        @RestrictTo(Scope.LIBRARY_GROUP)
        @NonNull
        public DimensionProto.ContainerDimension toContainerDimensionProto() {
            return DimensionProto.ContainerDimension.newBuilder().setLinearDimension(mImpl).build();
        }

        @Override
        @RestrictTo(Scope.LIBRARY_GROUP)
        @NonNull
        public DimensionProto.ImageDimension toImageDimensionProto() {
            return DimensionProto.ImageDimension.newBuilder().setLinearDimension(mImpl).build();
        }

        @Override
        @RestrictTo(Scope.LIBRARY_GROUP)
        @NonNull
        public DimensionProto.SpacerDimension toSpacerDimensionProto() {
            return DimensionProto.SpacerDimension.newBuilder().setLinearDimension(mImpl).build();
        }

        @Override
        @RestrictTo(Scope.LIBRARY_GROUP)
        @NonNull
        @ExperimentalProtoLayoutExtensionApi
        public DimensionProto.ExtensionDimension toExtensionDimensionProto() {
            return DimensionProto.ExtensionDimension.newBuilder().setLinearDimension(mImpl).build();
        }

        @Override
        @NonNull
        public String toString() {
            return "DpProp{" + "value=" + getValue() + ", dynamicValue=" + getDynamicValue() + "}";
        }

        /** Builder for {@link DpProp}. */
        public static final class Builder
                implements ContainerDimension.Builder,
                        ImageDimension.Builder,
                        SpacerDimension.Builder,
                        ExtensionDimension.Builder {
            private final DimensionProto.DpProp.Builder mImpl = DimensionProto.DpProp.newBuilder();
            private final Fingerprint mFingerprint = new Fingerprint(756413087);

            /**
             * @deprecated Use {@link #Builder(float)} instead.
             */
            @Deprecated
            public Builder() {}

            /**
             * Creates a instance of {@link Builder}.
             *
             * @param staticValue the static value, in dp.
             */
            public Builder(@Dimension(unit = DP) float staticValue) {
                setValue(staticValue);
            }

            /**
             * Sets the static value, in dp. If a dynamic value is also set and the renderer
             * supports dynamic values for the corresponding field, this static value will be
             * ignored. If the static value is not specified, zero will be used instead.
             *
             * @since 1.0
             */
            @NonNull
            public Builder setValue(@Dimension(unit = DP) float staticValue) {
                mImpl.setValue(staticValue);
                mFingerprint.recordPropertyUpdate(1, Float.floatToIntBits(staticValue));
                return this;
            }

            /**
             * Sets the dynamic value, in dp. Note that when setting this value, the static value is
             * still required to be set to support older renderers that only read the static value.
             * If {@code dynamicValue} has an invalid result, the provided static value will be used
             * instead.
             *
             * @since 1.2
             */
            @NonNull
            public Builder setDynamicValue(@NonNull DynamicFloat dynamicValue) {
                mImpl.setDynamicValue(dynamicValue.toDynamicFloatProto());
                mFingerprint.recordPropertyUpdate(
                        2, checkNotNull(dynamicValue.getFingerprint()).aggregateValueAsInt());
                return this;
            }

            /**
             * Builds an instance from accumulated values.
             *
             * @throws IllegalStateException if a dynamic value is set using {@link
             *     #setDynamicValue(DynamicFloat)} but neither {@link #Builder(float)} nor {@link
             *     #setValue(float)} is used to provide a static value.
             */
            @Override
            @NonNull
            public DpProp build() {
                if (mImpl.hasDynamicValue() && !mImpl.hasValue()) {
                    throw new IllegalStateException("Static value is missing.");
                }
                return new DpProp(mImpl.build(), mFingerprint);
            }
        }
    }

    private static class DpPropLayoutConstraint {
        protected final DimensionProto.DpProp mImpl;
        @Nullable protected final Fingerprint mFingerprint;

        protected DpPropLayoutConstraint(
                DimensionProto.DpProp impl, @Nullable Fingerprint fingerprint) {
            this.mImpl = impl;
            this.mFingerprint = fingerprint;
        }

        /**
         * Gets the value to use when laying out components which can have a dynamic value.
         * Constrains the layout so that components are not changing size or location regardless of
         * the dynamic value that is being provided.
         *
         * @since 1.2
         */
        @SuppressWarnings("Unused")
        @Dimension(unit = DP)
        public float getValue() {
            return mImpl.getValueForLayout();
        }

        @SuppressWarnings("Unused")
        @RestrictTo(Scope.LIBRARY_GROUP)
        @Nullable
        public Fingerprint getFingerprint() {
            return mFingerprint;
        }

        @SuppressWarnings("Unused")
        @RestrictTo(Scope.LIBRARY_GROUP)
        @NonNull
        public DimensionProto.SpacerDimension toSpacerDimensionProto() {
            return DimensionProto.SpacerDimension.newBuilder().setLinearDimension(mImpl).build();
        }

        /** Builder for {@link DpPropLayoutConstraint}. */
        protected static class Builder {
            protected final DimensionProto.DpProp.Builder mImpl =
                    DimensionProto.DpProp.newBuilder();
            protected final Fingerprint mFingerprint = new Fingerprint(756413088);

            /**
             * Creates a new builder for {@link DpPropLayoutConstraint}.
             *
             * @param value Sets the value to use when laying out components which can have a
             *     dynamic value. Constrains the layout so that components are not changing size or
             *     location regardless of the dynamic value that is being provided.
             * @since 1.2
             */
            protected Builder(@Dimension(unit = DP) float value) {
                setValue(value);
            }

            /**
             * Sets the value to use when laying out components which can have a dynamic value.
             * Constrains the layout so that components are not changing size or location regardless
             * of the dynamic value that is being provided.
             *
             * @since 1.2
             */
            @NonNull
            private Builder setValue(@Dimension(unit = DP) float value) {
                mImpl.setValueForLayout(value);
                mFingerprint.recordPropertyUpdate(3, Float.floatToIntBits(value));
                return this;
            }
        }
>>>>>>> fdff00cc
    }

    /**
     * Gets the value, in em.
     *
     * @since 1.0
     */
<<<<<<< HEAD
    public float getValue() {
      return mImpl.getValue();
=======
    public static final class HorizontalLayoutConstraint extends DpPropLayoutConstraint {
        HorizontalLayoutConstraint(DimensionProto.DpProp impl, @Nullable Fingerprint fingerprint) {
            super(impl, fingerprint);
        }

        /**
         * Gets the horizontal alignment of the actual content within the space reserved by value.
         *
         * @since 1.2
         */
        @LayoutElementBuilders.HorizontalAlignment
        public int getHorizontalAlignment() {
            return mImpl.getHorizontalAlignmentForLayoutValue();
        }

        @NonNull
        static HorizontalLayoutConstraint fromProto(@NonNull DimensionProto.DpProp proto) {
            return new HorizontalLayoutConstraint(proto, null);
        }

        /** Builder for {@link HorizontalLayoutConstraint}. */
        public static final class Builder extends DpPropLayoutConstraint.Builder {
            /**
             * Creates a new builder for {@link HorizontalLayoutConstraint}.
             *
             * @param value Sets the value to use when laying out components which can have a
             *     dynamic value. Constrains the layout so that components are not changing size or
             *     location regardless of the dynamic value that is being provided.
             * @since 1.2
             */
            public Builder(@Dimension(unit = DP) float value) {
                super(value);
            }

            /**
             * Sets the horizontal alignment of the actual content within the space reserved by
             * value. If not specified, defaults to center alignment.
             *
             * @since 1.2
             */
            @NonNull
            public Builder setHorizontalAlignment(
                    @LayoutElementBuilders.HorizontalAlignment int horizontalAlignment) {
                mImpl.setHorizontalAlignmentForLayoutValue(horizontalAlignment);
                mFingerprint.recordPropertyUpdate(5, horizontalAlignment);
                return this;
            }

            /** Builds an instance of {@link HorizontalLayoutConstraint}. */
            @NonNull
            public HorizontalLayoutConstraint build() {
                return new HorizontalLayoutConstraint(mImpl.build(), mFingerprint);
            }
        }
>>>>>>> fdff00cc
    }

    /**
     * Get the fingerprint for this object, or null if unknown.
     *
     * @hide
     */
<<<<<<< HEAD
    @RestrictTo(Scope.LIBRARY_GROUP)
    @Nullable
    public Fingerprint getFingerprint() {
      return mFingerprint;
    }

    @NonNull
    static EmProp fromProto(@NonNull DimensionProto.EmProp proto) {
      return new EmProp(proto, null);
    }

    @NonNull
    DimensionProto.EmProp toProto() {
      return mImpl;
    }

    /** Builder for {@link EmProp} */
    public static final class Builder {
      private final DimensionProto.EmProp.Builder mImpl = DimensionProto.EmProp.newBuilder();
      private final Fingerprint mFingerprint = new Fingerprint(-659639046);

      public Builder() {}

      /**
       * Sets the value, in em.
       *
       * @since 1.0
       */
      @NonNull
      public Builder setValue(float value) {
        mImpl.setValue(value);
        mFingerprint.recordPropertyUpdate(1, Float.floatToIntBits(value));
        return this;
      }

      /** Builds an instance from accumulated values. */
      @NonNull
      public EmProp build() {
        return new EmProp(mImpl.build(), mFingerprint);
      }
    }
  }

  /**
   * A type for angular dimensions, measured in degrees.
   *
   * @since 1.0
   */
  public static final class DegreesProp {
    private final DimensionProto.DegreesProp mImpl;
    @Nullable private final Fingerprint mFingerprint;

    DegreesProp(DimensionProto.DegreesProp impl, @Nullable Fingerprint fingerprint) {
      this.mImpl = impl;
      this.mFingerprint = fingerprint;
=======
    public static final class VerticalLayoutConstraint extends DpPropLayoutConstraint {
        VerticalLayoutConstraint(DimensionProto.DpProp impl, @Nullable Fingerprint fingerprint) {
            super(impl, fingerprint);
        }

        /**
         * Gets the vertical alignment of the actual content within the space reserved by value.
         *
         * @since 1.2
         */
        @LayoutElementBuilders.VerticalAlignment
        public int getVerticalAlignment() {
            return mImpl.getVerticalAlignmentForLayoutValue();
        }

        @NonNull
        static VerticalLayoutConstraint fromProto(@NonNull DimensionProto.DpProp proto) {
            return new VerticalLayoutConstraint(proto, null);
        }

        /** Builder for {@link VerticalLayoutConstraint}. */
        public static final class Builder extends DpPropLayoutConstraint.Builder {
            /**
             * Creates a new builder for {@link VerticalLayoutConstraint}.
             *
             * @param value Sets the value to use when laying out components which can have a
             *     dynamic value. Constrains the layout so that components are not changing size or
             *     location regardless of the dynamic value that is being provided.
             * @since 1.2
             */
            public Builder(@Dimension(unit = DP) float value) {
                super(value);
            }

            /**
             * Sets the vertical alignment of the actual content within the space reserved by value.
             * If not specified, defaults to center alignment.
             *
             * @since 1.2
             */
            @NonNull
            public Builder setVerticalAlignment(
                    @LayoutElementBuilders.VerticalAlignment int verticalAlignment) {
                mImpl.setVerticalAlignmentForLayoutValue(verticalAlignment);
                mFingerprint.recordPropertyUpdate(4, verticalAlignment);
                return this;
            }

            /** Builds an instance of {@link VerticalLayoutConstraint}. */
            @NonNull
            public VerticalLayoutConstraint build() {
                return new VerticalLayoutConstraint(mImpl.build(), mFingerprint);
            }
        }
    }

    /**
     * A type for font sizes, measured in sp.
     *
     * @since 1.0
     */
    public static final class SpProp {
        private final DimensionProto.SpProp mImpl;
        @Nullable private final Fingerprint mFingerprint;

        SpProp(DimensionProto.SpProp impl, @Nullable Fingerprint fingerprint) {
            this.mImpl = impl;
            this.mFingerprint = fingerprint;
        }

        /**
         * Gets the value, in sp.
         *
         * @since 1.0
         */
        @Dimension(unit = SP)
        public float getValue() {
            return mImpl.getValue();
        }

        /** Get the fingerprint for this object, or null if unknown. */
        @RestrictTo(Scope.LIBRARY_GROUP)
        @Nullable
        public Fingerprint getFingerprint() {
            return mFingerprint;
        }

        /** Creates a new wrapper instance from the proto. */
        @RestrictTo(Scope.LIBRARY_GROUP)
        @NonNull
        public static SpProp fromProto(
                @NonNull DimensionProto.SpProp proto, @Nullable Fingerprint fingerprint) {
            return new SpProp(proto, fingerprint);
        }

        @NonNull
        static SpProp fromProto(@NonNull DimensionProto.SpProp proto) {
            return fromProto(proto, null);
        }

        /** Returns the internal proto instance. */
        @RestrictTo(Scope.LIBRARY_GROUP)
        @NonNull
        public DimensionProto.SpProp toProto() {
            return mImpl;
        }

        @Override
        @NonNull
        public String toString() {
            return "SpProp{" + "value=" + getValue() + "}";
        }

        /** Builder for {@link SpProp} */
        public static final class Builder {
            private final DimensionProto.SpProp.Builder mImpl = DimensionProto.SpProp.newBuilder();
            private final Fingerprint mFingerprint = new Fingerprint(631793260);

            public Builder() {}

            /**
             * Sets the value, in sp.
             *
             * @since 1.0
             */
            @NonNull
            public Builder setValue(@Dimension(unit = SP) float value) {
                mImpl.setValue(value);
                mFingerprint.recordPropertyUpdate(2, Float.floatToIntBits(value));
                return this;
            }

            /** Builds an instance from accumulated values. */
            @NonNull
            public SpProp build() {
                return new SpProp(mImpl.build(), mFingerprint);
            }
        }
>>>>>>> fdff00cc
    }

    /**
     * Gets the value, in degrees.
     *
     * @since 1.0
     */
    public float getValue() {
      return mImpl.getValue();
    }

    /**
     * Get the fingerprint for this object, or null if unknown.
     *
     * @hide
     */
<<<<<<< HEAD
    @RestrictTo(Scope.LIBRARY_GROUP)
    @Nullable
    public Fingerprint getFingerprint() {
      return mFingerprint;
    }

    @NonNull
    static DegreesProp fromProto(@NonNull DimensionProto.DegreesProp proto) {
      return new DegreesProp(proto, null);
    }

    @NonNull
    DimensionProto.DegreesProp toProto() {
      return mImpl;
    }

    /** Builder for {@link DegreesProp} */
    public static final class Builder {
      private final DimensionProto.DegreesProp.Builder mImpl =
          DimensionProto.DegreesProp.newBuilder();
      private final Fingerprint mFingerprint = new Fingerprint(-1927567665);

      public Builder() {}

      /**
       * Sets the value, in degrees.
       *
       * @since 1.0
       */
      @NonNull
      public Builder setValue(float value) {
        mImpl.setValue(value);
        mFingerprint.recordPropertyUpdate(1, Float.floatToIntBits(value));
        return this;
      }

      /** Builds an instance from accumulated values. */
      @NonNull
      public DegreesProp build() {
        return new DegreesProp(mImpl.build(), mFingerprint);
      }
    }
  }

  /**
   * A type for a dimension that fills all the space it can (i.e. MATCH_PARENT in Android parlance).
   *
   * @since 1.0
   * @hide
   */
  @RestrictTo(Scope.LIBRARY_GROUP)
  public static final class ExpandedDimensionProp implements ContainerDimension, ImageDimension {
    private final DimensionProto.ExpandedDimensionProp mImpl;
    @Nullable private final Fingerprint mFingerprint;

    ExpandedDimensionProp(
        DimensionProto.ExpandedDimensionProp impl, @Nullable Fingerprint fingerprint) {
      this.mImpl = impl;
      this.mFingerprint = fingerprint;
=======
    public static final class DegreesProp {
        private final DimensionProto.DegreesProp mImpl;
        @Nullable private final Fingerprint mFingerprint;

        DegreesProp(DimensionProto.DegreesProp impl, @Nullable Fingerprint fingerprint) {
            this.mImpl = impl;
            this.mFingerprint = fingerprint;
        }

        /**
         * Gets the static value, in degrees. If a dynamic value is also set and the renderer
         * supports dynamic values for the corresponding field, this static value will be ignored.
         * If the static value is not specified, zero will be used instead.
         *
         * @since 1.0
         */
        public float getValue() {
            return mImpl.getValue();
        }

        /**
         * Gets the dynamic value, in degrees. Note that when setting this value, the static value
         * is still required to be set to support older renderers that only read the static value.
         * If {@code dynamicValue} has an invalid result, the provided static value will be used
         * instead.
         *
         * @since 1.2
         */
        @Nullable
        public DynamicFloat getDynamicValue() {
            if (mImpl.hasDynamicValue()) {
                return DynamicBuilders.dynamicFloatFromProto(mImpl.getDynamicValue());
            } else {
                return null;
            }
        }

        /** Get the fingerprint for this object, or null if unknown. */
        @RestrictTo(Scope.LIBRARY_GROUP)
        @Nullable
        public Fingerprint getFingerprint() {
            return mFingerprint;
        }

        /** Creates a new wrapper instance from the proto. */
        @RestrictTo(Scope.LIBRARY_GROUP)
        @NonNull
        public static DegreesProp fromProto(
                @NonNull DimensionProto.DegreesProp proto, @Nullable Fingerprint fingerprint) {
            return new DegreesProp(proto, fingerprint);
        }

        @NonNull
        static DegreesProp fromProto(@NonNull DimensionProto.DegreesProp proto) {
            return fromProto(proto, null);
        }

        /** Returns the internal proto instance. */
        @RestrictTo(Scope.LIBRARY_GROUP)
        @NonNull
        public DimensionProto.DegreesProp toProto() {
            return mImpl;
        }

        @Override
        @NonNull
        public String toString() {
            return "DegreesProp{"
                    + "value="
                    + getValue()
                    + ", dynamicValue="
                    + getDynamicValue()
                    + "}";
        }

        /** Builder for {@link DegreesProp} */
        public static final class Builder {
            private final DimensionProto.DegreesProp.Builder mImpl =
                    DimensionProto.DegreesProp.newBuilder();
            private final Fingerprint mFingerprint = new Fingerprint(-1927567665);

            /**
             * @deprecated Use {@link #Builder(float)} instead.
             */
            @Deprecated
            public Builder() {}

            /**
             * Creates a instance of {@link Builder}.
             *
             * @param staticValue the static value, in degrees.
             */
            public Builder(float staticValue) {
                setValue(staticValue);
            }

            /**
             * Sets the static value, in degrees. If a dynamic value is also set and the renderer
             * supports dynamic values for the corresponding field, this static value will be
             * ignored. If the static value is not specified, zero will be used instead.
             *
             * @since 1.0
             */
            @NonNull
            public Builder setValue(float staticValue) {
                mImpl.setValue(staticValue);
                mFingerprint.recordPropertyUpdate(1, Float.floatToIntBits(staticValue));
                return this;
            }

            /**
             * Sets the dynamic value, in degrees. Note that when setting this value, the static
             * value is still required to be set to support older renderers that only read the
             * static value. If {@code dynamicValue} has an invalid result, the provided static
             * value will be used instead.
             *
             * @since 1.2
             */
            @NonNull
            public Builder setDynamicValue(@NonNull DynamicFloat dynamicValue) {
                mImpl.setDynamicValue(dynamicValue.toDynamicFloatProto());
                mFingerprint.recordPropertyUpdate(
                        2, checkNotNull(dynamicValue.getFingerprint()).aggregateValueAsInt());
                return this;
            }

            /**
             * Builds an instance from accumulated values.
             *
             * @throws IllegalStateException if a dynamic value is set using {@link
             *     #setDynamicValue(DynamicFloat)} but neither {@link #Builder(float)} nor {@link
             *     #setValue(float)} is used to provide a static value.
             */
            @NonNull
            public DegreesProp build() {
                if (mImpl.hasDynamicValue() && !mImpl.hasValue()) {
                    throw new IllegalStateException("Static value is missing.");
                }
                return new DegreesProp(mImpl.build(), mFingerprint);
            }
        }
>>>>>>> fdff00cc
    }

    /**
     * Gets the layout weight (a dimensionless scalar value) for this element. This will only affect
     * the width of children of a {@link androidx.wear.protolayout.LayoutElementBuilders.Row} or the
     * height of children of a {@link androidx.wear.protolayout.LayoutElementBuilders.Column}. By
     * default, all children have equal weight. Where applicable, the width or height of the element
     * is proportional to the sum of the weights of its siblings.
     *
     * @since 1.2
     */
    public float getLayoutWeight() {
      return mImpl.getLayoutWeight().getValue();
    }

<<<<<<< HEAD
    /** @hide */
    @Override
    @RestrictTo(Scope.LIBRARY_GROUP)
    @Nullable
    public Fingerprint getFingerprint() {
      return mFingerprint;
    }

    @NonNull
    static ExpandedDimensionProp fromProto(@NonNull DimensionProto.ExpandedDimensionProp proto) {
      return new ExpandedDimensionProp(proto, null);
    }

    @NonNull
    DimensionProto.ExpandedDimensionProp toProto() {
      return mImpl;
    }

    /** @hide */
    @Override
    @RestrictTo(Scope.LIBRARY_GROUP)
    @NonNull
    public DimensionProto.ContainerDimension toContainerDimensionProto() {
      return DimensionProto.ContainerDimension.newBuilder().setExpandedDimension(mImpl).build();
    }

    /** @hide */
    @Override
    @RestrictTo(Scope.LIBRARY_GROUP)
    @NonNull
    public DimensionProto.ImageDimension toImageDimensionProto() {
      return DimensionProto.ImageDimension.newBuilder().setExpandedDimension(mImpl).build();
    }

    /** Builder for {@link ExpandedDimensionProp}. */
    public static final class Builder
        implements ContainerDimension.Builder, ImageDimension.Builder {
      private final DimensionProto.ExpandedDimensionProp.Builder mImpl =
          DimensionProto.ExpandedDimensionProp.newBuilder();
      private final Fingerprint mFingerprint = new Fingerprint(-997720604);

      public Builder() {}

      /**
       * Sets the layout weight (a dimensionless scalar value) for this element. This will only
       * affect the width of children of a {@link
       * androidx.wear.protolayout.LayoutElementBuilders.Row} or the height of children of a {@link
       * androidx.wear.protolayout.LayoutElementBuilders.Column}. By default, all children have
       * equal weight. Where applicable, the width or height of the element is proportional to the
       * sum of the weights of its siblings.
       *
       * @since 1.2
       */
      @NonNull
      public Builder setLayoutWeight(float layoutWeight) {
        mImpl.setLayoutWeight(TypesProto.FloatProp.newBuilder().setValue(layoutWeight));
        mFingerprint.recordPropertyUpdate(1, Float.floatToIntBits(layoutWeight));
        return this;
      }

      @Override
      @NonNull
      public ExpandedDimensionProp build() {
        return new ExpandedDimensionProp(mImpl.build(), mFingerprint);
      }
    }
  }

  /**
   * A type for a dimension that sizes itself to the size of its children (i.e. WRAP_CONTENT in
   * Android parlance).
   *
   * @since 1.0
   * @hide
   */
  @RestrictTo(Scope.LIBRARY_GROUP)
  public static final class WrappedDimensionProp implements ContainerDimension {
    private final DimensionProto.WrappedDimensionProp mImpl;
    @Nullable private final Fingerprint mFingerprint;

    WrappedDimensionProp(
        DimensionProto.WrappedDimensionProp impl, @Nullable Fingerprint fingerprint) {
      this.mImpl = impl;
      this.mFingerprint = fingerprint;
=======
    /**
     * A type for a dimension that fills all the space it can (i.e. MATCH_PARENT in Android
     * parlance).
     *
     * @since 1.0
     */
    public static final class ExpandedDimensionProp implements ContainerDimension, ImageDimension {
        private final DimensionProto.ExpandedDimensionProp mImpl;
        @Nullable private final Fingerprint mFingerprint;

        ExpandedDimensionProp(
                DimensionProto.ExpandedDimensionProp impl, @Nullable Fingerprint fingerprint) {
            this.mImpl = impl;
            this.mFingerprint = fingerprint;
        }

        /**
         * Gets the layout weight (a dimensionless scalar value) for this element. This will only
         * affect the width of children of a {@link
         * androidx.wear.protolayout.LayoutElementBuilders.Row} or the height of children of a
         * {@link androidx.wear.protolayout.LayoutElementBuilders.Column}. By default, all children
         * have equal weight. Where applicable, the width or height of the element is proportional
         * to the sum of the weights of its siblings.
         *
         * @since 1.2
         */
        @Nullable
        public FloatProp getLayoutWeight() {
            if (mImpl.hasLayoutWeight()) {
                return FloatProp.fromProto(mImpl.getLayoutWeight());
            } else {
                return null;
            }
        }

        @Override
        @RestrictTo(Scope.LIBRARY_GROUP)
        @Nullable
        public Fingerprint getFingerprint() {
            return mFingerprint;
        }

        /** Creates a new wrapper instance from the proto. */
        @RestrictTo(Scope.LIBRARY_GROUP)
        @NonNull
        public static ExpandedDimensionProp fromProto(
                @NonNull DimensionProto.ExpandedDimensionProp proto,
                @Nullable Fingerprint fingerprint) {
            return new ExpandedDimensionProp(proto, fingerprint);
        }

        @NonNull
        static ExpandedDimensionProp fromProto(
                @NonNull DimensionProto.ExpandedDimensionProp proto) {
            return fromProto(proto, null);
        }

        /** Returns the internal proto instance. */
        @RestrictTo(Scope.LIBRARY_GROUP)
        @NonNull
        DimensionProto.ExpandedDimensionProp toProto() {
            return mImpl;
        }

        @Override
        @RestrictTo(Scope.LIBRARY_GROUP)
        @NonNull
        public DimensionProto.ContainerDimension toContainerDimensionProto() {
            return DimensionProto.ContainerDimension.newBuilder()
                    .setExpandedDimension(mImpl)
                    .build();
        }

        /* */
        @Override
        @RestrictTo(Scope.LIBRARY_GROUP)
        @NonNull
        public DimensionProto.ImageDimension toImageDimensionProto() {
            return DimensionProto.ImageDimension.newBuilder().setExpandedDimension(mImpl).build();
        }

        @Override
        @NonNull
        public String toString() {
            return "ExpandedDimensionProp{" + "layoutWeight=" + getLayoutWeight() + "}";
        }

        /** Builder for {@link ExpandedDimensionProp}. */
        public static final class Builder
                implements ContainerDimension.Builder, ImageDimension.Builder {
            private final DimensionProto.ExpandedDimensionProp.Builder mImpl =
                    DimensionProto.ExpandedDimensionProp.newBuilder();
            private final Fingerprint mFingerprint = new Fingerprint(-997720604);

            public Builder() {}

            /**
             * Sets the layout weight (a dimensionless scalar value) for this element. This will
             * only affect the width of children of a {@link
             * androidx.wear.protolayout.LayoutElementBuilders.Row} or the height of children of a
             * {@link androidx.wear.protolayout.LayoutElementBuilders.Column}. By default, all
             * children have equal weight. Where applicable, the width or height of the element is
             * proportional to the sum of the weights of its siblings.
             *
             * <p>Note that this field only supports static values.
             *
             * @since 1.2
             */
            @NonNull
            public Builder setLayoutWeight(@NonNull FloatProp layoutWeight) {
                if (layoutWeight.getDynamicValue() != null) {
                    throw new IllegalArgumentException(
                            "setLayoutWeight doesn't support dynamic values.");
                }
                mImpl.setLayoutWeight(layoutWeight.toProto());
                mFingerprint.recordPropertyUpdate(
                        1, checkNotNull(layoutWeight.getFingerprint()).aggregateValueAsInt());
                return this;
            }

            @Override
            @NonNull
            public ExpandedDimensionProp build() {
                return new ExpandedDimensionProp(mImpl.build(), mFingerprint);
            }
        }
>>>>>>> fdff00cc
    }

    /**
     * Gets the minimum size of this dimension. If not set, then there is no minimum size.
     *
     * @since 1.2
     */
    @Dimension(unit = DP)
    public float getMinimumSizeDp() {
      return mImpl.getMinimumSize().getValue();
    }

    /** @hide */
    @Override
    @RestrictTo(Scope.LIBRARY_GROUP)
    @Nullable
    public Fingerprint getFingerprint() {
      return mFingerprint;
    }

    @NonNull
    static WrappedDimensionProp fromProto(@NonNull DimensionProto.WrappedDimensionProp proto) {
      return new WrappedDimensionProp(proto, null);
    }

    @NonNull
    DimensionProto.WrappedDimensionProp toProto() {
      return mImpl;
    }

    /** @hide */
    @Override
    @RestrictTo(Scope.LIBRARY_GROUP)
    @NonNull
    public DimensionProto.ContainerDimension toContainerDimensionProto() {
      return DimensionProto.ContainerDimension.newBuilder().setWrappedDimension(mImpl).build();
    }

    /** Builder for {@link WrappedDimensionProp}. */
    public static final class Builder implements ContainerDimension.Builder {
      private final DimensionProto.WrappedDimensionProp.Builder mImpl =
          DimensionProto.WrappedDimensionProp.newBuilder();
      private final Fingerprint mFingerprint = new Fingerprint(1118918114);

      public Builder() {}

      /**
       * Sets the minimum size of this dimension. If not set, then there is no minimum size.
       *
       * @since 1.2
       */
      @NonNull
      public Builder setMinimumSizeDp(@Dimension(unit = DP) float minimumSize) {
        mImpl.setMinimumSize(DimensionProto.DpProp.newBuilder().setValue(minimumSize));
        mFingerprint.recordPropertyUpdate(1, Float.floatToIntBits(minimumSize));
        return this;
      }

      @Override
      @NonNull
      public WrappedDimensionProp build() {
        return new WrappedDimensionProp(mImpl.build(), mFingerprint);
      }
    }
  }

  /**
   * A type for a dimension that scales itself proportionally to another dimension such that the
   * aspect ratio defined by the given width and height values is preserved.
   *
   * <p>Note that the width and height are unitless; only their ratio is relevant. This allows for
   * specifying an element's size using common ratios (e.g. width=4, height=3), or to allow an
   * element to be resized proportionally based on the size of an underlying asset (e.g. an 800x600
   * image being added to a smaller container and resized accordingly).
   *
   * @since 1.0
   */
  public static final class ProportionalDimensionProp implements ImageDimension {
    private final DimensionProto.ProportionalDimensionProp mImpl;
    @Nullable private final Fingerprint mFingerprint;

    ProportionalDimensionProp(
        DimensionProto.ProportionalDimensionProp impl, @Nullable Fingerprint fingerprint) {
      this.mImpl = impl;
      this.mFingerprint = fingerprint;
    }

    /**
     * Gets the width to be used when calculating the aspect ratio to preserve.
     *
     * @since 1.0
     */
    @IntRange(from = 0)
    public int getAspectRatioWidth() {
      return mImpl.getAspectRatioWidth();
    }

    /**
     * Gets the height to be used when calculating the aspect ratio ratio to preserve.
     *
     * @since 1.0
     */
    @IntRange(from = 0)
    public int getAspectRatioHeight() {
      return mImpl.getAspectRatioHeight();
    }

    /** @hide */
    @Override
    @RestrictTo(Scope.LIBRARY_GROUP)
    @Nullable
    public Fingerprint getFingerprint() {
      return mFingerprint;
    }

    @NonNull
    static ProportionalDimensionProp fromProto(
        @NonNull DimensionProto.ProportionalDimensionProp proto) {
      return new ProportionalDimensionProp(proto, null);
    }

    @NonNull
    DimensionProto.ProportionalDimensionProp toProto() {
      return mImpl;
    }

    /** @hide */
    @Override
    @RestrictTo(Scope.LIBRARY_GROUP)
    @NonNull
    public DimensionProto.ImageDimension toImageDimensionProto() {
      return DimensionProto.ImageDimension.newBuilder().setProportionalDimension(mImpl).build();
    }

    /** Builder for {@link ProportionalDimensionProp}. */
    public static final class Builder implements ImageDimension.Builder {
      private final DimensionProto.ProportionalDimensionProp.Builder mImpl =
          DimensionProto.ProportionalDimensionProp.newBuilder();
      private final Fingerprint mFingerprint = new Fingerprint(1725027476);

      public Builder() {}

      /**
       * Sets the width to be used when calculating the aspect ratio to preserve.
       *
       * @since 1.0
       */
      @NonNull
      public Builder setAspectRatioWidth(@IntRange(from = 0) int aspectRatioWidth) {
        mImpl.setAspectRatioWidth(aspectRatioWidth);
        mFingerprint.recordPropertyUpdate(1, aspectRatioWidth);
        return this;
      }

      /**
       * Sets the height to be used when calculating the aspect ratio ratio to preserve.
       *
       * @since 1.0
       */
      @NonNull
      public Builder setAspectRatioHeight(@IntRange(from = 0) int aspectRatioHeight) {
        mImpl.setAspectRatioHeight(aspectRatioHeight);
        mFingerprint.recordPropertyUpdate(2, aspectRatioHeight);
        return this;
      }

      @Override
      @NonNull
      public ProportionalDimensionProp build() {
        return new ProportionalDimensionProp(mImpl.build(), mFingerprint);
      }
    }
  }

  /**
   * Interface defining a dimension that can be applied to a container.
   *
   * @since 1.0
   */
  public interface ContainerDimension {
    /**
     * Get the protocol buffer representation of this object.
     *
     * @hide
     */
    @RestrictTo(Scope.LIBRARY_GROUP)
    @NonNull
    DimensionProto.ContainerDimension toContainerDimensionProto();

    /**
     * Get the fingerprint for this object or null if unknown.
     *
     * @hide
     */
    @RestrictTo(Scope.LIBRARY_GROUP)
    @Nullable
    Fingerprint getFingerprint();

    /** Builder to create {@link ContainerDimension} objects. */
    @SuppressLint("StaticFinalBuilder")
    interface Builder {

      /** Builds an instance with values accumulated in this Builder. */
      @NonNull
      ContainerDimension build();
    }
  }

  @NonNull
  static ContainerDimension containerDimensionFromProto(
      @NonNull DimensionProto.ContainerDimension proto) {
    if (proto.hasLinearDimension()) {
      return DpProp.fromProto(proto.getLinearDimension());
    }
    if (proto.hasExpandedDimension()) {
      return ExpandedDimensionProp.fromProto(proto.getExpandedDimension());
    }
    if (proto.hasWrappedDimension()) {
      return WrappedDimensionProp.fromProto(proto.getWrappedDimension());
    }
    throw new IllegalStateException("Proto was not a recognised instance of ContainerDimension");
  }

  /**
   * Interface defining a dimension that can be applied to an image.
   *
   * @since 1.0
   */
  public interface ImageDimension {
    /**
     * Get the protocol buffer representation of this object.
     *
     * @hide
     */
    @RestrictTo(Scope.LIBRARY_GROUP)
    @NonNull
    DimensionProto.ImageDimension toImageDimensionProto();

    /**
     * Get the fingerprint for this object or null if unknown.
     *
     * @hide
     */
    @RestrictTo(Scope.LIBRARY_GROUP)
    @Nullable
    Fingerprint getFingerprint();

    /** Builder to create {@link ImageDimension} objects. */
    @SuppressLint("StaticFinalBuilder")
    interface Builder {

      /** Builds an instance with values accumulated in this Builder. */
      @NonNull
      ImageDimension build();
    }
  }

  @NonNull
  static ImageDimension imageDimensionFromProto(@NonNull DimensionProto.ImageDimension proto) {
    if (proto.hasLinearDimension()) {
      return DpProp.fromProto(proto.getLinearDimension());
    }
    if (proto.hasExpandedDimension()) {
      return ExpandedDimensionProp.fromProto(proto.getExpandedDimension());
    }
    if (proto.hasProportionalDimension()) {
      return ProportionalDimensionProp.fromProto(proto.getProportionalDimension());
    }
    throw new IllegalStateException("Proto was not a recognised instance of ImageDimension");
  }

  /**
   * Interface defining a dimension that can be applied to a spacer.
   *
   * @since 1.0
   */
  public interface SpacerDimension {
    /**
     * Get the protocol buffer representation of this object.
     *
     * @hide
     */
    @RestrictTo(Scope.LIBRARY_GROUP)
    @NonNull
    DimensionProto.SpacerDimension toSpacerDimensionProto();

    /**
     * Get the fingerprint for this object or null if unknown.
     *
     * @hide
     */
    @RestrictTo(Scope.LIBRARY_GROUP)
    @Nullable
    Fingerprint getFingerprint();

    /** Builder to create {@link SpacerDimension} objects. */
    @SuppressLint("StaticFinalBuilder")
    interface Builder {

      /** Builds an instance with values accumulated in this Builder. */
      @NonNull
      SpacerDimension build();
    }
  }

  @NonNull
  static SpacerDimension spacerDimensionFromProto(@NonNull DimensionProto.SpacerDimension proto) {
    if (proto.hasLinearDimension()) {
      return DpProp.fromProto(proto.getLinearDimension());
    }
<<<<<<< HEAD
    throw new IllegalStateException("Proto was not a recognised instance of SpacerDimension");
  }
=======

    /**
     * Interface defining a dimension that can be applied to a {@link
     * androidx.wear.protolayout.LayoutElementBuilders.ExtensionLayoutElement} element.
     *
     * @since 1.0
     */
    @ExperimentalProtoLayoutExtensionApi
    public interface ExtensionDimension {
        /** Get the protocol buffer representation of this object. */
        @RestrictTo(Scope.LIBRARY_GROUP)
        @NonNull
        DimensionProto.ExtensionDimension toExtensionDimensionProto();

        /** Get the fingerprint for this object or null if unknown. */
        @RestrictTo(Scope.LIBRARY_GROUP)
        @Nullable
        Fingerprint getFingerprint();

        /** Builder to create {@link ExtensionDimension} objects. */
        @RestrictTo(Scope.LIBRARY_GROUP)
        interface Builder {

            /** Builds an instance with values accumulated in this Builder. */
            @NonNull
            ExtensionDimension build();
        }
    }

    /** Creates a new wrapper instance from the proto. */
    @RestrictTo(Scope.LIBRARY_GROUP)
    @NonNull
    public static ExtensionDimension extensionDimensionFromProto(
            @NonNull DimensionProto.ExtensionDimension proto, @Nullable Fingerprint fingerprint) {
        if (proto.hasLinearDimension()) {
            return DpProp.fromProto(proto.getLinearDimension(), fingerprint);
        }
        throw new IllegalStateException(
                "Proto was not a recognised instance of ExtensionDimension");
    }

    @NonNull
    static ExtensionDimension extensionDimensionFromProto(
            @NonNull DimensionProto.ExtensionDimension proto) {
        return extensionDimensionFromProto(proto, null);
    }
>>>>>>> fdff00cc
}<|MERGE_RESOLUTION|>--- conflicted
+++ resolved
@@ -18,8 +18,8 @@
 
 import static androidx.annotation.Dimension.DP;
 import static androidx.annotation.Dimension.SP;
-
-import android.annotation.SuppressLint;
+import static androidx.wear.protolayout.expression.Preconditions.checkNotNull;
+
 import androidx.annotation.Dimension;
 import androidx.annotation.IntRange;
 import androidx.annotation.NonNull;
@@ -27,234 +27,80 @@
 import androidx.annotation.OptIn;
 import androidx.annotation.RestrictTo;
 import androidx.annotation.RestrictTo.Scope;
-<<<<<<< HEAD
-=======
 import androidx.wear.protolayout.TypeBuilders.FloatProp;
 import androidx.wear.protolayout.expression.DynamicBuilders;
 import androidx.wear.protolayout.expression.DynamicBuilders.DynamicFloat;
 import androidx.wear.protolayout.expression.ExperimentalProtoLayoutExtensionApi;
->>>>>>> fdff00cc
 import androidx.wear.protolayout.expression.Fingerprint;
 import androidx.wear.protolayout.proto.DimensionProto;
-import androidx.wear.protolayout.proto.TypesProto;
 
 /** Builders for dimensions for layout elements. */
 public final class DimensionBuilders {
-  private DimensionBuilders() {}
-
-  /** Shortcut for building a {@link DpProp} using a measurement in DP. */
-  @NonNull
-  public static DpProp dp(@Dimension(unit = DP) float valueDp) {
-    return new DpProp.Builder().setValue(valueDp).build();
-  }
-
-  /** Shortcut for building a {@link SpProp} using a measurement in SP. */
-  @NonNull
-  public static SpProp sp(@Dimension(unit = SP) float valueSp) {
-    return new SpProp.Builder().setValue(valueSp).build();
-  }
-
-  /** Shortcut for building a {@link EmProp} using a measurement in EM. */
-  @NonNull
-  public static EmProp em(int valueEm) {
-    return new EmProp.Builder().setValue(valueEm).build();
-  }
-
-  /** Shortcut for building a {@link EmProp} using a measurement in EM. */
-  @NonNull
-  public static EmProp em(float valueEm) {
-    return new EmProp.Builder().setValue(valueEm).build();
-  }
-
-  /** Shortcut for building an {@link DegreesProp} using a measurement in degrees. */
-  @NonNull
-  public static DegreesProp degrees(float valueDegrees) {
-    return new DegreesProp.Builder().setValue(valueDegrees).build();
-  }
-
-  /** A type for linear dimensions, measured in dp.
-   *
-   * @since 1.0
-   */
-  public static final class DpProp implements ContainerDimension, ImageDimension, SpacerDimension {
-    private final DimensionProto.DpProp mImpl;
-    @Nullable private final Fingerprint mFingerprint;
-
-    DpProp(DimensionProto.DpProp impl, @Nullable Fingerprint fingerprint) {
-      this.mImpl = impl;
-      this.mFingerprint = fingerprint;
-    }
-
-    /**
-     * Gets the value, in dp.
+    private DimensionBuilders() {}
+
+    private static final ExpandedDimensionProp EXPAND = new ExpandedDimensionProp.Builder().build();
+    private static final WrappedDimensionProp WRAP = new WrappedDimensionProp.Builder().build();
+
+    /** Shortcut for building a {@link DpProp} using a measurement in DP. */
+    @NonNull
+    public static DpProp dp(@Dimension(unit = DP) float valueDp) {
+        return new DpProp.Builder(valueDp).build();
+    }
+
+    /** Shortcut for building a {@link SpProp} using a measurement in SP. */
+    @NonNull
+    public static SpProp sp(@Dimension(unit = SP) float valueSp) {
+        return new SpProp.Builder().setValue(valueSp).build();
+    }
+
+    /** Shortcut for building a {@link EmProp} using a measurement in EM. */
+    @NonNull
+    public static EmProp em(int valueEm) {
+        return new EmProp.Builder().setValue(valueEm).build();
+    }
+
+    /**
+     * Shortcut for building a {@link EmProp} using a measurement in EM.
      *
      * @since 1.0
      */
-    @Dimension(unit = DP)
-    public float getValue() {
-      return mImpl.getValue();
-    }
-
-    /** @hide */
-    @Override
-    @RestrictTo(Scope.LIBRARY_GROUP)
-    @Nullable
-    public Fingerprint getFingerprint() {
-      return mFingerprint;
-    }
-
     @NonNull
-    static DpProp fromProto(@NonNull DimensionProto.DpProp proto) {
-      return new DpProp(proto, null);
-    }
-
+    public static EmProp em(float valueEm) {
+        return new EmProp.Builder().setValue(valueEm).build();
+    }
+
+    /**
+     * Shortcut for building an {@link DegreesProp} using a measurement in degrees.
+     *
+     * @since 1.0
+     */
     @NonNull
-    DimensionProto.DpProp toProto() {
-      return mImpl;
-    }
-
-<<<<<<< HEAD
-    /** @hide */
-    @Override
-    @RestrictTo(Scope.LIBRARY_GROUP)
-=======
-    /** Shortcut for building a {@link EmProp} using a measurement in EM. */
->>>>>>> fdff00cc
+    public static DegreesProp degrees(float valueDegrees) {
+        return new DegreesProp.Builder(valueDegrees).build();
+    }
+
+    /**
+     * Shortcut for building an {@link ExpandedDimensionProp} that will expand to the size of its
+     * parent.
+     *
+     * @since 1.0
+     */
     @NonNull
-    public DimensionProto.ContainerDimension toContainerDimensionProto() {
-      return DimensionProto.ContainerDimension.newBuilder().setLinearDimension(mImpl).build();
-    }
-
-    /** @hide */
-    @Override
-    @RestrictTo(Scope.LIBRARY_GROUP)
+    public static ExpandedDimensionProp expand() {
+        return EXPAND;
+    }
+
+    /**
+     * Shortcut for building an {@link WrappedDimensionProp} that will shrink to the size of its
+     * children.
+     *
+     * @since 1.0
+     */
     @NonNull
-    public DimensionProto.ImageDimension toImageDimensionProto() {
-      return DimensionProto.ImageDimension.newBuilder().setLinearDimension(mImpl).build();
-    }
-
-    /** @hide */
-    @Override
-    @RestrictTo(Scope.LIBRARY_GROUP)
-    @NonNull
-    public DimensionProto.SpacerDimension toSpacerDimensionProto() {
-      return DimensionProto.SpacerDimension.newBuilder().setLinearDimension(mImpl).build();
-    }
-
-    /** Builder for {@link DpProp}. */
-    public static final class Builder
-        implements ContainerDimension.Builder, ImageDimension.Builder, SpacerDimension.Builder {
-      private final DimensionProto.DpProp.Builder mImpl = DimensionProto.DpProp.newBuilder();
-      private final Fingerprint mFingerprint = new Fingerprint(756413087);
-
-      public Builder() {}
-
-      /**
-       * Sets the value, in dp.
-       *
-       * @since 1.0
-       */
-      @NonNull
-      public Builder setValue(@Dimension(unit = DP) float value) {
-        mImpl.setValue(value);
-        mFingerprint.recordPropertyUpdate(1, Float.floatToIntBits(value));
-        return this;
-      }
-
-      @Override
-      @NonNull
-      public DpProp build() {
-        return new DpProp(mImpl.build(), mFingerprint);
-      }
-    }
-  }
-
-  /**
-   * A type for font sizes, measured in sp.
-   *
-   * @since 1.0
-   */
-  public static final class SpProp {
-    private final DimensionProto.SpProp mImpl;
-    @Nullable private final Fingerprint mFingerprint;
-
-    SpProp(DimensionProto.SpProp impl, @Nullable Fingerprint fingerprint) {
-      this.mImpl = impl;
-      this.mFingerprint = fingerprint;
-    }
-
-    /**
-     * Gets the value, in sp.
-     *
-     * @since 1.0
-     */
-    @Dimension(unit = SP)
-    public float getValue() {
-      return mImpl.getValue();
-    }
-
-    /**
-     * Get the fingerprint for this object, or null if unknown.
-     *
-     * @hide
-     */
-    @RestrictTo(Scope.LIBRARY_GROUP)
-    @Nullable
-    public Fingerprint getFingerprint() {
-      return mFingerprint;
-    }
-
-    @NonNull
-    static SpProp fromProto(@NonNull DimensionProto.SpProp proto) {
-      return new SpProp(proto, null);
-    }
-
-<<<<<<< HEAD
-    @NonNull
-    DimensionProto.SpProp toProto() {
-      return mImpl;
-    }
-
-    /** Builder for {@link SpProp} */
-    public static final class Builder {
-      private final DimensionProto.SpProp.Builder mImpl = DimensionProto.SpProp.newBuilder();
-      private final Fingerprint mFingerprint = new Fingerprint(631793260);
-
-      public Builder() {}
-
-      /**
-       * Sets the value, in sp.
-       *
-       * @since 1.0
-       */
-      @NonNull
-      public Builder setValue(@Dimension(unit = SP) float value) {
-        mImpl.setValue(value);
-        mFingerprint.recordPropertyUpdate(2, Float.floatToIntBits(value));
-        return this;
-      }
-
-      /** Builds an instance from accumulated values. */
-      @NonNull
-      public SpProp build() {
-        return new SpProp(mImpl.build(), mFingerprint);
-      }
-    }
-  }
-
-  /**
-   * A type for font spacing, measured in em.
-   *
-   * @since 1.0
-   */
-  public static final class EmProp {
-    private final DimensionProto.EmProp mImpl;
-    @Nullable private final Fingerprint mFingerprint;
-
-    EmProp(DimensionProto.EmProp impl, @Nullable Fingerprint fingerprint) {
-      this.mImpl = impl;
-      this.mFingerprint = fingerprint;
-=======
+    public static WrappedDimensionProp wrap() {
+        return WRAP;
+    }
+
     /**
      * A type for linear dimensions, measured in dp.
      *
@@ -503,18 +349,14 @@
                 return this;
             }
         }
->>>>>>> fdff00cc
-    }
-
-    /**
-     * Gets the value, in em.
-     *
-     * @since 1.0
-     */
-<<<<<<< HEAD
-    public float getValue() {
-      return mImpl.getValue();
-=======
+    }
+
+    /**
+     * A type for specifying horizontal layout constraints when using {@link DpProp} on a data
+     * bindable layout element.
+     *
+     * @since 1.2
+     */
     public static final class HorizontalLayoutConstraint extends DpPropLayoutConstraint {
         HorizontalLayoutConstraint(DimensionProto.DpProp impl, @Nullable Fingerprint fingerprint) {
             super(impl, fingerprint);
@@ -569,71 +411,14 @@
                 return new HorizontalLayoutConstraint(mImpl.build(), mFingerprint);
             }
         }
->>>>>>> fdff00cc
-    }
-
-    /**
-     * Get the fingerprint for this object, or null if unknown.
-     *
-     * @hide
-     */
-<<<<<<< HEAD
-    @RestrictTo(Scope.LIBRARY_GROUP)
-    @Nullable
-    public Fingerprint getFingerprint() {
-      return mFingerprint;
-    }
-
-    @NonNull
-    static EmProp fromProto(@NonNull DimensionProto.EmProp proto) {
-      return new EmProp(proto, null);
-    }
-
-    @NonNull
-    DimensionProto.EmProp toProto() {
-      return mImpl;
-    }
-
-    /** Builder for {@link EmProp} */
-    public static final class Builder {
-      private final DimensionProto.EmProp.Builder mImpl = DimensionProto.EmProp.newBuilder();
-      private final Fingerprint mFingerprint = new Fingerprint(-659639046);
-
-      public Builder() {}
-
-      /**
-       * Sets the value, in em.
-       *
-       * @since 1.0
-       */
-      @NonNull
-      public Builder setValue(float value) {
-        mImpl.setValue(value);
-        mFingerprint.recordPropertyUpdate(1, Float.floatToIntBits(value));
-        return this;
-      }
-
-      /** Builds an instance from accumulated values. */
-      @NonNull
-      public EmProp build() {
-        return new EmProp(mImpl.build(), mFingerprint);
-      }
-    }
-  }
-
-  /**
-   * A type for angular dimensions, measured in degrees.
-   *
-   * @since 1.0
-   */
-  public static final class DegreesProp {
-    private final DimensionProto.DegreesProp mImpl;
-    @Nullable private final Fingerprint mFingerprint;
-
-    DegreesProp(DimensionProto.DegreesProp impl, @Nullable Fingerprint fingerprint) {
-      this.mImpl = impl;
-      this.mFingerprint = fingerprint;
-=======
+    }
+
+    /**
+     * A type for specifying vertical layout constraints when using {@link DpProp} on a data
+     * bindable layout element.
+     *
+     * @since 1.2
+     */
     public static final class VerticalLayoutConstraint extends DpPropLayoutConstraint {
         VerticalLayoutConstraint(DimensionProto.DpProp impl, @Nullable Fingerprint fingerprint) {
             super(impl, fingerprint);
@@ -772,84 +557,96 @@
                 return new SpProp(mImpl.build(), mFingerprint);
             }
         }
->>>>>>> fdff00cc
-    }
-
-    /**
-     * Gets the value, in degrees.
+    }
+
+    /**
+     * A type for font spacing, measured in em.
      *
      * @since 1.0
      */
-    public float getValue() {
-      return mImpl.getValue();
-    }
-
-    /**
-     * Get the fingerprint for this object, or null if unknown.
-     *
-     * @hide
-     */
-<<<<<<< HEAD
-    @RestrictTo(Scope.LIBRARY_GROUP)
-    @Nullable
-    public Fingerprint getFingerprint() {
-      return mFingerprint;
-    }
-
-    @NonNull
-    static DegreesProp fromProto(@NonNull DimensionProto.DegreesProp proto) {
-      return new DegreesProp(proto, null);
-    }
-
-    @NonNull
-    DimensionProto.DegreesProp toProto() {
-      return mImpl;
-    }
-
-    /** Builder for {@link DegreesProp} */
-    public static final class Builder {
-      private final DimensionProto.DegreesProp.Builder mImpl =
-          DimensionProto.DegreesProp.newBuilder();
-      private final Fingerprint mFingerprint = new Fingerprint(-1927567665);
-
-      public Builder() {}
-
-      /**
-       * Sets the value, in degrees.
-       *
-       * @since 1.0
-       */
-      @NonNull
-      public Builder setValue(float value) {
-        mImpl.setValue(value);
-        mFingerprint.recordPropertyUpdate(1, Float.floatToIntBits(value));
-        return this;
-      }
-
-      /** Builds an instance from accumulated values. */
-      @NonNull
-      public DegreesProp build() {
-        return new DegreesProp(mImpl.build(), mFingerprint);
-      }
-    }
-  }
-
-  /**
-   * A type for a dimension that fills all the space it can (i.e. MATCH_PARENT in Android parlance).
-   *
-   * @since 1.0
-   * @hide
-   */
-  @RestrictTo(Scope.LIBRARY_GROUP)
-  public static final class ExpandedDimensionProp implements ContainerDimension, ImageDimension {
-    private final DimensionProto.ExpandedDimensionProp mImpl;
-    @Nullable private final Fingerprint mFingerprint;
-
-    ExpandedDimensionProp(
-        DimensionProto.ExpandedDimensionProp impl, @Nullable Fingerprint fingerprint) {
-      this.mImpl = impl;
-      this.mFingerprint = fingerprint;
-=======
+    public static final class EmProp {
+        private final DimensionProto.EmProp mImpl;
+        @Nullable private final Fingerprint mFingerprint;
+
+        EmProp(DimensionProto.EmProp impl, @Nullable Fingerprint fingerprint) {
+            this.mImpl = impl;
+            this.mFingerprint = fingerprint;
+        }
+
+        /**
+         * Gets the value, in em.
+         *
+         * @since 1.0
+         */
+        public float getValue() {
+            return mImpl.getValue();
+        }
+
+        /** Get the fingerprint for this object, or null if unknown. */
+        @RestrictTo(Scope.LIBRARY_GROUP)
+        @Nullable
+        public Fingerprint getFingerprint() {
+            return mFingerprint;
+        }
+
+        /** Creates a new wrapper instance from the proto. */
+        @RestrictTo(Scope.LIBRARY_GROUP)
+        @NonNull
+        public static EmProp fromProto(
+                @NonNull DimensionProto.EmProp proto, @Nullable Fingerprint fingerprint) {
+            return new EmProp(proto, fingerprint);
+        }
+
+        @NonNull
+        static EmProp fromProto(@NonNull DimensionProto.EmProp proto) {
+            return fromProto(proto, null);
+        }
+
+        /** Returns the internal proto instance. */
+        @RestrictTo(Scope.LIBRARY_GROUP)
+        @NonNull
+        public DimensionProto.EmProp toProto() {
+            return mImpl;
+        }
+
+        @Override
+        @NonNull
+        public String toString() {
+            return "EmProp{" + "value=" + getValue() + "}";
+        }
+
+        /** Builder for {@link EmProp} */
+        public static final class Builder {
+            private final DimensionProto.EmProp.Builder mImpl = DimensionProto.EmProp.newBuilder();
+            private final Fingerprint mFingerprint = new Fingerprint(-659639046);
+
+            public Builder() {}
+
+            /**
+             * Sets the value, in em.
+             *
+             * @since 1.0
+             */
+            @NonNull
+            public Builder setValue(float value) {
+                mImpl.setValue(value);
+                mFingerprint.recordPropertyUpdate(1, Float.floatToIntBits(value));
+                return this;
+            }
+
+            /** Builds an instance from accumulated values. */
+            @NonNull
+            public EmProp build() {
+                return new EmProp(mImpl.build(), mFingerprint);
+            }
+        }
+    }
+
+    /**
+     * A type for angular dimensions, measured in degrees.
+     *
+     * @since 1.0
+     */
     public static final class DegreesProp {
         private final DimensionProto.DegreesProp mImpl;
         @Nullable private final Fingerprint mFingerprint;
@@ -991,108 +788,113 @@
                 return new DegreesProp(mImpl.build(), mFingerprint);
             }
         }
->>>>>>> fdff00cc
-    }
-
-    /**
-     * Gets the layout weight (a dimensionless scalar value) for this element. This will only affect
-     * the width of children of a {@link androidx.wear.protolayout.LayoutElementBuilders.Row} or the
-     * height of children of a {@link androidx.wear.protolayout.LayoutElementBuilders.Column}. By
-     * default, all children have equal weight. Where applicable, the width or height of the element
-     * is proportional to the sum of the weights of its siblings.
+    }
+
+    /**
+     * A type for specifying layout constraints when using {@link DegreesProp} on a data bindable
+     * layout element.
      *
      * @since 1.2
      */
-    public float getLayoutWeight() {
-      return mImpl.getLayoutWeight().getValue();
-    }
-
-<<<<<<< HEAD
-    /** @hide */
-    @Override
-    @RestrictTo(Scope.LIBRARY_GROUP)
-    @Nullable
-    public Fingerprint getFingerprint() {
-      return mFingerprint;
-    }
-
-    @NonNull
-    static ExpandedDimensionProp fromProto(@NonNull DimensionProto.ExpandedDimensionProp proto) {
-      return new ExpandedDimensionProp(proto, null);
-    }
-
-    @NonNull
-    DimensionProto.ExpandedDimensionProp toProto() {
-      return mImpl;
-    }
-
-    /** @hide */
-    @Override
-    @RestrictTo(Scope.LIBRARY_GROUP)
-    @NonNull
-    public DimensionProto.ContainerDimension toContainerDimensionProto() {
-      return DimensionProto.ContainerDimension.newBuilder().setExpandedDimension(mImpl).build();
-    }
-
-    /** @hide */
-    @Override
-    @RestrictTo(Scope.LIBRARY_GROUP)
-    @NonNull
-    public DimensionProto.ImageDimension toImageDimensionProto() {
-      return DimensionProto.ImageDimension.newBuilder().setExpandedDimension(mImpl).build();
-    }
-
-    /** Builder for {@link ExpandedDimensionProp}. */
-    public static final class Builder
-        implements ContainerDimension.Builder, ImageDimension.Builder {
-      private final DimensionProto.ExpandedDimensionProp.Builder mImpl =
-          DimensionProto.ExpandedDimensionProp.newBuilder();
-      private final Fingerprint mFingerprint = new Fingerprint(-997720604);
-
-      public Builder() {}
-
-      /**
-       * Sets the layout weight (a dimensionless scalar value) for this element. This will only
-       * affect the width of children of a {@link
-       * androidx.wear.protolayout.LayoutElementBuilders.Row} or the height of children of a {@link
-       * androidx.wear.protolayout.LayoutElementBuilders.Column}. By default, all children have
-       * equal weight. Where applicable, the width or height of the element is proportional to the
-       * sum of the weights of its siblings.
-       *
-       * @since 1.2
-       */
-      @NonNull
-      public Builder setLayoutWeight(float layoutWeight) {
-        mImpl.setLayoutWeight(TypesProto.FloatProp.newBuilder().setValue(layoutWeight));
-        mFingerprint.recordPropertyUpdate(1, Float.floatToIntBits(layoutWeight));
-        return this;
-      }
-
-      @Override
-      @NonNull
-      public ExpandedDimensionProp build() {
-        return new ExpandedDimensionProp(mImpl.build(), mFingerprint);
-      }
-    }
-  }
-
-  /**
-   * A type for a dimension that sizes itself to the size of its children (i.e. WRAP_CONTENT in
-   * Android parlance).
-   *
-   * @since 1.0
-   * @hide
-   */
-  @RestrictTo(Scope.LIBRARY_GROUP)
-  public static final class WrappedDimensionProp implements ContainerDimension {
-    private final DimensionProto.WrappedDimensionProp mImpl;
-    @Nullable private final Fingerprint mFingerprint;
-
-    WrappedDimensionProp(
-        DimensionProto.WrappedDimensionProp impl, @Nullable Fingerprint fingerprint) {
-      this.mImpl = impl;
-      this.mFingerprint = fingerprint;
-=======
+    public static final class AngularLayoutConstraint {
+        private final DimensionProto.DegreesProp mImpl;
+        @Nullable private final Fingerprint mFingerprint;
+
+        AngularLayoutConstraint(
+                DimensionProto.DegreesProp impl, @Nullable Fingerprint fingerprint) {
+            this.mImpl = impl;
+            this.mFingerprint = fingerprint;
+        }
+
+        /**
+         * Gets the fixed value to reserve the space when used on a layout-changing data bind. If
+         * not set defaults to the static value of the associated {@link DegreesProp} field.
+         *
+         * @since 1.2
+         */
+        @Dimension(unit = DP)
+        public float getValue() {
+            return mImpl.getValueForLayout();
+        }
+
+        /**
+         * Gets angular alignment of the actual content within the space reserved by value.
+         *
+         * @since 1.2
+         */
+        @LayoutElementBuilders.AngularAlignment
+        public int getAngularAlignment() {
+            return mImpl.getAngularAlignmentForLayoutValue();
+        }
+
+        @RestrictTo(Scope.LIBRARY_GROUP)
+        @Nullable
+        public Fingerprint getFingerprint() {
+            return mFingerprint;
+        }
+
+        @RestrictTo(Scope.LIBRARY_GROUP)
+        @NonNull
+        public DimensionProto.DegreesProp toProto() {
+            return mImpl;
+        }
+
+        @NonNull
+        static AngularLayoutConstraint fromProto(@NonNull DimensionProto.DegreesProp proto) {
+            return new AngularLayoutConstraint(proto, null);
+        }
+
+        /** Builder for {@link AngularLayoutConstraint}. */
+        public static final class Builder {
+            private final DimensionProto.DegreesProp.Builder mImpl =
+                    DimensionProto.DegreesProp.newBuilder();
+            private final Fingerprint mFingerprint = new Fingerprint(-1927567664);
+
+            /**
+             * Creates a new builder for {@link AngularLayoutConstraint}.
+             *
+             * @param value Sets the fixed value to reserve the space when used on a layout-changing
+             *     data bind.
+             * @since 1.2
+             */
+            public Builder(@Dimension(unit = DP) float value) {
+                setValue(value);
+            }
+
+            /**
+             * Sets the fixed value to reserve the space when used on a layout-changing data bind.
+             *
+             * @since 1.2
+             */
+            @NonNull
+            private Builder setValue(@Dimension(unit = DP) float value) {
+                mImpl.setValueForLayout(value);
+                mFingerprint.recordPropertyUpdate(3, Float.floatToIntBits(value));
+                return this;
+            }
+
+            /**
+             * Sets angular alignment of the actual content within the space reserved by value. If
+             * not specified, defaults to center alignment.
+             *
+             * @since 1.2
+             */
+            @NonNull
+            public Builder setAngularAlignment(
+                    @LayoutElementBuilders.AngularAlignment int angularAlignment) {
+                mImpl.setAngularAlignmentForLayoutValue(angularAlignment);
+                mFingerprint.recordPropertyUpdate(4, angularAlignment);
+                return this;
+            }
+
+            /** Builds an instance of {@link AngularLayoutConstraint}. */
+            @NonNull
+            public AngularLayoutConstraint build() {
+                return new AngularLayoutConstraint(mImpl.build(), mFingerprint);
+            }
+        }
+    }
+
     /**
      * A type for a dimension that fills all the space it can (i.e. MATCH_PARENT in Android
      * parlance).
@@ -1219,321 +1021,387 @@
                 return new ExpandedDimensionProp(mImpl.build(), mFingerprint);
             }
         }
->>>>>>> fdff00cc
-    }
-
-    /**
-     * Gets the minimum size of this dimension. If not set, then there is no minimum size.
-     *
-     * @since 1.2
-     */
-    @Dimension(unit = DP)
-    public float getMinimumSizeDp() {
-      return mImpl.getMinimumSize().getValue();
-    }
-
-    /** @hide */
-    @Override
-    @RestrictTo(Scope.LIBRARY_GROUP)
-    @Nullable
-    public Fingerprint getFingerprint() {
-      return mFingerprint;
-    }
-
-    @NonNull
-    static WrappedDimensionProp fromProto(@NonNull DimensionProto.WrappedDimensionProp proto) {
-      return new WrappedDimensionProp(proto, null);
-    }
-
-    @NonNull
-    DimensionProto.WrappedDimensionProp toProto() {
-      return mImpl;
-    }
-
-    /** @hide */
-    @Override
+    }
+
+    /**
+     * A type for a dimension that sizes itself to the size of its children (i.e. WRAP_CONTENT in
+     * Android parlance).
+     *
+     * @since 1.0
+     */
+    public static final class WrappedDimensionProp implements ContainerDimension {
+        private final DimensionProto.WrappedDimensionProp mImpl;
+        @Nullable private final Fingerprint mFingerprint;
+
+        WrappedDimensionProp(
+                DimensionProto.WrappedDimensionProp impl, @Nullable Fingerprint fingerprint) {
+            this.mImpl = impl;
+            this.mFingerprint = fingerprint;
+        }
+
+        /**
+         * Gets the minimum size of this dimension. If not set, then there is no minimum size.
+         *
+         * @since 1.2
+         */
+        @Nullable
+        public DpProp getMinimumSize() {
+            if (mImpl.hasMinimumSize()) {
+                return DpProp.fromProto(mImpl.getMinimumSize());
+            } else {
+                return null;
+            }
+        }
+
+        @Override
+        @RestrictTo(Scope.LIBRARY_GROUP)
+        @Nullable
+        public Fingerprint getFingerprint() {
+            return mFingerprint;
+        }
+
+        /** Creates a new wrapper instance from the proto. */
+        @RestrictTo(Scope.LIBRARY_GROUP)
+        @NonNull
+        public static WrappedDimensionProp fromProto(
+                @NonNull DimensionProto.WrappedDimensionProp proto,
+                @Nullable Fingerprint fingerprint) {
+            return new WrappedDimensionProp(proto, fingerprint);
+        }
+
+        @NonNull
+        static WrappedDimensionProp fromProto(@NonNull DimensionProto.WrappedDimensionProp proto) {
+            return fromProto(proto, null);
+        }
+
+        /** Returns the internal proto instance. */
+        @RestrictTo(Scope.LIBRARY_GROUP)
+        @NonNull
+        DimensionProto.WrappedDimensionProp toProto() {
+            return mImpl;
+        }
+
+        @Override
+        @RestrictTo(Scope.LIBRARY_GROUP)
+        @NonNull
+        public DimensionProto.ContainerDimension toContainerDimensionProto() {
+            return DimensionProto.ContainerDimension.newBuilder()
+                    .setWrappedDimension(mImpl)
+                    .build();
+        }
+
+        @Override
+        @NonNull
+        public String toString() {
+            return "WrappedDimensionProp{" + "minimumSize=" + getMinimumSize() + "}";
+        }
+
+        /** Builder for {@link WrappedDimensionProp}. */
+        public static final class Builder implements ContainerDimension.Builder {
+            private final DimensionProto.WrappedDimensionProp.Builder mImpl =
+                    DimensionProto.WrappedDimensionProp.newBuilder();
+            private final Fingerprint mFingerprint = new Fingerprint(1118918114);
+
+            public Builder() {}
+
+            /**
+             * Sets the minimum size of this dimension. If not set, then there is no minimum size.
+             *
+             * <p>Note that this field only supports static values.
+             *
+             * @since 1.2
+             */
+            @NonNull
+            public Builder setMinimumSize(@NonNull DpProp minimumSize) {
+                if (minimumSize.getDynamicValue() != null) {
+                    throw new IllegalArgumentException(
+                            "setMinimumSize doesn't support dynamic values.");
+                }
+
+                mImpl.setMinimumSize(minimumSize.toProto());
+                mFingerprint.recordPropertyUpdate(
+                        1, checkNotNull(minimumSize.getFingerprint()).aggregateValueAsInt());
+                return this;
+            }
+
+            @Override
+            @NonNull
+            public WrappedDimensionProp build() {
+                return new WrappedDimensionProp(mImpl.build(), mFingerprint);
+            }
+        }
+    }
+
+    /**
+     * A type for a dimension that scales itself proportionally to another dimension such that the
+     * aspect ratio defined by the given width and height values is preserved.
+     *
+     * <p>Note that the width and height are unitless; only their ratio is relevant. This allows for
+     * specifying an element's size using common ratios (e.g. width=4, height=3), or to allow an
+     * element to be resized proportionally based on the size of an underlying asset (e.g. an
+     * 800x600 image being added to a smaller container and resized accordingly).
+     *
+     * @since 1.0
+     */
+    public static final class ProportionalDimensionProp implements ImageDimension {
+        private final DimensionProto.ProportionalDimensionProp mImpl;
+        @Nullable private final Fingerprint mFingerprint;
+
+        ProportionalDimensionProp(
+                DimensionProto.ProportionalDimensionProp impl, @Nullable Fingerprint fingerprint) {
+            this.mImpl = impl;
+            this.mFingerprint = fingerprint;
+        }
+
+        /**
+         * Gets the width to be used when calculating the aspect ratio to preserve.
+         *
+         * @since 1.0
+         */
+        @IntRange(from = 0)
+        public int getAspectRatioWidth() {
+            return mImpl.getAspectRatioWidth();
+        }
+
+        /**
+         * Gets the height to be used when calculating the aspect ratio ratio to preserve.
+         *
+         * @since 1.0
+         */
+        @IntRange(from = 0)
+        public int getAspectRatioHeight() {
+            return mImpl.getAspectRatioHeight();
+        }
+
+        @Override
+        @RestrictTo(Scope.LIBRARY_GROUP)
+        @Nullable
+        public Fingerprint getFingerprint() {
+            return mFingerprint;
+        }
+
+        /** Creates a new wrapper instance from the proto. */
+        @RestrictTo(Scope.LIBRARY_GROUP)
+        @NonNull
+        public static ProportionalDimensionProp fromProto(
+                @NonNull DimensionProto.ProportionalDimensionProp proto,
+                @Nullable Fingerprint fingerprint) {
+            return new ProportionalDimensionProp(proto, fingerprint);
+        }
+
+        @NonNull
+        static ProportionalDimensionProp fromProto(
+                @NonNull DimensionProto.ProportionalDimensionProp proto) {
+            return fromProto(proto, null);
+        }
+
+        /** Returns the internal proto instance. */
+        @RestrictTo(Scope.LIBRARY_GROUP)
+        @NonNull
+        DimensionProto.ProportionalDimensionProp toProto() {
+            return mImpl;
+        }
+
+        @Override
+        @RestrictTo(Scope.LIBRARY_GROUP)
+        @NonNull
+        public DimensionProto.ImageDimension toImageDimensionProto() {
+            return DimensionProto.ImageDimension.newBuilder()
+                    .setProportionalDimension(mImpl)
+                    .build();
+        }
+
+        @Override
+        @NonNull
+        public String toString() {
+            return "ProportionalDimensionProp{"
+                    + "aspectRatioWidth="
+                    + getAspectRatioWidth()
+                    + ", aspectRatioHeight="
+                    + getAspectRatioHeight()
+                    + "}";
+        }
+
+        /** Builder for {@link ProportionalDimensionProp}. */
+        public static final class Builder implements ImageDimension.Builder {
+            private final DimensionProto.ProportionalDimensionProp.Builder mImpl =
+                    DimensionProto.ProportionalDimensionProp.newBuilder();
+            private final Fingerprint mFingerprint = new Fingerprint(1725027476);
+
+            public Builder() {}
+
+            /**
+             * Sets the width to be used when calculating the aspect ratio to preserve.
+             *
+             * @since 1.0
+             */
+            @NonNull
+            public Builder setAspectRatioWidth(@IntRange(from = 0) int aspectRatioWidth) {
+                mImpl.setAspectRatioWidth(aspectRatioWidth);
+                mFingerprint.recordPropertyUpdate(1, aspectRatioWidth);
+                return this;
+            }
+
+            /**
+             * Sets the height to be used when calculating the aspect ratio ratio to preserve.
+             *
+             * @since 1.0
+             */
+            @NonNull
+            public Builder setAspectRatioHeight(@IntRange(from = 0) int aspectRatioHeight) {
+                mImpl.setAspectRatioHeight(aspectRatioHeight);
+                mFingerprint.recordPropertyUpdate(2, aspectRatioHeight);
+                return this;
+            }
+
+            @Override
+            @NonNull
+            public ProportionalDimensionProp build() {
+                return new ProportionalDimensionProp(mImpl.build(), mFingerprint);
+            }
+        }
+    }
+
+    /**
+     * Interface defining a dimension that can be applied to a container.
+     *
+     * @since 1.0
+     */
+    public interface ContainerDimension {
+        /** Get the protocol buffer representation of this object. */
+        @RestrictTo(Scope.LIBRARY_GROUP)
+        @NonNull
+        DimensionProto.ContainerDimension toContainerDimensionProto();
+
+        /** Get the fingerprint for this object or null if unknown. */
+        @RestrictTo(Scope.LIBRARY_GROUP)
+        @Nullable
+        Fingerprint getFingerprint();
+
+        /** Builder to create {@link ContainerDimension} objects. */
+        @RestrictTo(Scope.LIBRARY_GROUP)
+        interface Builder {
+
+            /** Builds an instance with values accumulated in this Builder. */
+            @NonNull
+            ContainerDimension build();
+        }
+    }
+
+    /** Creates a new wrapper instance from the proto. */
     @RestrictTo(Scope.LIBRARY_GROUP)
     @NonNull
-    public DimensionProto.ContainerDimension toContainerDimensionProto() {
-      return DimensionProto.ContainerDimension.newBuilder().setWrappedDimension(mImpl).build();
-    }
-
-    /** Builder for {@link WrappedDimensionProp}. */
-    public static final class Builder implements ContainerDimension.Builder {
-      private final DimensionProto.WrappedDimensionProp.Builder mImpl =
-          DimensionProto.WrappedDimensionProp.newBuilder();
-      private final Fingerprint mFingerprint = new Fingerprint(1118918114);
-
-      public Builder() {}
-
-      /**
-       * Sets the minimum size of this dimension. If not set, then there is no minimum size.
-       *
-       * @since 1.2
-       */
-      @NonNull
-      public Builder setMinimumSizeDp(@Dimension(unit = DP) float minimumSize) {
-        mImpl.setMinimumSize(DimensionProto.DpProp.newBuilder().setValue(minimumSize));
-        mFingerprint.recordPropertyUpdate(1, Float.floatToIntBits(minimumSize));
-        return this;
-      }
-
-      @Override
-      @NonNull
-      public WrappedDimensionProp build() {
-        return new WrappedDimensionProp(mImpl.build(), mFingerprint);
-      }
-    }
-  }
-
-  /**
-   * A type for a dimension that scales itself proportionally to another dimension such that the
-   * aspect ratio defined by the given width and height values is preserved.
-   *
-   * <p>Note that the width and height are unitless; only their ratio is relevant. This allows for
-   * specifying an element's size using common ratios (e.g. width=4, height=3), or to allow an
-   * element to be resized proportionally based on the size of an underlying asset (e.g. an 800x600
-   * image being added to a smaller container and resized accordingly).
-   *
-   * @since 1.0
-   */
-  public static final class ProportionalDimensionProp implements ImageDimension {
-    private final DimensionProto.ProportionalDimensionProp mImpl;
-    @Nullable private final Fingerprint mFingerprint;
-
-    ProportionalDimensionProp(
-        DimensionProto.ProportionalDimensionProp impl, @Nullable Fingerprint fingerprint) {
-      this.mImpl = impl;
-      this.mFingerprint = fingerprint;
-    }
-
-    /**
-     * Gets the width to be used when calculating the aspect ratio to preserve.
+    public static ContainerDimension containerDimensionFromProto(
+            @NonNull DimensionProto.ContainerDimension proto, @Nullable Fingerprint fingerprint) {
+        if (proto.hasLinearDimension()) {
+            return DpProp.fromProto(proto.getLinearDimension(), fingerprint);
+        }
+        if (proto.hasExpandedDimension()) {
+            return ExpandedDimensionProp.fromProto(proto.getExpandedDimension(), fingerprint);
+        }
+        if (proto.hasWrappedDimension()) {
+            return WrappedDimensionProp.fromProto(proto.getWrappedDimension(), fingerprint);
+        }
+        throw new IllegalStateException(
+                "Proto was not a recognised instance of ContainerDimension");
+    }
+
+    @NonNull
+    static ContainerDimension containerDimensionFromProto(
+            @NonNull DimensionProto.ContainerDimension proto) {
+        return containerDimensionFromProto(proto, null);
+    }
+
+    /**
+     * Interface defining a dimension that can be applied to an image.
      *
      * @since 1.0
      */
-    @IntRange(from = 0)
-    public int getAspectRatioWidth() {
-      return mImpl.getAspectRatioWidth();
-    }
-
-    /**
-     * Gets the height to be used when calculating the aspect ratio ratio to preserve.
-     *
-     * @since 1.0
-     */
-    @IntRange(from = 0)
-    public int getAspectRatioHeight() {
-      return mImpl.getAspectRatioHeight();
-    }
-
-    /** @hide */
-    @Override
-    @RestrictTo(Scope.LIBRARY_GROUP)
-    @Nullable
-    public Fingerprint getFingerprint() {
-      return mFingerprint;
-    }
-
-    @NonNull
-    static ProportionalDimensionProp fromProto(
-        @NonNull DimensionProto.ProportionalDimensionProp proto) {
-      return new ProportionalDimensionProp(proto, null);
-    }
-
-    @NonNull
-    DimensionProto.ProportionalDimensionProp toProto() {
-      return mImpl;
-    }
-
-    /** @hide */
-    @Override
+    public interface ImageDimension {
+        /** Get the protocol buffer representation of this object. */
+        @RestrictTo(Scope.LIBRARY_GROUP)
+        @NonNull
+        DimensionProto.ImageDimension toImageDimensionProto();
+
+        /** Get the fingerprint for this object or null if unknown. */
+        @RestrictTo(Scope.LIBRARY_GROUP)
+        @Nullable
+        Fingerprint getFingerprint();
+
+        /** Builder to create {@link ImageDimension} objects. */
+        @RestrictTo(Scope.LIBRARY_GROUP)
+        interface Builder {
+
+            /** Builds an instance with values accumulated in this Builder. */
+            @NonNull
+            ImageDimension build();
+        }
+    }
+
+    /** Creates a new wrapper instance from the proto. */
     @RestrictTo(Scope.LIBRARY_GROUP)
     @NonNull
-    public DimensionProto.ImageDimension toImageDimensionProto() {
-      return DimensionProto.ImageDimension.newBuilder().setProportionalDimension(mImpl).build();
-    }
-
-    /** Builder for {@link ProportionalDimensionProp}. */
-    public static final class Builder implements ImageDimension.Builder {
-      private final DimensionProto.ProportionalDimensionProp.Builder mImpl =
-          DimensionProto.ProportionalDimensionProp.newBuilder();
-      private final Fingerprint mFingerprint = new Fingerprint(1725027476);
-
-      public Builder() {}
-
-      /**
-       * Sets the width to be used when calculating the aspect ratio to preserve.
-       *
-       * @since 1.0
-       */
-      @NonNull
-      public Builder setAspectRatioWidth(@IntRange(from = 0) int aspectRatioWidth) {
-        mImpl.setAspectRatioWidth(aspectRatioWidth);
-        mFingerprint.recordPropertyUpdate(1, aspectRatioWidth);
-        return this;
-      }
-
-      /**
-       * Sets the height to be used when calculating the aspect ratio ratio to preserve.
-       *
-       * @since 1.0
-       */
-      @NonNull
-      public Builder setAspectRatioHeight(@IntRange(from = 0) int aspectRatioHeight) {
-        mImpl.setAspectRatioHeight(aspectRatioHeight);
-        mFingerprint.recordPropertyUpdate(2, aspectRatioHeight);
-        return this;
-      }
-
-      @Override
-      @NonNull
-      public ProportionalDimensionProp build() {
-        return new ProportionalDimensionProp(mImpl.build(), mFingerprint);
-      }
-    }
-  }
-
-  /**
-   * Interface defining a dimension that can be applied to a container.
-   *
-   * @since 1.0
-   */
-  public interface ContainerDimension {
-    /**
-     * Get the protocol buffer representation of this object.
-     *
-     * @hide
-     */
+    public static ImageDimension imageDimensionFromProto(
+            @NonNull DimensionProto.ImageDimension proto, @Nullable Fingerprint fingerprint) {
+        if (proto.hasLinearDimension()) {
+            return DpProp.fromProto(proto.getLinearDimension(), fingerprint);
+        }
+        if (proto.hasExpandedDimension()) {
+            return ExpandedDimensionProp.fromProto(proto.getExpandedDimension(), fingerprint);
+        }
+        if (proto.hasProportionalDimension()) {
+            return ProportionalDimensionProp.fromProto(
+                    proto.getProportionalDimension(), fingerprint);
+        }
+        throw new IllegalStateException("Proto was not a recognised instance of ImageDimension");
+    }
+
+    @NonNull
+    static ImageDimension imageDimensionFromProto(@NonNull DimensionProto.ImageDimension proto) {
+        return imageDimensionFromProto(proto, null);
+    }
+
+    /**
+     * Interface defining a dimension that can be applied to a spacer.
+     *
+     * @since 1.0
+     */
+    public interface SpacerDimension {
+        /** Get the protocol buffer representation of this object. */
+        @RestrictTo(Scope.LIBRARY_GROUP)
+        @NonNull
+        DimensionProto.SpacerDimension toSpacerDimensionProto();
+
+        /** Get the fingerprint for this object or null if unknown. */
+        @RestrictTo(Scope.LIBRARY_GROUP)
+        @Nullable
+        Fingerprint getFingerprint();
+
+        /** Builder to create {@link SpacerDimension} objects. */
+        @RestrictTo(Scope.LIBRARY_GROUP)
+        interface Builder {
+
+            /** Builds an instance with values accumulated in this Builder. */
+            @NonNull
+            SpacerDimension build();
+        }
+    }
+
+    /** Creates a new wrapper instance from the proto. */
     @RestrictTo(Scope.LIBRARY_GROUP)
     @NonNull
-    DimensionProto.ContainerDimension toContainerDimensionProto();
-
-    /**
-     * Get the fingerprint for this object or null if unknown.
-     *
-     * @hide
-     */
-    @RestrictTo(Scope.LIBRARY_GROUP)
-    @Nullable
-    Fingerprint getFingerprint();
-
-    /** Builder to create {@link ContainerDimension} objects. */
-    @SuppressLint("StaticFinalBuilder")
-    interface Builder {
-
-      /** Builds an instance with values accumulated in this Builder. */
-      @NonNull
-      ContainerDimension build();
-    }
-  }
-
-  @NonNull
-  static ContainerDimension containerDimensionFromProto(
-      @NonNull DimensionProto.ContainerDimension proto) {
-    if (proto.hasLinearDimension()) {
-      return DpProp.fromProto(proto.getLinearDimension());
-    }
-    if (proto.hasExpandedDimension()) {
-      return ExpandedDimensionProp.fromProto(proto.getExpandedDimension());
-    }
-    if (proto.hasWrappedDimension()) {
-      return WrappedDimensionProp.fromProto(proto.getWrappedDimension());
-    }
-    throw new IllegalStateException("Proto was not a recognised instance of ContainerDimension");
-  }
-
-  /**
-   * Interface defining a dimension that can be applied to an image.
-   *
-   * @since 1.0
-   */
-  public interface ImageDimension {
-    /**
-     * Get the protocol buffer representation of this object.
-     *
-     * @hide
-     */
-    @RestrictTo(Scope.LIBRARY_GROUP)
+    public static SpacerDimension spacerDimensionFromProto(
+            @NonNull DimensionProto.SpacerDimension proto, @Nullable Fingerprint fingerprint) {
+        if (proto.hasLinearDimension()) {
+            return DpProp.fromProto(proto.getLinearDimension(), fingerprint);
+        }
+        throw new IllegalStateException("Proto was not a recognised instance of SpacerDimension");
+    }
+
     @NonNull
-    DimensionProto.ImageDimension toImageDimensionProto();
-
-    /**
-     * Get the fingerprint for this object or null if unknown.
-     *
-     * @hide
-     */
-    @RestrictTo(Scope.LIBRARY_GROUP)
-    @Nullable
-    Fingerprint getFingerprint();
-
-    /** Builder to create {@link ImageDimension} objects. */
-    @SuppressLint("StaticFinalBuilder")
-    interface Builder {
-
-      /** Builds an instance with values accumulated in this Builder. */
-      @NonNull
-      ImageDimension build();
-    }
-  }
-
-  @NonNull
-  static ImageDimension imageDimensionFromProto(@NonNull DimensionProto.ImageDimension proto) {
-    if (proto.hasLinearDimension()) {
-      return DpProp.fromProto(proto.getLinearDimension());
-    }
-    if (proto.hasExpandedDimension()) {
-      return ExpandedDimensionProp.fromProto(proto.getExpandedDimension());
-    }
-    if (proto.hasProportionalDimension()) {
-      return ProportionalDimensionProp.fromProto(proto.getProportionalDimension());
-    }
-    throw new IllegalStateException("Proto was not a recognised instance of ImageDimension");
-  }
-
-  /**
-   * Interface defining a dimension that can be applied to a spacer.
-   *
-   * @since 1.0
-   */
-  public interface SpacerDimension {
-    /**
-     * Get the protocol buffer representation of this object.
-     *
-     * @hide
-     */
-    @RestrictTo(Scope.LIBRARY_GROUP)
-    @NonNull
-    DimensionProto.SpacerDimension toSpacerDimensionProto();
-
-    /**
-     * Get the fingerprint for this object or null if unknown.
-     *
-     * @hide
-     */
-    @RestrictTo(Scope.LIBRARY_GROUP)
-    @Nullable
-    Fingerprint getFingerprint();
-
-    /** Builder to create {@link SpacerDimension} objects. */
-    @SuppressLint("StaticFinalBuilder")
-    interface Builder {
-
-      /** Builds an instance with values accumulated in this Builder. */
-      @NonNull
-      SpacerDimension build();
-    }
-  }
-
-  @NonNull
-  static SpacerDimension spacerDimensionFromProto(@NonNull DimensionProto.SpacerDimension proto) {
-    if (proto.hasLinearDimension()) {
-      return DpProp.fromProto(proto.getLinearDimension());
-    }
-<<<<<<< HEAD
-    throw new IllegalStateException("Proto was not a recognised instance of SpacerDimension");
-  }
-=======
+    static SpacerDimension spacerDimensionFromProto(@NonNull DimensionProto.SpacerDimension proto) {
+        return spacerDimensionFromProto(proto, null);
+    }
 
     /**
      * Interface defining a dimension that can be applied to a {@link
@@ -1580,5 +1448,4 @@
             @NonNull DimensionProto.ExtensionDimension proto) {
         return extensionDimensionFromProto(proto, null);
     }
->>>>>>> fdff00cc
 }