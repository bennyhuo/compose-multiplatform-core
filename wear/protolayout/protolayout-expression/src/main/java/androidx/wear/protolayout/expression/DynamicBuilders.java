--- conflicted
+++ resolved
@@ -19,6 +19,7 @@
 import static androidx.wear.protolayout.expression.Preconditions.checkNotNull;
 
 import android.annotation.SuppressLint;
+
 import androidx.annotation.ColorInt;
 import androidx.annotation.IntDef;
 import androidx.annotation.IntRange;
@@ -40,12 +41,8 @@
 import androidx.wear.protolayout.protobuf.CodedInputStream;
 import androidx.wear.protolayout.protobuf.CodedOutputStream;
 import androidx.wear.protolayout.protobuf.ExtensionRegistryLite;
-<<<<<<< HEAD
-import androidx.wear.protolayout.protobuf.InvalidProtocolBufferException;
-=======
 
 import java.io.IOException;
->>>>>>> fdff00cc
 import java.lang.annotation.Retention;
 import java.lang.annotation.RetentionPolicy;
 import java.time.Duration;
@@ -54,339 +51,13 @@
 
 /** Builders for dynamic primitive types used by layout elements. */
 public final class DynamicBuilders {
-  private DynamicBuilders() {}
-
-  /**
-   * The type of arithmetic operation used in {@link ArithmeticInt32Op} and {@link
-   * ArithmeticFloatOp}.
-   *
-   * @hide
-   * @since 1.2
-   */
-  @RestrictTo(RestrictTo.Scope.LIBRARY)
-  @IntDef({
-      ARITHMETIC_OP_TYPE_UNDEFINED,
-      ARITHMETIC_OP_TYPE_ADD,
-      ARITHMETIC_OP_TYPE_SUBTRACT,
-      ARITHMETIC_OP_TYPE_MULTIPLY,
-      ARITHMETIC_OP_TYPE_DIVIDE,
-      ARITHMETIC_OP_TYPE_MODULO
-  })
-  @Retention(RetentionPolicy.SOURCE)
-  @interface ArithmeticOpType {
-
-  }
-
-  /**
-   * Undefined operation type.
-   *
-   * @since 1.2
-   */
-  static final int ARITHMETIC_OP_TYPE_UNDEFINED = 0;
-
-  /**
-   * Addition.
-   *
-   * @since 1.2
-   */
-  static final int ARITHMETIC_OP_TYPE_ADD = 1;
-
-  /**
-   * Subtraction.
-   *
-   * @since 1.2
-   */
-  static final int ARITHMETIC_OP_TYPE_SUBTRACT = 2;
-
-  /**
-   * Multiplication.
-   *
-   * @since 1.2
-   */
-  static final int ARITHMETIC_OP_TYPE_MULTIPLY = 3;
-
-  /**
-   * Division.
-   *
-   * @since 1.2
-   */
-  static final int ARITHMETIC_OP_TYPE_DIVIDE = 4;
-
-  /**
-   * Modulus.
-   *
-   * @since 1.2
-   */
-  static final int ARITHMETIC_OP_TYPE_MODULO = 5;
-
-  /**
-   * Rounding mode to use when converting a float to an int32.
-   *
-   * @since 1.2
-   * @hide
-   */
-  @RestrictTo(RestrictTo.Scope.LIBRARY)
-  @IntDef({ROUND_MODE_UNDEFINED, ROUND_MODE_FLOOR, ROUND_MODE_ROUND, ROUND_MODE_CEILING})
-  @Retention(RetentionPolicy.SOURCE)
-  @interface FloatToInt32RoundMode {}
-
-  /**
-   * An undefined rounding mode.
-   *
-   * @since 1.2
-   */
-  static final int ROUND_MODE_UNDEFINED = 0;
-
-  /**
-   * Use floor(x) when rounding.
-   *
-   * @since 1.2
-   */
-  static final int ROUND_MODE_FLOOR = 1;
-
-  /**
-   * Use round(x) when rounding (i.e. rounds to the closest int).
-   *
-   * @since 1.2
-   */
-  static final int ROUND_MODE_ROUND = 2;
-
-  /**
-   * Use ceil(x) when rounding.
-   *
-   * @since 1.2
-   */
-  static final int ROUND_MODE_CEILING = 3;
-
-  /**
-   * The type of comparison used in {@link ComparisonInt32Op} and {@link ComparisonFloatOp}.
-   *
-   * @since 1.2
-   * @hide
-   */
-  @RestrictTo(RestrictTo.Scope.LIBRARY)
-  @IntDef({
-      COMPARISON_OP_TYPE_UNDEFINED,
-      COMPARISON_OP_TYPE_EQUALS,
-      COMPARISON_OP_TYPE_NOT_EQUALS,
-      COMPARISON_OP_TYPE_LESS_THAN,
-      COMPARISON_OP_TYPE_LESS_THAN_OR_EQUAL_TO,
-      COMPARISON_OP_TYPE_GREATER_THAN,
-      COMPARISON_OP_TYPE_GREATER_THAN_OR_EQUAL_TO
-  })
-  @Retention(RetentionPolicy.SOURCE)
-  @interface ComparisonOpType {}
-
-  /**
-   * Undefined operation type.
-   *
-   * @since 1.2
-   */
-  static final int COMPARISON_OP_TYPE_UNDEFINED = 0;
-
-  /**
-   * Equality check (result = LHS == RHS). For floats, for equality check, small epsilon is used,
-   * i.e.: (result = abs(LHS - RHS) < epsilon).
-   *
-   * @since 1.2
-   */
-  static final int COMPARISON_OP_TYPE_EQUALS = 1;
-
-  /**
-   * Not equal check (result = LHS != RHS).
-   *
-   * @since 1.2
-   */
-  static final int COMPARISON_OP_TYPE_NOT_EQUALS = 2;
-
-  /**
-   * Strictly less than (result = LHS < RHS).
-   *
-   * @since 1.2
-   */
-  static final int COMPARISON_OP_TYPE_LESS_THAN = 3;
-
-  /**
-   * Less than or equal to (result = LHS <= RHS).
-   *
-   * @since 1.2
-   */
-  static final int COMPARISON_OP_TYPE_LESS_THAN_OR_EQUAL_TO = 4;
-
-  /**
-   * Strictly greater than (result = LHS > RHS).
-   *
-   * @since 1.2
-   */
-  static final int COMPARISON_OP_TYPE_GREATER_THAN = 5;
-
-  /**
-   * Greater than or equal to (result = LHS >= RHS).
-   *
-   * @since 1.2
-   */
-  static final int COMPARISON_OP_TYPE_GREATER_THAN_OR_EQUAL_TO = 6;
-
-  /**
-   * The type of logical operation to carry out in a {@link LogicalBoolOp} operation.
-   *
-   * @since 1.2
-   * @hide
-   */
-  @RestrictTo(RestrictTo.Scope.LIBRARY)
-  @IntDef({LOGICAL_OP_TYPE_UNDEFINED, LOGICAL_OP_TYPE_AND, LOGICAL_OP_TYPE_OR})
-  @Retention(RetentionPolicy.SOURCE)
-  @interface LogicalOpType {}
-
-  /**
-   * Undefined operation type.
-   *
-   * @since 1.2
-   */
-  static final int LOGICAL_OP_TYPE_UNDEFINED = 0;
-
-  /**
-   * Logical AND.
-   *
-   * @since 1.2
-   */
-  static final int LOGICAL_OP_TYPE_AND = 1;
-
-  /**
-   * Logical OR.
-   *
-   * @since 1.2
-   */
-  static final int LOGICAL_OP_TYPE_OR = 2;
-
-  /**
-   * The duration part to retrieve using {@link GetDurationPartOp}.
-   *
-   * @since 1.2
-   * @hide
-   */
-  @RestrictTo(RestrictTo.Scope.LIBRARY)
-  @IntDef({
-    DURATION_PART_TYPE_UNDEFINED,
-    DURATION_PART_TYPE_TOTAL_DAYS,
-    DURATION_PART_TYPE_TOTAL_HOURS,
-    DURATION_PART_TYPE_TOTAL_MINUTES,
-    DURATION_PART_TYPE_TOTAL_SECONDS,
-    DURATION_PART_TYPE_DAYS,
-    DURATION_PART_TYPE_HOURS,
-    DURATION_PART_TYPE_MINUTES,
-    DURATION_PART_TYPE_SECONDS
-  })
-  @Retention(RetentionPolicy.SOURCE)
-  @interface DurationPartType {}
-
-  /**
-   * Undefined duration part type.
-   *
-   * @since 1.2
-   */
-  static final int DURATION_PART_TYPE_UNDEFINED = 0;
-
-  /**
-   * Total number of days in a duration. The fraction part of the result will be truncated. This is
-   * based on the standard definition of a day as 24 hours. Notice that the duration can be
-   * negative, in which case total number of days will be also negative.
-   *
-   * @since 1.2
-   */
-  static final int DURATION_PART_TYPE_TOTAL_DAYS = 1;
-
-  /**
-   * Total number of hours in a duration. The fraction part of the result will be truncated. Notice
-   * that the duration can be negative, in which case total number of hours will be also negative.
-   *
-   * @since 1.2
-   */
-  static final int DURATION_PART_TYPE_TOTAL_HOURS = 2;
-
-  /**
-   * Total number of minutes in a duration. The fraction part of the result will be truncated.
-   * Notice that the duration can be negative, in which case total number of minutes will be also
-   * negative.
-   *
-   * @since 1.2
-   */
-  static final int DURATION_PART_TYPE_TOTAL_MINUTES = 3;
-
-  /**
-   * Total number of seconds in a duration. Notice that the duration can be negative, in which case
-   * total number of seconds will be also negative.
-   *
-   * @since 1.2
-   */
-  static final int DURATION_PART_TYPE_TOTAL_SECONDS = 4;
-
-  /**
-   * Number of days part in the duration. This represents the absolute value of the total number of
-   * days in the duration based on the 24 hours day definition. The fraction part of the result will
-   * be truncated.
-   *
-   * @since 1.2
-   */
-  static final int DURATION_PART_TYPE_DAYS = 5;
-
-  /**
-   * Number of hours part in the duration. This represents the absolute value of remaining hours
-   * when dividing total hours by hours in a day (24 hours).
-   *
-   * @since 1.2
-   */
-  static final int DURATION_PART_TYPE_HOURS = 6;
-
-  /**
-   * Number of minutes part in the duration. This represents the absolute value of remaining minutes
-   * when dividing total minutes by minutes in an hour (60 minutes).
-   *
-   * @since 1.2
-   */
-  static final int DURATION_PART_TYPE_MINUTES = 7;
-
-  /**
-   * Number of seconds part in the duration. This represents the absolute value of remaining seconds
-   * when dividing total seconds by seconds in a minute (60 seconds).
-   *
-   * @since 1.2
-   */
-  static final int DURATION_PART_TYPE_SECONDS = 8;
-
-  /**
-   * An arithmetic operation, operating on two Int32 instances. This implements simple binary
-   * operations of the form "result = LHS <op> RHS", where the available operation types are
-   * described in {@code ArithmeticOpType}.
-   *
-   * @since 1.2
-   */
-  static final class ArithmeticInt32Op implements DynamicInt32 {
-
-    private final DynamicProto.ArithmeticInt32Op mImpl;
-    @Nullable
-    private final Fingerprint mFingerprint;
-
-    ArithmeticInt32Op(DynamicProto.ArithmeticInt32Op impl, @Nullable Fingerprint fingerprint) {
-      this.mImpl = impl;
-      this.mFingerprint = fingerprint;
-    }
-
-    /**
-     * Gets left hand side of the arithmetic operation.
+    private DynamicBuilders() {}
+
+    /**
+     * The type of data to provide to a {@link PlatformInt32Source}.
      *
      * @since 1.2
      */
-<<<<<<< HEAD
-    @Nullable
-    public DynamicInt32 getInputLhs() {
-      if (mImpl.hasInputLhs()) {
-        return DynamicBuilders.dynamicInt32FromProto(mImpl.getInputLhs());
-      } else {
-        return null;
-      }
-    }
-=======
     @RestrictTo(RestrictTo.Scope.LIBRARY)
     @IntDef({
         PLATFORM_INT32_SOURCE_TYPE_UNDEFINED,
@@ -395,704 +66,207 @@
     })
     @Retention(RetentionPolicy.SOURCE)
     @interface PlatformInt32SourceType {}
->>>>>>> fdff00cc
-
-    /**
-     * Gets right hand side of the arithmetic operation.
+
+    /**
+     * Undefined source.
      *
      * @since 1.2
      */
-<<<<<<< HEAD
-    @Nullable
-    public DynamicInt32 getInputRhs() {
-      if (mImpl.hasInputRhs()) {
-        return DynamicBuilders.dynamicInt32FromProto(mImpl.getInputRhs());
-      } else {
-        return null;
-      }
-    }
-=======
     static final int PLATFORM_INT32_SOURCE_TYPE_UNDEFINED = 0;
->>>>>>> fdff00cc
-
-    /**
-     * Gets the type of operation to carry out.
+
+    /**
+     * The user's current heart rate. Note that to use this data source, your app must already have
+     * the "BODY_SENSORS" permission granted to it. If this permission is not present, this source
+     * type will never yield any data.
      *
      * @since 1.2
      */
-<<<<<<< HEAD
-    @ArithmeticOpType
-    public int getOperationType() {
-      return mImpl.getOperationType().getNumber();
-    }
-=======
     static final int PLATFORM_INT32_SOURCE_TYPE_CURRENT_HEART_RATE = 1;
->>>>>>> fdff00cc
-
-    /**
-     * @hide
-     */
-<<<<<<< HEAD
-    @Override
-    @RestrictTo(Scope.LIBRARY_GROUP)
-    @Nullable
-    public Fingerprint getFingerprint() {
-      return mFingerprint;
-    }
-
-    @NonNull
-    static ArithmeticInt32Op fromProto(@NonNull DynamicProto.ArithmeticInt32Op proto) {
-      return new ArithmeticInt32Op(proto, null);
-    }
-
-    @NonNull
-    DynamicProto.ArithmeticInt32Op toProto() {
-      return mImpl;
-    }
-=======
+
+    /**
+     * The user's current daily steps. This is the number of steps they have taken since midnight,
+     * and will reset to zero at midnight. Note that to use this data source, your app must already
+     * have the "ACTIVITY_RECOGNITION" permission granted to it. If this permission is not present,
+     * this source type will never yield any data.
+     *
+     * @since 1.2
+     */
     static final int PLATFORM_INT32_SOURCE_TYPE_DAILY_STEP_COUNT = 2;
->>>>>>> fdff00cc
-
-    /**
-     * @hide
-     */
-    @Override
-    @RestrictTo(Scope.LIBRARY_GROUP)
-    @NonNull
-    public DynamicProto.DynamicInt32 toDynamicInt32Proto() {
-      return DynamicProto.DynamicInt32.newBuilder().setArithmeticOperation(mImpl).build();
-    }
-
-    /**
-     * Builder for {@link ArithmeticInt32Op}.
-     */
-    public static final class Builder implements DynamicInt32.Builder {
-
-      private final DynamicProto.ArithmeticInt32Op.Builder mImpl =
-          DynamicProto.ArithmeticInt32Op.newBuilder();
-      private final Fingerprint mFingerprint = new Fingerprint(-2012727925);
-
-      public Builder() {
-      }
-
-      /**
-       * Sets left hand side of the arithmetic operation.
-       *
-       * @since 1.2
-       */
-      @NonNull
-      public Builder setInputLhs(@NonNull DynamicInt32 inputLhs) {
-        mImpl.setInputLhs(inputLhs.toDynamicInt32Proto());
-        mFingerprint.recordPropertyUpdate(
-            1, checkNotNull(inputLhs.getFingerprint()).aggregateValueAsInt());
-        return this;
-      }
-
-      /**
-       * Sets right hand side of the arithmetic operation.
-       *
-       * @since 1.2
-       */
-      @NonNull
-      public Builder setInputRhs(@NonNull DynamicInt32 inputRhs) {
-        mImpl.setInputRhs(inputRhs.toDynamicInt32Proto());
-        mFingerprint.recordPropertyUpdate(
-            2, checkNotNull(inputRhs.getFingerprint()).aggregateValueAsInt());
-        return this;
-      }
-
-      /**
-       * Sets the type of operation to carry out.
-       *
-       * @since 1.2
-       */
-      @NonNull
-      public Builder setOperationType(@ArithmeticOpType int operationType) {
-        mImpl.setOperationType(DynamicProto.ArithmeticOpType.forNumber(operationType));
-        mFingerprint.recordPropertyUpdate(3, operationType);
-        return this;
-      }
-
-      @Override
-      @NonNull
-      public ArithmeticInt32Op build() {
-        return new ArithmeticInt32Op(mImpl.build(), mFingerprint);
-      }
-    }
-  }
-
-  /**
-   * A dynamic Int32 which sources its data from the tile's state.
-   *
-   * @since 1.2
-   */
-  static final class StateInt32Source implements DynamicInt32 {
-    private final DynamicProto.StateInt32Source mImpl;
-    @Nullable private final Fingerprint mFingerprint;
-
-    StateInt32Source(DynamicProto.StateInt32Source impl, @Nullable Fingerprint fingerprint) {
-      this.mImpl = impl;
-      this.mFingerprint = fingerprint;
-    }
-
-    /**
-     * Gets the key in the state to bind to.
+
+    /**
+     * The type of arithmetic operation used in {@link ArithmeticInt32Op} and {@link
+     * ArithmeticFloatOp}.
      *
      * @since 1.2
      */
-    @NonNull
-    public String getSourceKey() {
-      return mImpl.getSourceKey();
-    }
-
-    /** @hide */
-    @Override
-    @RestrictTo(Scope.LIBRARY_GROUP)
-    @Nullable
-    public Fingerprint getFingerprint() {
-      return mFingerprint;
-    }
-
-    @NonNull
-    static StateInt32Source fromProto(@NonNull DynamicProto.StateInt32Source proto) {
-      return new StateInt32Source(proto, null);
-    }
-
-    @NonNull
-    DynamicProto.StateInt32Source toProto() {
-      return mImpl;
-    }
-
-    /** @hide */
-    @Override
-    @RestrictTo(Scope.LIBRARY_GROUP)
-    @NonNull
-    public DynamicProto.DynamicInt32 toDynamicInt32Proto() {
-      return DynamicProto.DynamicInt32.newBuilder().setStateSource(mImpl).build();
-    }
-
-    @Override
-    @NonNull
-    public String toString() {
-      return "StateInt32Source{" + "sourceKey=" + getSourceKey() + "}";
-    }
-
-    /** Builder for {@link StateInt32Source}. */
-    public static final class Builder implements DynamicInt32.Builder {
-      private final DynamicProto.StateInt32Source.Builder mImpl =
-          DynamicProto.StateInt32Source.newBuilder();
-      private final Fingerprint mFingerprint = new Fingerprint(58614749);
-
-      public Builder() {}
-
-      /**
-       * Sets the key in the state to bind to.
-       *
-       * @since 1.2
-       */
-      @NonNull
-      public Builder setSourceKey(@NonNull String sourceKey) {
-        mImpl.setSourceKey(sourceKey);
-        mFingerprint.recordPropertyUpdate(1, sourceKey.hashCode());
-        return this;
-      }
-
-      @Override
-      @NonNull
-      public StateInt32Source build() {
-        return new StateInt32Source(mImpl.build(), mFingerprint);
-      }
-    }
-  }
-
-  /**
-   * A conditional operator which yields an integer depending on the boolean operand. This
-   * implements "int result = condition ? value_if_true : value_if_false".
-   *
-   * @since 1.2
-   */
-  static final class ConditionalInt32Op implements DynamicInt32 {
-
-    private final DynamicProto.ConditionalInt32Op mImpl;
-    @Nullable
-    private final Fingerprint mFingerprint;
-
-    ConditionalInt32Op(DynamicProto.ConditionalInt32Op impl, @Nullable Fingerprint fingerprint) {
-      this.mImpl = impl;
-      this.mFingerprint = fingerprint;
-    }
-
-    /**
-     * Gets the condition to use.
+    @RestrictTo(RestrictTo.Scope.LIBRARY)
+    @IntDef({
+        ARITHMETIC_OP_TYPE_UNDEFINED,
+        ARITHMETIC_OP_TYPE_ADD,
+        ARITHMETIC_OP_TYPE_SUBTRACT,
+        ARITHMETIC_OP_TYPE_MULTIPLY,
+        ARITHMETIC_OP_TYPE_DIVIDE,
+        ARITHMETIC_OP_TYPE_MODULO
+    })
+    @Retention(RetentionPolicy.SOURCE)
+    @interface ArithmeticOpType {}
+
+    /**
+     * Undefined operation type.
      *
      * @since 1.2
      */
-    @Nullable
-    public DynamicBool getCondition() {
-      if (mImpl.hasCondition()) {
-        return DynamicBuilders.dynamicBoolFromProto(mImpl.getCondition());
-      } else {
-        return null;
-      }
-    }
-
-    /**
-     * Gets the integer to yield if condition is true.
+    static final int ARITHMETIC_OP_TYPE_UNDEFINED = 0;
+
+    /**
+     * Addition.
      *
      * @since 1.2
      */
-    @Nullable
-    public DynamicInt32 getValueIfTrue() {
-      if (mImpl.hasValueIfTrue()) {
-        return DynamicBuilders.dynamicInt32FromProto(mImpl.getValueIfTrue());
-      } else {
-        return null;
-      }
-    }
-
-    /**
-     * Gets the integer to yield if condition is false.
+    static final int ARITHMETIC_OP_TYPE_ADD = 1;
+
+    /**
+     * Subtraction.
      *
      * @since 1.2
      */
-    @Nullable
-    public DynamicInt32 getValueIfFalse() {
-      if (mImpl.hasValueIfFalse()) {
-        return DynamicBuilders.dynamicInt32FromProto(mImpl.getValueIfFalse());
-      } else {
-        return null;
-      }
-    }
-
-    /**
-     * @hide
-     */
-    @Override
-    @RestrictTo(Scope.LIBRARY_GROUP)
-    @Nullable
-    public Fingerprint getFingerprint() {
-      return mFingerprint;
-    }
-
-    @NonNull
-    static ConditionalInt32Op fromProto(@NonNull DynamicProto.ConditionalInt32Op proto) {
-      return new ConditionalInt32Op(proto, null);
-    }
-
-    @NonNull
-    DynamicProto.ConditionalInt32Op toProto() {
-      return mImpl;
-    }
-
-    /**
-<<<<<<< HEAD
-     * @hide
-=======
+    static final int ARITHMETIC_OP_TYPE_SUBTRACT = 2;
+
+    /**
+     * Multiplication.
+     *
+     * @since 1.2
+     */
+    static final int ARITHMETIC_OP_TYPE_MULTIPLY = 3;
+
+    /**
+     * Division.
+     *
+     * @since 1.2
+     */
+    static final int ARITHMETIC_OP_TYPE_DIVIDE = 4;
+
+    /**
+     * Modulus.
+     *
+     * @since 1.2
+     */
+    static final int ARITHMETIC_OP_TYPE_MODULO = 5;
+
+    /**
      * Rounding mode to use when converting a float to an int32. If the value is larger than {@link
      * Integer#MAX_VALUE} or smaller than {@link Integer#MIN_VALUE}, the result of this operation
      * will be invalid and will have an invalid value delivered via {@link
      * DynamicTypeValueReceiver<T>#onInvalidate()}.
      *
      * @since 1.2
->>>>>>> fdff00cc
-     */
-    @Override
-    @RestrictTo(Scope.LIBRARY_GROUP)
-    @NonNull
-    public DynamicProto.DynamicInt32 toDynamicInt32Proto() {
-      return DynamicProto.DynamicInt32.newBuilder().setConditionalOp(mImpl).build();
-    }
-
-    /**
-     * Builder for {@link ConditionalInt32Op}.
-     */
-    public static final class Builder implements DynamicInt32.Builder {
-
-      private final DynamicProto.ConditionalInt32Op.Builder mImpl =
-          DynamicProto.ConditionalInt32Op.newBuilder();
-      private final Fingerprint mFingerprint = new Fingerprint(1444834226);
-
-      public Builder() {
-      }
-
-      /**
-       * Sets the condition to use.
-       *
-       * @since 1.2
-       */
-      @NonNull
-      public Builder setCondition(@NonNull DynamicBool condition) {
-        mImpl.setCondition(condition.toDynamicBoolProto());
-        mFingerprint.recordPropertyUpdate(
-            1, checkNotNull(condition.getFingerprint()).aggregateValueAsInt());
-        return this;
-      }
-
-      /**
-       * Sets the integer to yield if condition is true.
-       *
-       * @since 1.2
-       */
-      @NonNull
-      public Builder setValueIfTrue(@NonNull DynamicInt32 valueIfTrue) {
-        mImpl.setValueIfTrue(valueIfTrue.toDynamicInt32Proto());
-        mFingerprint.recordPropertyUpdate(
-            2, checkNotNull(valueIfTrue.getFingerprint()).aggregateValueAsInt());
-        return this;
-      }
-
-      /**
-       * Sets the integer to yield if condition is false.
-       *
-       * @since 1.2
-       */
-      @NonNull
-      public Builder setValueIfFalse(@NonNull DynamicInt32 valueIfFalse) {
-        mImpl.setValueIfFalse(valueIfFalse.toDynamicInt32Proto());
-        mFingerprint.recordPropertyUpdate(
-            3, checkNotNull(valueIfFalse.getFingerprint()).aggregateValueAsInt());
-        return this;
-      }
-
-      @Override
-      @NonNull
-      public ConditionalInt32Op build() {
-        return new ConditionalInt32Op(mImpl.build(), mFingerprint);
-      }
-    }
-  }
-
-  /**
-   * A conditional operator which yields a float depending on the boolean operand. This implements
-   * "float result = condition ? value_if_true : value_if_false".
-   *
-   * @since 1.2
-   */
-  static final class ConditionalFloatOp implements DynamicFloat {
-
-    private final DynamicProto.ConditionalFloatOp mImpl;
-    @Nullable
-    private final Fingerprint mFingerprint;
-
-    ConditionalFloatOp(DynamicProto.ConditionalFloatOp impl, @Nullable Fingerprint fingerprint) {
-      this.mImpl = impl;
-      this.mFingerprint = fingerprint;
-    }
-
-    /**
-     * Gets the condition to use.
+     */
+    @RestrictTo(RestrictTo.Scope.LIBRARY)
+    @IntDef({ROUND_MODE_UNDEFINED, ROUND_MODE_FLOOR, ROUND_MODE_ROUND, ROUND_MODE_CEILING})
+    @Retention(RetentionPolicy.SOURCE)
+    @interface FloatToInt32RoundMode {}
+
+    /**
+     * An undefined rounding mode.
      *
      * @since 1.2
      */
-    @Nullable
-    public DynamicBool getCondition() {
-      if (mImpl.hasCondition()) {
-        return DynamicBuilders.dynamicBoolFromProto(mImpl.getCondition());
-      } else {
-        return null;
-      }
-    }
-
-    /**
-     * Gets the float to yield if condition is true.
+    static final int ROUND_MODE_UNDEFINED = 0;
+
+    /**
+     * Use floor(x) when rounding.
      *
      * @since 1.2
      */
-    @Nullable
-    public DynamicFloat getValueIfTrue() {
-      if (mImpl.hasValueIfTrue()) {
-        return DynamicBuilders.dynamicFloatFromProto(mImpl.getValueIfTrue());
-      } else {
-        return null;
-      }
-    }
-
-    /**
-     * Gets the float to yield if condition is false.
+    static final int ROUND_MODE_FLOOR = 1;
+
+    /**
+     * Use round(x) when rounding (i.e. rounds to the closest int).
      *
      * @since 1.2
      */
-    @Nullable
-    public DynamicFloat getValueIfFalse() {
-      if (mImpl.hasValueIfFalse()) {
-        return DynamicBuilders.dynamicFloatFromProto(mImpl.getValueIfFalse());
-      } else {
-        return null;
-      }
-    }
-
-    /**
-     * @hide
-     */
-    @Override
-    @RestrictTo(Scope.LIBRARY_GROUP)
-    @Nullable
-    public Fingerprint getFingerprint() {
-      return mFingerprint;
-    }
-
-    @NonNull
-    static ConditionalFloatOp fromProto(@NonNull DynamicProto.ConditionalFloatOp proto) {
-      return new ConditionalFloatOp(proto, null);
-    }
-
-    @NonNull
-    DynamicProto.ConditionalFloatOp toProto() {
-      return mImpl;
-    }
-
-    /**
-     * @hide
-     */
-    @Override
-    @RestrictTo(Scope.LIBRARY_GROUP)
-    @NonNull
-    public DynamicProto.DynamicFloat toDynamicFloatProto() {
-      return DynamicProto.DynamicFloat.newBuilder().setConditionalOp(mImpl).build();
-    }
-
-    /**
-     * Builder for {@link ConditionalFloatOp}.
-     */
-    public static final class Builder implements DynamicFloat.Builder {
-
-      private final DynamicProto.ConditionalFloatOp.Builder mImpl =
-          DynamicProto.ConditionalFloatOp.newBuilder();
-      private final Fingerprint mFingerprint = new Fingerprint(1968171153);
-
-      public Builder() {
-      }
-
-      /**
-       * Sets the condition to use.
-       *
-       * @since 1.2
-       */
-      @NonNull
-      public Builder setCondition(@NonNull DynamicBool condition) {
-        mImpl.setCondition(condition.toDynamicBoolProto());
-        mFingerprint.recordPropertyUpdate(
-            1, checkNotNull(condition.getFingerprint()).aggregateValueAsInt());
-        return this;
-      }
-
-      /**
-       * Sets the float to yield if condition is true.
-       *
-       * @since 1.2
-       */
-      @NonNull
-      public Builder setValueIfTrue(@NonNull DynamicFloat valueIfTrue) {
-        mImpl.setValueIfTrue(valueIfTrue.toDynamicFloatProto());
-        mFingerprint.recordPropertyUpdate(
-            2, checkNotNull(valueIfTrue.getFingerprint()).aggregateValueAsInt());
-        return this;
-      }
-
-      /**
-       * Sets the float to yield if condition is false.
-       *
-       * @since 1.2
-       */
-      @NonNull
-      public Builder setValueIfFalse(@NonNull DynamicFloat valueIfFalse) {
-        mImpl.setValueIfFalse(valueIfFalse.toDynamicFloatProto());
-        mFingerprint.recordPropertyUpdate(
-            3, checkNotNull(valueIfFalse.getFingerprint()).aggregateValueAsInt());
-        return this;
-      }
-
-      @Override
-      @NonNull
-      public ConditionalFloatOp build() {
-        return new ConditionalFloatOp(mImpl.build(), mFingerprint);
-      }
-    }
-  }
-
-  /**
-   * Converts a Float to an Int32, with a customizable rounding mode.
-   *
-   * @since 1.2
-   */
-  static final class FloatToInt32Op implements DynamicInt32 {
-    private final DynamicProto.FloatToInt32Op mImpl;
-    @Nullable private final Fingerprint mFingerprint;
-
-    FloatToInt32Op(DynamicProto.FloatToInt32Op impl, @Nullable Fingerprint fingerprint) {
-      this.mImpl = impl;
-      this.mFingerprint = fingerprint;
-    }
-
-    /**
-     * Gets the float to round.
+    static final int ROUND_MODE_ROUND = 2;
+
+    /**
+     * Use ceil(x) when rounding.
      *
      * @since 1.2
      */
-    @Nullable
-    public DynamicFloat getInput() {
-      if (mImpl.hasInput()) {
-        return DynamicBuilders.dynamicFloatFromProto(mImpl.getInput());
-      } else {
-        return null;
-      }
-    }
-
-    /**
-     * Gets the rounding mode to use. Defaults to ROUND_MODE_FLOOR if not specified.
+    static final int ROUND_MODE_CEILING = 3;
+
+    /**
+     * The type of comparison used in {@link ComparisonInt32Op} and {@link ComparisonFloatOp}.
      *
      * @since 1.2
      */
-    @FloatToInt32RoundMode
-    public int getRoundMode() {
-      return mImpl.getRoundMode().getNumber();
-    }
-
-    /** @hide */
-    @Override
-    @RestrictTo(Scope.LIBRARY_GROUP)
-    @Nullable
-    public Fingerprint getFingerprint() {
-      return mFingerprint;
-    }
-
-    @NonNull
-    static FloatToInt32Op fromProto(@NonNull DynamicProto.FloatToInt32Op proto) {
-      return new FloatToInt32Op(proto, null);
-    }
-
-    @NonNull
-    DynamicProto.FloatToInt32Op toProto() {
-      return mImpl;
-    }
-
-    /** @hide */
-    @Override
-    @RestrictTo(Scope.LIBRARY_GROUP)
-    @NonNull
-    public DynamicProto.DynamicInt32 toDynamicInt32Proto() {
-      return DynamicProto.DynamicInt32.newBuilder().setFloatToInt(mImpl).build();
-    }
-
-    @Override
-    @NonNull
-    public String toString() {
-      return "FloatToInt32Op{" + "input=" + getInput() + ", roundMode=" + getRoundMode() + "}";
-    }
-
-    /** Builder for {@link FloatToInt32Op}. */
-    public static final class Builder implements DynamicInt32.Builder {
-      private final DynamicProto.FloatToInt32Op.Builder mImpl =
-          DynamicProto.FloatToInt32Op.newBuilder();
-      private final Fingerprint mFingerprint = new Fingerprint(-1272973414);
-
-      public Builder() {}
-
-      /**
-       * Sets the float to round.
-       *
-       * @since 1.2
-       */
-      @NonNull
-      public Builder setInput(@NonNull DynamicFloat input) {
-        mImpl.setInput(input.toDynamicFloatProto());
-        mFingerprint.recordPropertyUpdate(
-            1, checkNotNull(input.getFingerprint()).aggregateValueAsInt());
-        return this;
-      }
-
-      /**
-       * Sets the rounding mode to use. Defaults to ROUND_MODE_FLOOR if not specified.
-       *
-       * @since 1.2
-       */
-      @NonNull
-      public Builder setRoundMode(@FloatToInt32RoundMode int roundMode) {
-        mImpl.setRoundMode(DynamicProto.FloatToInt32RoundMode.forNumber(roundMode));
-        mFingerprint.recordPropertyUpdate(2, roundMode);
-        return this;
-      }
-
-      @Override
-      @NonNull
-      public FloatToInt32Op build() {
-        return new FloatToInt32Op(mImpl.build(), mFingerprint);
-      }
-    }
-  }
-
-  /**
-   * A static interpolation node, between two fixed int32 values.
-   *
-   * @since 1.2
-   */
-  static final class AnimatableFixedInt32 implements DynamicInt32 {
-    private final DynamicProto.AnimatableFixedInt32 mImpl;
-    @Nullable private final Fingerprint mFingerprint;
-
-    AnimatableFixedInt32(
-            DynamicProto.AnimatableFixedInt32 impl, @Nullable Fingerprint fingerprint) {
-      this.mImpl = impl;
-      this.mFingerprint = fingerprint;
-    }
-
-    /**
-     * Gets the value to start animating from.
+    @RestrictTo(RestrictTo.Scope.LIBRARY)
+    @IntDef({
+        COMPARISON_OP_TYPE_UNDEFINED,
+        COMPARISON_OP_TYPE_EQUALS,
+        COMPARISON_OP_TYPE_NOT_EQUALS,
+        COMPARISON_OP_TYPE_LESS_THAN,
+        COMPARISON_OP_TYPE_LESS_THAN_OR_EQUAL_TO,
+        COMPARISON_OP_TYPE_GREATER_THAN,
+        COMPARISON_OP_TYPE_GREATER_THAN_OR_EQUAL_TO
+    })
+    @Retention(RetentionPolicy.SOURCE)
+    @interface ComparisonOpType {}
+
+    /**
+     * Undefined operation type.
      *
      * @since 1.2
      */
-    public int getFromValue() {
-      return mImpl.getFromValue();
-    }
-
-    /**
-     * Gets the value to animate to.
+    static final int COMPARISON_OP_TYPE_UNDEFINED = 0;
+
+    /**
+     * Equality check (result = LHS == RHS). For floats, for equality check, small epsilon is used,
+     * i.e.: (result = abs(LHS - RHS) < epsilon).
      *
      * @since 1.2
      */
-    public int getToValue() {
-      return mImpl.getToValue();
-    }
-
-    /**
-     * Gets the animation parameters for duration, delay, etc.
+    static final int COMPARISON_OP_TYPE_EQUALS = 1;
+
+    /**
+     * Not equal check (result = LHS != RHS).
      *
      * @since 1.2
      */
-    @Nullable
-    public AnimationSpec getAnimationSpec() {
-      if (mImpl.hasAnimationSpec()) {
-        return AnimationSpec.fromProto(mImpl.getAnimationSpec());
-      } else {
-        return null;
-      }
-    }
-
-    /** @hide */
-    @Override
-    @RestrictTo(Scope.LIBRARY_GROUP)
-    @Nullable
-    public Fingerprint getFingerprint() {
-      return mFingerprint;
-    }
-    /**
-     * Creates a new wrapper instance from the proto.
-     *
-     * @hide
-     */
-<<<<<<< HEAD
-    @RestrictTo(Scope.LIBRARY_GROUP)
-    @NonNull
-    public static AnimatableFixedInt32 fromProto(
-            @NonNull DynamicProto.AnimatableFixedInt32 proto, @Nullable Fingerprint fingerprint) {
-      return new AnimatableFixedInt32(proto, fingerprint);
-    }
-
-    @NonNull
-    static AnimatableFixedInt32 fromProto(@NonNull DynamicProto.AnimatableFixedInt32 proto) {
-      return fromProto(proto, null);
-    }
-=======
+    static final int COMPARISON_OP_TYPE_NOT_EQUALS = 2;
+
+    /**
+     * Strictly less than (result = LHS < RHS).
+     *
+     * @since 1.2
+     */
+    static final int COMPARISON_OP_TYPE_LESS_THAN = 3;
+
+    /**
+     * Less than or equal to (result = LHS <= RHS).
+     *
+     * @since 1.2
+     */
+    static final int COMPARISON_OP_TYPE_LESS_THAN_OR_EQUAL_TO = 4;
+
+    /**
+     * Strictly greater than (result = LHS > RHS).
+     *
+     * @since 1.2
+     */
+    static final int COMPARISON_OP_TYPE_GREATER_THAN = 5;
+
+    /**
+     * Greater than or equal to (result = LHS >= RHS).
+     *
+     * @since 1.2
+     */
+    static final int COMPARISON_OP_TYPE_GREATER_THAN_OR_EQUAL_TO = 6;
+
+    /**
+     * The type of logical operation to carry out in a {@link LogicalBoolOp} operation.
+     *
+     * @since 1.2
+     */
     @RestrictTo(RestrictTo.Scope.LIBRARY)
     @IntDef({
         LOGICAL_OP_TYPE_UNDEFINED,
@@ -1103,153 +277,29 @@
     })
     @Retention(RetentionPolicy.SOURCE)
     @interface LogicalOpType {}
->>>>>>> fdff00cc
-
-    /**
-     * Returns the internal proto instance.
-     *
-     * @hide
-     */
-    @RestrictTo(Scope.LIBRARY_GROUP)
-    @NonNull
-    DynamicProto.AnimatableFixedInt32 toProto() {
-      return mImpl;
-    }
-
-    /** @hide */
-    @Override
-    @RestrictTo(Scope.LIBRARY_GROUP)
-    @NonNull
-    public DynamicProto.DynamicInt32 toDynamicInt32Proto() {
-      return DynamicProto.DynamicInt32.newBuilder().setAnimatableFixed(mImpl).build();
-    }
-
-    @Override
-    @NonNull
-    public String toString() {
-      return "AnimatableFixedInt32{"
-              + "fromValue="
-              + getFromValue()
-              + ", toValue="
-              + getToValue()
-              + ", animationSpec="
-              + getAnimationSpec()
-              + "}";
-    }
-
-    /** Builder for {@link AnimatableFixedInt32}. */
-    public static final class Builder implements DynamicInt32.Builder {
-      private final DynamicProto.AnimatableFixedInt32.Builder mImpl =
-              DynamicProto.AnimatableFixedInt32.newBuilder();
-      private final Fingerprint mFingerprint = new Fingerprint(-1831435966);
-
-      public Builder() {}
-
-      /**
-       * Sets the value to start animating from.
-       *
-       * @since 1.2
-       */
-      @NonNull
-      public AnimatableFixedInt32.Builder setFromValue(int fromValue) {
-        mImpl.setFromValue(fromValue);
-        mFingerprint.recordPropertyUpdate(1, fromValue);
-        return this;
-      }
-
-      /**
-       * Sets the value to animate to.
-       *
-       * @since 1.2
-       */
-      @NonNull
-      public AnimatableFixedInt32.Builder setToValue(int toValue) {
-        mImpl.setToValue(toValue);
-        mFingerprint.recordPropertyUpdate(2, toValue);
-        return this;
-      }
-
-      /**
-       * Sets the animation parameters for duration, delay, etc.
-       *
-       * @since 1.2
-       */
-      @NonNull
-      public Builder setAnimationSpec(@NonNull AnimationSpec animationSpec) {
-        mImpl.setAnimationSpec(animationSpec.toProto());
-        mFingerprint.recordPropertyUpdate(
-            3, checkNotNull(animationSpec.getFingerprint()).aggregateValueAsInt());
-        return this;
-      }
-
-      @Override
-      @NonNull
-      public AnimatableFixedInt32 build() {
-        return new AnimatableFixedInt32(mImpl.build(), mFingerprint);
-      }
-    }
-  }
-
-  /**
-   * A dynamic interpolation node. This will watch the value of its input and, when the first update
-   * arrives, immediately emit that value. On subsequent updates, it will animate between the old
-   * and new values.
-   *
-   * <p>If this node receives an invalid value (e.g. as a result of an upstream node having no
-   * value), then it will emit a single invalid value, and forget its "stored" value. The next valid
-   * value that arrives is then used as the "first" value again.
-   *
-   * @since 1.2
-   */
-  static final class AnimatableDynamicInt32 implements DynamicInt32 {
-    private final DynamicProto.AnimatableDynamicInt32 mImpl;
-    @Nullable private final Fingerprint mFingerprint;
-
-    AnimatableDynamicInt32(
-            DynamicProto.AnimatableDynamicInt32 impl, @Nullable Fingerprint fingerprint) {
-      this.mImpl = impl;
-      this.mFingerprint = fingerprint;
-    }
-
-    /**
-     * Gets the value to watch, and animate when it changes.
+
+    /**
+     * Undefined operation type.
      *
      * @since 1.2
      */
-    @Nullable
-    public DynamicInt32 getInput() {
-      if (mImpl.hasInput()) {
-        return dynamicInt32FromProto(mImpl.getInput());
-      } else {
-        return null;
-      }
-    }
-
-    /**
-     * Gets the animation parameters for duration, delay, etc.
+    static final int LOGICAL_OP_TYPE_UNDEFINED = 0;
+
+    /**
+     * Logical AND.
      *
      * @since 1.2
      */
-    @Nullable
-    public AnimationSpec getAnimationSpec() {
-      if (mImpl.hasAnimationSpec()) {
-        return AnimationSpec.fromProto(mImpl.getAnimationSpec());
-      } else {
-        return null;
-      }
-    }
-
-    /** @hide */
-    @Override
-    @RestrictTo(Scope.LIBRARY_GROUP)
-    @Nullable
-    public Fingerprint getFingerprint() {
-      return mFingerprint;
-    }
-    /**
-<<<<<<< HEAD
-     * Creates a new wrapper instance from the proto.
-=======
+    static final int LOGICAL_OP_TYPE_AND = 1;
+
+    /**
+     * Logical OR.
+     *
+     * @since 1.2
+     */
+    static final int LOGICAL_OP_TYPE_OR = 2;
+
+    /**
      * Equal check.
      *
      * @since 1.2
@@ -1340,283 +390,105 @@
 
     /**
      * The duration part to retrieve using {@link GetDurationPartOp}.
->>>>>>> fdff00cc
-     *
-     * @hide
-     */
-    @RestrictTo(Scope.LIBRARY_GROUP)
-    @NonNull
-    public static AnimatableDynamicInt32 fromProto(
-            @NonNull DynamicProto.AnimatableDynamicInt32 proto, @Nullable Fingerprint fingerprint) {
-      return new AnimatableDynamicInt32(proto, fingerprint);
-    }
-
-    @NonNull
-    static AnimatableDynamicInt32 fromProto(@NonNull DynamicProto.AnimatableDynamicInt32 proto) {
-      return fromProto(proto, null);
-    }
-
-    /**
-     * Returns the internal proto instance.
-     *
-     * @hide
-     */
-    @RestrictTo(Scope.LIBRARY_GROUP)
-    @NonNull
-    DynamicProto.AnimatableDynamicInt32 toProto() {
-      return mImpl;
-    }
-
-    /** @hide */
-    @Override
-    @RestrictTo(Scope.LIBRARY_GROUP)
-    @NonNull
-    public DynamicProto.DynamicInt32 toDynamicInt32Proto() {
-      return DynamicProto.DynamicInt32.newBuilder().setAnimatableDynamic(mImpl).build();
-    }
-
-    @Override
-    @NonNull
-    public String toString() {
-      return "AnimatableDynamicInt32{"
-          + "input="
-          + getInput()
-          + ", animationSpec="
-          + getAnimationSpec()
-          + "}";
-    }
-
-    /** Builder for {@link AnimatableDynamicInt32}. */
-    public static final class Builder implements DynamicInt32.Builder {
-      private final DynamicProto.AnimatableDynamicInt32.Builder mImpl =
-              DynamicProto.AnimatableDynamicInt32.newBuilder();
-      private final Fingerprint mFingerprint = new Fingerprint(-1554674954);
-
-      public Builder() {}
-
-      /**
-       * Sets the value to watch, and animate when it changes.
-       *
-       * @since 1.2
-       */
-      @NonNull
-      public AnimatableDynamicInt32.Builder setInput(@NonNull DynamicInt32 input) {
-        mImpl.setInput(input.toDynamicInt32Proto());
-        mFingerprint.recordPropertyUpdate(
-                1, checkNotNull(input.getFingerprint()).aggregateValueAsInt());
-        return this;
-      }
-
-      /**
-       * Sets the animation parameters for duration, delay, etc.
-       *
-       * @since 1.2
-       */
-      @NonNull
-      public Builder setAnimationSpec(@NonNull AnimationSpec animationSpec) {
-        mImpl.setAnimationSpec(animationSpec.toProto());
-        mFingerprint.recordPropertyUpdate(
-            2, checkNotNull(animationSpec.getFingerprint()).aggregateValueAsInt());
-        return this;
-      }
-
-      @Override
-      @NonNull
-      public AnimatableDynamicInt32 build() {
-        return new AnimatableDynamicInt32(mImpl.build(), mFingerprint);
-      }
-    }
-  }
-
-  /**
-   * Interface defining a dynamic int32 type.
-   *
-   * <p>It offers a set of helper methods for creating arithmetic and logical expressions, e.g.
-   * {@link #plus(int)}, {@link #times(int)}, {@link #eq(int)}, etc. These helper methods produce
-   * expression trees based on the order in which they were called in an expression. Thus, no
-   * operator precedence rules are applied.
-   *
-   * <p>For example the following expression is equivalent to {@code result = ((a + b)*c)/d }:
-   *
-   * <pre>{@code
-   * a.plus(b).times(c).div(d);
-   * }</pre>
-   *
-   * More complex expressions can be created by nesting expressions. For example the following
-   * expression is equivalent to {@code result = (a + b)*(c - d) }:
-   *
-   * <pre>{@code
-   * (a.plus(b)).times(c.minus(d));
-   * }</pre>
-   *
-   * @since 1.2
-   */
-  public interface DynamicInt32 extends DynamicType {
-    /**
-     * Get the protocol buffer representation of this object.
-     *
-     * @hide
-     */
-    @RestrictTo(Scope.LIBRARY_GROUP)
-    @NonNull
-    DynamicProto.DynamicInt32 toDynamicInt32Proto();
-
-    /**
-     * Creates a {@link DynamicInt32} from a byte array generated by {@link
-     * #toDynamicInt32ByteArray()}.
-     */
-    @NonNull
-    static DynamicInt32 fromByteArray(@NonNull byte[] byteArray) {
-      try {
-        return dynamicInt32FromProto(
-            DynamicProto.DynamicInt32.parseFrom(
-                byteArray, ExtensionRegistryLite.getEmptyRegistry()));
-      } catch (InvalidProtocolBufferException e) {
-        throw new IllegalArgumentException("Byte array could not be parsed into DynamicInt32", e);
-      }
-    }
-
-    /** Creates a byte array that can later be used with {@link #fromByteArray(byte[])}. */
-    @NonNull
-    default byte[] toDynamicInt32ByteArray() {
-      return toDynamicInt32Proto().toByteArray();
-    }
-
-    /** Creates a constant-valued {@link DynamicInt32}. */
-    @NonNull
-    static DynamicInt32 constant(int constant) {
-      return new FixedInt32.Builder().setValue(constant).build();
-    }
-
-    /**
-     * Creates a {@link DynamicInt32} that is bound to the value of an item of the State.
-     *
-     * @param stateKey The key to a {@link StateEntryValue} with an int value from the provider's
-     *     state.
-     */
-    @NonNull
-    static DynamicInt32 fromState(@NonNull String stateKey) {
-      return new StateInt32Source.Builder().setSourceKey(stateKey).build();
-    }
-
-    /**
-     * Creates a {@link DynamicInt32} which will animate from {@code start} to {@code end}.
-     *
-     * @param start The start value of the range.
-     * @param end The end value of the range.
-     */
-    @NonNull
-    static DynamicInt32 animate(int start, int end) {
-      return new AnimatableFixedInt32.Builder().setFromValue(start).setToValue(end).build();
-    }
-
-    /**
-     * Creates a {@link DynamicInt32} which will animate from {@code start} to {@code end} with the
-     * given animation parameters.
-     *
-     * @param start The start value of the range.
-     * @param end The end value of the range.
-     * @param animationSpec The animation parameters.
-     */
-    @NonNull
-    static DynamicInt32 animate(int start, int end, @NonNull AnimationSpec animationSpec) {
-      return new AnimatableFixedInt32.Builder()
-          .setFromValue(start)
-          .setToValue(end)
-          .setAnimationSpec(animationSpec)
-          .build();
-    }
-
-    /**
-     * Creates a {@link DynamicInt32} that is bound to the value of an item of the State. Every time
-     * the state value changes, this {@link DynamicInt32} will animate from its current value to the
-     * new value (from the state).
-     *
-     * @param stateKey The key to a {@link StateEntryValue} with an int value from the provider's
-     *     state.
-     */
-    @NonNull
-    static DynamicInt32 animate(@NonNull String stateKey) {
-      return new AnimatableDynamicInt32.Builder().setInput(fromState(stateKey)).build();
-    }
-
-    /**
-     * Creates a {@link DynamicInt32} that is bound to the value of an item of the State. Every time
-     * the state value changes, this {@link DynamicInt32} will animate from its current value to the
-     * new value (from the state).
-     *
-     * @param stateKey The key to a {@link StateEntryValue} with an int value from the provider's
-     *     state.
-     * @param animationSpec The animation parameters.
-     */
-    @NonNull
-    static DynamicInt32 animate(@NonNull String stateKey, @NonNull AnimationSpec animationSpec) {
-      return new AnimatableDynamicInt32.Builder()
-          .setInput(fromState(stateKey))
-          .setAnimationSpec(animationSpec)
-          .build();
-    }
-
-    /**
-     * Returns a {@link DynamicInt32} that is bound to the value of this {@link DynamicInt32} and
-     * every time its value is changing, it animates from its current value to the new value.
-     *
-     * @param animationSpec The animation parameters.
-     */
-    @NonNull
-    default DynamicInt32 animate(@NonNull AnimationSpec animationSpec) {
-      return new AnimatableDynamicInt32.Builder()
-          .setInput(this)
-          .setAnimationSpec(animationSpec)
-          .build();
-    }
-
-    /**
-     * Returns a {@link DynamicInt32} that is bound to the value of this {@link DynamicInt32} and
-     * every time its value is changing, it animates from its current value to the new value.
-     */
-<<<<<<< HEAD
-    @NonNull
-    default DynamicInt32 animate() {
-      return new AnimatableDynamicInt32.Builder().setInput(this).build();
-    }
-
-    /** Convert the value represented by this {@link DynamicInt32} into a {@link DynamicFloat}. */
-    @NonNull
-    default DynamicFloat asFloat() {
-      return new Int32ToFloatOp.Builder().setInput(this).build();
-    }
-
-    /**
-     * Bind the value of this {@link DynamicInt32} to the result of a conditional expression. This
-     * will use the value given in either {@link ConditionScope#use} or {@link
-     * ConditionScopes.IfTrueScope#elseUse} depending on the value yielded from {@code condition}.
-     */
-    @NonNull
-    static ConditionScope<DynamicInt32, Integer> onCondition(@NonNull DynamicBool condition) {
-      return new ConditionScopes.ConditionScope<>(
-          (trueValue, falseValue) ->
-              new ConditionalInt32Op.Builder()
-                  .setCondition(condition)
-                  .setValueIfTrue(trueValue)
-                  .setValueIfFalse(falseValue)
-                  .build(),
-          DynamicInt32::constant);
-    }
-
-    /**
-     * Creates a {@link DynamicInt32} containing the result of adding another {@link DynamicInt32}
-     * to this {@link DynamicInt32}; As an example, the following is equal to {@code
-     * DynamicInt32.constant(13)}
-     *
-     * <pre>
-     *   DynamicInt32.constant(7).plus(DynamicInt32.constant(6));
-     * </pre>
-     *
-     * The operation's evaluation order depends only on its position in the expression; no operator
-     * precedence rules are applied. See {@link DynamicInt32} for more information on operation
-     * evaluation order.
-=======
+     *
+     * @since 1.2
+     */
+    @RestrictTo(RestrictTo.Scope.LIBRARY)
+    @IntDef({
+        DURATION_PART_TYPE_UNDEFINED,
+        DURATION_PART_TYPE_TOTAL_DAYS,
+        DURATION_PART_TYPE_TOTAL_HOURS,
+        DURATION_PART_TYPE_TOTAL_MINUTES,
+        DURATION_PART_TYPE_TOTAL_SECONDS,
+        DURATION_PART_TYPE_DAYS,
+        DURATION_PART_TYPE_HOURS,
+        DURATION_PART_TYPE_MINUTES,
+        DURATION_PART_TYPE_SECONDS
+    })
+    @Retention(RetentionPolicy.SOURCE)
+    @interface DurationPartType {}
+
+    /**
+     * Undefined duration part type.
+     *
+     * @since 1.2
+     */
+    static final int DURATION_PART_TYPE_UNDEFINED = 0;
+
+    /**
+     * Total number of days in a duration. The fraction part of the result will be truncated. This
+     * is based on the standard definition of a day as 24 hours. Notice that the duration can be
+     * negative, in which case total number of days will be also negative.
+     *
+     * @since 1.2
+     */
+    static final int DURATION_PART_TYPE_TOTAL_DAYS = 1;
+
+    /**
+     * Total number of hours in a duration. The fraction part of the result will be truncated.
+     * Notice that the duration can be negative, in which case total number of hours will be also
+     * negative.
+     *
+     * @since 1.2
+     */
+    static final int DURATION_PART_TYPE_TOTAL_HOURS = 2;
+
+    /**
+     * Total number of minutes in a duration. The fraction part of the result will be truncated.
+     * Notice that the duration can be negative, in which case total number of minutes will be also
+     * negative.
+     *
+     * @since 1.2
+     */
+    static final int DURATION_PART_TYPE_TOTAL_MINUTES = 3;
+
+    /**
+     * Total number of seconds in a duration. Notice that the duration can be negative, in which
+     * case total number of seconds will be also negative.
+     *
+     * @since 1.2
+     */
+    static final int DURATION_PART_TYPE_TOTAL_SECONDS = 4;
+
+    /**
+     * Number of days part in the duration. This represents the absolute value of the total number
+     * of days in the duration based on the 24 hours day definition. The fraction part of the result
+     * will be truncated.
+     *
+     * @since 1.2
+     */
+    static final int DURATION_PART_TYPE_DAYS = 5;
+
+    /**
+     * Number of hours part in the duration. This represents the absolute value of remaining hours
+     * when dividing total hours by hours in a day (24 hours).
+     *
+     * @since 1.2
+     */
+    static final int DURATION_PART_TYPE_HOURS = 6;
+
+    /**
+     * Number of minutes part in the duration. This represents the absolute value of remaining
+     * minutes when dividing total minutes by minutes in an hour (60 minutes).
+     *
+     * @since 1.2
+     */
+    static final int DURATION_PART_TYPE_MINUTES = 7;
+
+    /**
+     * Number of seconds part in the duration. This represents the absolute value of remaining
+     * seconds when dividing total seconds by seconds in a minute (60 seconds).
+     *
+     * @since 1.2
+     */
+    static final int DURATION_PART_TYPE_SECONDS = 8;
+
+    /**
+     * A dynamic Int32 which sources its data from some platform data source, e.g. from sensors, or
+     * the current time.
+     *
+     * @since 1.2
+     */
     static final class PlatformInt32Source implements DynamicInt32 {
         private final DynamicProto.PlatformInt32Source mImpl;
         @Nullable private final Fingerprint mFingerprint;
@@ -2147,34 +1019,9 @@
     /**
      * A conditional operator which yields a float depending on the boolean operand. This implements
      * "float result = condition ? value_if_true : value_if_false".
->>>>>>> fdff00cc
-     *
-     * @return a new instance of {@link DynamicInt32} containing the result of the operation.
-     */
-<<<<<<< HEAD
-    @SuppressWarnings("KotlinOperator")
-    @NonNull
-    default DynamicInt32 plus(@NonNull DynamicInt32 other) {
-      return new ArithmeticInt32Op.Builder()
-          .setInputLhs(this)
-          .setInputRhs(other)
-          .setOperationType(DynamicBuilders.ARITHMETIC_OP_TYPE_ADD)
-          .build();
-    }
-
-    /**
-     * Creates a {@link DynamicFlaot} containing the result of adding a {@link DynamicFloat} to this
-     * {@link DynamicInt32}; As an example, the following is equal to {@code
-     * DynamicFloat.constant(13.5f)}
-     *
-     * <pre>
-     *   DynamicInt32.constant(7).plus(DynamicFloat.constant(6.5f));
-     * </pre>
-     *
-     * The operation's evaluation order depends only on its position in the expression; no operator
-     * precedence rules are applied. See {@link DynamicFloat} for more information on operation
-     * evaluation order.
-=======
+     *
+     * @since 1.2
+     */
     static final class ConditionalFloatOp implements DynamicFloat {
 
         private final DynamicProto.ConditionalFloatOp mImpl;
@@ -2610,57 +1457,9 @@
      * <p>If this node receives an invalid value (e.g. as a result of an upstream node having no
      * value), then it will emit a single invalid value, and forget its "stored" value. The next
      * valid value that arrives is then used as the "first" value again.
->>>>>>> fdff00cc
-     *
-     * @return a new instance of {@link DynamicFloat} containing the result of the operation.
-     */
-<<<<<<< HEAD
-    @SuppressWarnings("KotlinOperator")
-    @NonNull
-    default DynamicFloat plus(@NonNull DynamicFloat other) {
-      return new ArithmeticFloatOp.Builder()
-          .setInputLhs(this.asFloat())
-          .setInputRhs(other)
-          .setOperationType(DynamicBuilders.ARITHMETIC_OP_TYPE_ADD)
-          .build();
-    }
-
-    /**
-     * Creates a {@link DynamicInt32} containing the result of adding an integer to this {@link
-     * DynamicInt32}; As an example, the following is equal to {@code DynamicInt32.constant(13)}
-     *
-     * <pre>
-     *   DynamicInt32.constant(7).plus(6);
-     * </pre>
-     *
-     * The operation's evaluation order depends only on its position in the expression; no operator
-     * precedence rules are applied. See {@link DynamicInt32} for more information on operation
-     * evaluation order.
-     *
-     * @return a new instance of {@link DynamicInt32} containing the result of the operation.
-     */
-    @SuppressWarnings("KotlinOperator")
-    @NonNull
-    default DynamicInt32 plus(int other) {
-      return new ArithmeticInt32Op.Builder()
-          .setInputLhs(this)
-          .setInputRhs(constant(other))
-          .setOperationType(DynamicBuilders.ARITHMETIC_OP_TYPE_ADD)
-          .build();
-    }
-
-    /**
-     * Creates a {@link DynamicFlaot} containing the result of adding a float to this {@link
-     * DynamicInt32}; As an example, the following is equal to {@code DynamicFloat.constant(13.5f)}
-     *
-     * <pre>
-     *   DynamicInt32.constant(7).plus(6.5f);
-     * </pre>
-     *
-     * The operation's evaluation order depends only on its position in the expression; no operator
-     * precedence rules are applied. See {@link DynamicFloat} for more information on operation
-     * evaluation order.
-=======
+     *
+     * @since 1.2
+     */
     static final class AnimatableDynamicInt32 implements DynamicInt32 {
         private final DynamicProto.AnimatableDynamicInt32 mImpl;
         @Nullable private final Fingerprint mFingerprint;
@@ -4132,34 +2931,9 @@
     /**
      * A conditional operator which yields an string depending on the boolean operand. This
      * implements "string result = condition ? value_if_true : value_if_false".
->>>>>>> fdff00cc
-     *
-     * @return a new instance of {@link DynamicFloat} containing the result of the operation.
-     */
-<<<<<<< HEAD
-    @SuppressWarnings("KotlinOperator")
-    @NonNull
-    default DynamicFloat plus(float other) {
-      return new ArithmeticFloatOp.Builder()
-          .setInputLhs(this.asFloat())
-          .setInputRhs(DynamicFloat.constant(other))
-          .setOperationType(DynamicBuilders.ARITHMETIC_OP_TYPE_ADD)
-          .build();
-    }
-
-    /**
-     * Creates a {@link DynamicInt32} containing the result of subtracting another {@link
-     * DynamicInt32} from this {@link DynamicInt32}; As an example, the following is equal to {@code
-     * DynamicInt32.constant(2)}
-     *
-     * <pre>
-     *   DynamicInt32.constant(7).minus(DynamicInt32.constant(5));
-     * </pre>
-     *
-     * The operation's evaluation order depends only on its position in the expression; no operator
-     * precedence rules are applied. See {@link DynamicInt32} for more information on operation
-     * evaluation order.
-=======
+     *
+     * @since 1.2
+     */
     static final class ConditionalStringOp implements DynamicString {
         private final DynamicProto.ConditionalStringOp mImpl;
         @Nullable private final Fingerprint mFingerprint;
@@ -4662,34 +3436,9 @@
      * Interface defining a dynamic string type.
      *
      * <p>{@link DynamicString} string value is subject to being truncated if it's too long.
->>>>>>> fdff00cc
-     *
-     * @return a new instance of {@link DynamicInt32} containing the result of the operation.
-     */
-<<<<<<< HEAD
-    @SuppressWarnings("KotlinOperator")
-    @NonNull
-    default DynamicInt32 minus(@NonNull DynamicInt32 other) {
-      return new ArithmeticInt32Op.Builder()
-          .setInputLhs(this)
-          .setInputRhs(other)
-          .setOperationType(DynamicBuilders.ARITHMETIC_OP_TYPE_SUBTRACT)
-          .build();
-    }
-
-    /**
-     * Creates a {@link DynamicFloat} containing the result of subtracting a {@link DynamicFloat}
-     * from this {@link DynamicInt32}; As an example, the following is equal to {@code
-     * DynamicFloat.constant(1.5f)}
-     *
-     * <pre>
-     *   DynamicInt32.constant(7).minus(DynamicFloat.constant(5.5f));
-     * </pre>
-     *
-     * The operation's evaluation order depends only on its position in the expression; no operator
-     * precedence rules are applied. See {@link DynamicFloat} for more information on operation
-     * evaluation order.
-=======
+     *
+     * @since 1.2
+     */
     public interface DynamicString extends DynamicType {
         /** Get the protocol buffer representation of this object. */
         @RestrictTo(Scope.LIBRARY_GROUP)
@@ -5152,4050 +3901,9 @@
 
     /**
      * An operation to convert an Int32 value in the dynamic data pipeline to a Float value.
->>>>>>> fdff00cc
-     *
-     * @return a new instance of {@link DynamicFloat} containing the result of the operation.
-     */
-<<<<<<< HEAD
-    @SuppressWarnings("KotlinOperator")
-    @NonNull
-    default DynamicFloat minus(@NonNull DynamicFloat other) {
-      return new ArithmeticFloatOp.Builder()
-          .setInputLhs(this.asFloat())
-          .setInputRhs(other)
-          .setOperationType(DynamicBuilders.ARITHMETIC_OP_TYPE_SUBTRACT)
-          .build();
-    }
-
-    /**
-     * Creates a {@link DynamicInt32} containing the result of subtracting an integer from this
-     * {@link DynamicInt32}; As an example, the following is equal to {@code
-     * DynamicInt32.constant(2)}
-     *
-     * <pre>
-     *   DynamicInt32.constant(7).minus(5);
-     * </pre>
-     *
-     * The operation's evaluation order depends only on its position in the expression; no operator
-     * precedence rules are applied. See {@link DynamicInt32} for more information on operation
-     * evaluation order.
-     *
-     * @return a new instance of {@link DynamicInt32} containing the result of the operation.
-     */
-    @SuppressWarnings("KotlinOperator")
-    @NonNull
-    default DynamicInt32 minus(int other) {
-      return new ArithmeticInt32Op.Builder()
-          .setInputLhs(this)
-          .setInputRhs(constant(other))
-          .setOperationType(DynamicBuilders.ARITHMETIC_OP_TYPE_SUBTRACT)
-          .build();
-    }
-
-    /**
-     * Creates a {@link DynamicFloat} containing the result of subtracting a float from this {@link
-     * DynamicInt32}; As an example, the following is equal to {@code DynamicFloat.constant(1.5f)}
-     *
-     * <pre>
-     *   DynamicInt32.constant(7).minus(5.5f);
-     * </pre>
-     *
-     * The operation's evaluation order depends only on its position in the expression; no operator
-     * precedence rules are applied. See {@link DynamicFloat} for more information on operation
-     * evaluation order.
-     *
-     * @return a new instance of {@link DynamicFloat} containing the result of the operation.
-     */
-    @SuppressWarnings("KotlinOperator")
-    @NonNull
-    default DynamicFloat minus(float other) {
-      return new ArithmeticFloatOp.Builder()
-          .setInputLhs(this.asFloat())
-          .setInputRhs(DynamicFloat.constant(other))
-          .setOperationType(DynamicBuilders.ARITHMETIC_OP_TYPE_SUBTRACT)
-          .build();
-    }
-
-    /**
-     * Creates a {@link DynamicInt32} containing the result of multiplying this {@link DynamicInt32}
-     * by another {@link DynamicInt32}; As an example, the following is equal to {@code
-     * DynamicInt32.constant(35)}
-     *
-     * <pre>
-     *   DynamicInt32.constant(7).times(DynamicInt32.constant(5));
-     * </pre>
-     *
-     * The operation's evaluation order depends only on its position in the expression; no operator
-     * precedence rules are applied. See {@link DynamicInt32} for more information on operation
-     * evaluation order.
-     *
-     * @return a new instance of {@link DynamicInt32} containing the result of the operation.
-     */
-    @SuppressWarnings("KotlinOperator")
-    @NonNull
-    default DynamicInt32 times(@NonNull DynamicInt32 other) {
-      return new ArithmeticInt32Op.Builder()
-          .setInputLhs(this)
-          .setInputRhs(other)
-          .setOperationType(DynamicBuilders.ARITHMETIC_OP_TYPE_MULTIPLY)
-          .build();
-    }
-
-    /**
-     * Creates a {@link DynamicFloat} containing the result of multiplying this {@link DynamicInt32}
-     * by a {@link DynamicFloat}; As an example, the following is equal to {@code
-     * DynamicFloat.constant(38.5f)}
-     *
-     * <pre>
-     *   DynamicInt32.constant(7).times(DynamicFloat.constant(5.5f));
-     * </pre>
-     *
-     * The operation's evaluation order depends only on its position in the expression; no operator
-     * precedence rules are applied. See {@link DynamicFloat} for more information on operation
-     * evaluation order.
-     *
-     * @return a new instance of {@link DynamicFloat} containing the result of the operation.
-     */
-    @SuppressWarnings("KotlinOperator")
-    @NonNull
-    default DynamicFloat times(@NonNull DynamicFloat other) {
-      return new ArithmeticFloatOp.Builder()
-          .setInputLhs(this.asFloat())
-          .setInputRhs(other)
-          .setOperationType(DynamicBuilders.ARITHMETIC_OP_TYPE_MULTIPLY)
-          .build();
-    }
-
-    /**
-     * Creates a {@link DynamicInt32} containing the result of multiplying this {@link DynamicInt32}
-     * by an integer; As an example, the following is equal to {@code DynamicInt32.constant(35)}
-     *
-     * <pre>
-     *   DynamicInt32.constant(7).times(5);
-     * </pre>
-     *
-     * The operation's evaluation order depends only on its position in the expression; no operator
-     * precedence rules are applied. See {@link DynamicInt32} for more information on operation
-     * evaluation order.
-     *
-     * @return a new instance of {@link DynamicInt32} containing the result of the operation.
-     */
-    @SuppressWarnings("KotlinOperator")
-    @NonNull
-    default DynamicInt32 times(int other) {
-      return new ArithmeticInt32Op.Builder()
-          .setInputLhs(this)
-          .setInputRhs(constant(other))
-          .setOperationType(DynamicBuilders.ARITHMETIC_OP_TYPE_MULTIPLY)
-          .build();
-    }
-
-    /**
-     * Creates a {@link DynamicFloat} containing the result of multiplying this {@link DynamicInt32}
-     * by a float; As an example, the following is equal to {@code DynamicFloat.constant(38.5f)}
-     *
-     * <pre>
-     *   DynamicInt32.constant(7).times(5.5f);
-     * </pre>
-     *
-     * The operation's evaluation order depends only on its position in the expression; no operator
-     * precedence rules are applied. See {@link DynamicFloat} for more information on operation
-     * evaluation order.
-     *
-     * @return a new instance of {@link DynamicFloat} containing the result of the operation.
-     */
-    @SuppressWarnings("KotlinOperator")
-    @NonNull
-    default DynamicFloat times(float other) {
-      return new ArithmeticFloatOp.Builder()
-          .setInputLhs(this.asFloat())
-          .setInputRhs(DynamicFloat.constant(other))
-          .setOperationType(DynamicBuilders.ARITHMETIC_OP_TYPE_MULTIPLY)
-          .build();
-    }
-
-    /**
-     * Creates a {@link DynamicInt32} containing the result of dividing this {@link DynamicInt32} by
-     * another {@link DynamicInt32}; As an example, the following is equal to {@code
-     * DynamicInt32.constant(1)}
-     *
-     * <pre>
-     *   DynamicInt32.constant(7).div(DynamicInt32.constant(5));
-     * </pre>
-     *
-     * The operation's evaluation order depends only on its position in the expression; no operator
-     * precedence rules are applied. See {@link DynamicInt32} for more information on operation
-     * evaluation order.
-     *
-     * @return a new instance of {@link DynamicInt32} containing the result of the operation.
-     */
-    @SuppressWarnings("KotlinOperator")
-    @NonNull
-    default DynamicInt32 div(@NonNull DynamicInt32 other) {
-      return new ArithmeticInt32Op.Builder()
-          .setInputLhs(this)
-          .setInputRhs(other)
-          .setOperationType(DynamicBuilders.ARITHMETIC_OP_TYPE_DIVIDE)
-          .build();
-    }
-
-    /**
-     * Creates a {@link DynamicFloat} containing the result of dividing this {@link DynamicInt32} by
-     * a {@link DynamicFloat}; As an example, the following is equal to {@code
-     * DynamicFloat.constant(1.4f)}
-     *
-     * <pre>
-     *   DynamicInt32.constant(7).div(DynamicFloat.constant(5f));
-     * </pre>
-     *
-     * The operation's evaluation order depends only on its position in the expression; no operator
-     * precedence rules are applied. See {@link DynamicFloat} for more information on operation
-     * evaluation order.
-     *
-     * @return a new instance of {@link DynamicFloat} containing the result of the operation.
-     */
-    @SuppressWarnings("KotlinOperator")
-    @NonNull
-    default DynamicFloat div(@NonNull DynamicFloat other) {
-      return new ArithmeticFloatOp.Builder()
-          .setInputLhs(this.asFloat())
-          .setInputRhs(other)
-          .setOperationType(DynamicBuilders.ARITHMETIC_OP_TYPE_DIVIDE)
-          .build();
-    }
-
-    /**
-     * Creates a {@link DynamicInt32} containing the result of dividing this {@link DynamicInt32} by
-     * an integer; As an example, the following is equal to {@code DynamicInt32.constant(1)}
-     *
-     * <pre>
-     *   DynamicInt32.constant(7).div(5);
-     * </pre>
-     *
-     * The operation's evaluation order depends only on its position in the expression; no operator
-     * precedence rules are applied. See {@link DynamicInt32} for more information on operation
-     * evaluation order.
-     *
-     * @return a new instance of {@link DynamicInt32} containing the result of the operation.
-     */
-    @SuppressWarnings("KotlinOperator")
-    @NonNull
-    default DynamicInt32 div(int other) {
-      return new ArithmeticInt32Op.Builder()
-          .setInputLhs(this)
-          .setInputRhs(constant(other))
-          .setOperationType(DynamicBuilders.ARITHMETIC_OP_TYPE_DIVIDE)
-          .build();
-    }
-
-    /**
-     * Creates a {@link DynamicFloat} containing the result of dividing this {@link DynamicInt32} by
-     * a float; As an example, the following is equal to {@code DynamicFloat.constant(1.4f)}
-     *
-     * <pre>
-     *   DynamicInt32.constant(7).div(5f);
-     * </pre>
-     *
-     * The operation's evaluation order depends only on its position in the expression; no operator
-     * precedence rules are applied. See {@link DynamicFloat} for more information on operation
-     * evaluation order.
-     *
-     * @return a new instance of {@link DynamicFloat} containing the result of the operation.
-     */
-    @SuppressWarnings("KotlinOperator")
-    @NonNull
-    default DynamicFloat div(float other) {
-      return new ArithmeticFloatOp.Builder()
-          .setInputLhs(this.asFloat())
-          .setInputRhs(DynamicFloat.constant(other))
-          .setOperationType(DynamicBuilders.ARITHMETIC_OP_TYPE_DIVIDE)
-          .build();
-    }
-
-    /**
-     * Creates a {@link DynamicInt32} containing the reminder of dividing this {@link DynamicInt32}
-     * by another {@link DynamicInt32}; As an example, the following is equal to {@code
-     * DynamicInt32.constant(2)}
-     *
-     * <pre>
-     *   DynamicInt32.constant(7).rem(DynamicInt32.constant(5));
-     * </pre>
-     *
-     * The operation's evaluation order depends only on its position in the expression; no operator
-     * precedence rules are applied. See {@link DynamicInt32} for more information on operation
-     * evaluation order.
-     *
-     * @return a new instance of {@link DynamicInt32} containing the result of the operation.
-     */
-    @SuppressWarnings("KotlinOperator")
-    @NonNull
-    default DynamicInt32 rem(@NonNull DynamicInt32 other) {
-      return new ArithmeticInt32Op.Builder()
-          .setInputLhs(this)
-          .setInputRhs(other)
-          .setOperationType(DynamicBuilders.ARITHMETIC_OP_TYPE_MODULO)
-          .build();
-    }
-
-    /**
-     * Creates a {@link DynamicFloat} containing the reminder of dividing this {@link DynamicInt32}
-     * by a {@link DynamicFloat}; As an example, the following is equal to {@code
-     * DynamicFloat.constant(1.5f)}
-     *
-     * <pre>
-     *   DynamicInt32.constant(7).rem(DynamicInt32.constant(5.5f));
-     * </pre>
-     *
-     * The operation's evaluation order depends only on its position in the expression; no operator
-     * precedence rules are applied. See {@link DynamicFloat} for more information on operation
-     * evaluation order.
-     *
-     * @return a new instance of {@link DynamicFloat} containing the result of the operation.
-     */
-    @SuppressWarnings("KotlinOperator")
-    @NonNull
-    default DynamicFloat rem(@NonNull DynamicFloat other) {
-      return new ArithmeticFloatOp.Builder()
-          .setInputLhs(this.asFloat())
-          .setInputRhs(other)
-          .setOperationType(DynamicBuilders.ARITHMETIC_OP_TYPE_MODULO)
-          .build();
-    }
-
-    /**
-     * Creates a {@link DynamicInt32} containing the reminder of dividing this {@link DynamicInt32}
-     * by an integer; As an example, the following is equal to {@code DynamicInt32.constant(2)}
-     *
-     * <pre>
-     *   DynamicInt32.constant(7).rem(5);
-     * </pre>
-     *
-     * The operation's evaluation order depends only on its position in the expression; no operator
-     * precedence rules are applied. See {@link DynamicInt32} for more information on operation
-     * evaluation order.
-     *
-     * @return a new instance of {@link DynamicInt32} containing the result of the operation.
-     */
-    @SuppressWarnings("KotlinOperator")
-    @NonNull
-    default DynamicInt32 rem(int other) {
-      return new ArithmeticInt32Op.Builder()
-          .setInputLhs(this)
-          .setInputRhs(constant(other))
-          .setOperationType(DynamicBuilders.ARITHMETIC_OP_TYPE_MODULO)
-          .build();
-    }
-
-    /**
-     * Creates a {@link DynamicInt32} containing the reminder of dividing this {@link DynamicInt32}
-     * by a float; As an example, the following is equal to {@code DynamicFloat.constant(1.5f)}
-     *
-     * <pre>
-     *   DynamicInt32.constant(7).rem(5.5f);
-     * </pre>
-     *
-     * The operation's evaluation order depends only on its position in the expression; no operator
-     * precedence rules are applied. See {@link DynamicFloat} for more information on operation
-     * evaluation order.
-     *
-     * @return a new instance of {@link DynamicFloat} containing the result of the operation.
-     */
-    @SuppressWarnings("KotlinOperator")
-    @NonNull
-    default DynamicFloat rem(float other) {
-      return new ArithmeticFloatOp.Builder()
-          .setInputLhs(this.asFloat())
-          .setInputRhs(DynamicFloat.constant(other))
-          .setOperationType(DynamicBuilders.ARITHMETIC_OP_TYPE_MODULO)
-          .build();
-    }
-
-    /**
-     * Returns a {@link DynamicBool} that is true if the value of this {@link DynamicInt32} and
-     * {@code other} are equal, otherwise it's false.
-     */
-    @NonNull
-    default DynamicBool eq(@NonNull DynamicInt32 other) {
-      return new ComparisonInt32Op.Builder()
-          .setInputLhs(this)
-          .setInputRhs(other)
-          .setOperationType(DynamicBuilders.COMPARISON_OP_TYPE_EQUALS)
-          .build();
-    }
-
-    /**
-     * Returns a {@link DynamicBool} that is true if the value of this {@link DynamicInt32} and
-     * {@code other} are equal, otherwise it's false.
-     */
-    @NonNull
-    default DynamicBool eq(int other) {
-      return new ComparisonInt32Op.Builder()
-          .setInputLhs(this)
-          .setInputRhs(constant(other))
-          .setOperationType(DynamicBuilders.COMPARISON_OP_TYPE_EQUALS)
-          .build();
-    }
-
-    /**
-     * Returns a {@link DynamicBool} that is true if the value of this {@link DynamicInt32} and
-     * {@code other} are not equal, otherwise it's false.
-     */
-    @NonNull
-    default DynamicBool ne(@NonNull DynamicInt32 other) {
-      return new ComparisonInt32Op.Builder()
-          .setInputLhs(this)
-          .setInputRhs(other)
-          .setOperationType(DynamicBuilders.COMPARISON_OP_TYPE_NOT_EQUALS)
-          .build();
-    }
-
-    /**
-     * Returns a {@link DynamicBool} that is true if the value of this {@link DynamicInt32} and
-     * {@code other} are not equal, otherwise it's false.
-     */
-    @NonNull
-    default DynamicBool ne(int other) {
-      return new ComparisonInt32Op.Builder()
-          .setInputLhs(this)
-          .setInputRhs(constant(other))
-          .setOperationType(DynamicBuilders.COMPARISON_OP_TYPE_NOT_EQUALS)
-          .build();
-    }
-
-    /**
-     * Returns a {@link DynamicBool} that is true if the value of this {@link DynamicInt32} is less
-     * than {@code other}, otherwise it's false.
-     */
-    @NonNull
-    default DynamicBool lt(@NonNull DynamicInt32 other) {
-      return new ComparisonInt32Op.Builder()
-          .setInputLhs(this)
-          .setInputRhs(other)
-          .setOperationType(DynamicBuilders.COMPARISON_OP_TYPE_LESS_THAN)
-          .build();
-    }
-
-    /**
-     * Returns a {@link DynamicBool} that is true if the value of this {@link DynamicInt32} is less
-     * than {@code other}, otherwise it's false.
-     */
-    @NonNull
-    default DynamicBool lt(int other) {
-      return new ComparisonInt32Op.Builder()
-          .setInputLhs(this)
-          .setInputRhs(constant(other))
-          .setOperationType(DynamicBuilders.COMPARISON_OP_TYPE_LESS_THAN)
-          .build();
-    }
-
-    /**
-     * Returns a {@link DynamicBool} that is true if the value of this {@link DynamicInt32} is less
-     * than or equal to {@code other}, otherwise it's false.
-     */
-    @NonNull
-    default DynamicBool lte(@NonNull DynamicInt32 other) {
-      return new ComparisonInt32Op.Builder()
-          .setInputLhs(this)
-          .setInputRhs(other)
-          .setOperationType(DynamicBuilders.COMPARISON_OP_TYPE_LESS_THAN_OR_EQUAL_TO)
-          .build();
-    }
-
-    /**
-     * Returns a {@link DynamicBool} that is true if the value of this {@link DynamicInt32} is less
-     * than or equal to {@code other}, otherwise it's false.
-     */
-    @NonNull
-    default DynamicBool lte(int other) {
-      return new ComparisonInt32Op.Builder()
-          .setInputLhs(this)
-          .setInputRhs(constant(other))
-          .setOperationType(DynamicBuilders.COMPARISON_OP_TYPE_LESS_THAN_OR_EQUAL_TO)
-          .build();
-    }
-
-    /**
-     * Returns a {@link DynamicBool} that is true if the value of this {@link DynamicInt32} is
-     * greater than {@code other}, otherwise it's false.
-     */
-    @NonNull
-    default DynamicBool gt(@NonNull DynamicInt32 other) {
-      return new ComparisonInt32Op.Builder()
-          .setInputLhs(this)
-          .setInputRhs(other)
-          .setOperationType(DynamicBuilders.COMPARISON_OP_TYPE_GREATER_THAN)
-          .build();
-    }
-
-    /**
-     * Returns a {@link DynamicBool} that is true if the value of this {@link DynamicInt32} is
-     * greater than {@code other}, otherwise it's false.
-     */
-    @NonNull
-    default DynamicBool gt(int other) {
-      return new ComparisonInt32Op.Builder()
-          .setInputLhs(this)
-          .setInputRhs(constant(other))
-          .setOperationType(DynamicBuilders.COMPARISON_OP_TYPE_GREATER_THAN)
-          .build();
-    }
-
-    /**
-     * Returns a {@link DynamicBool} that is true if the value of this {@link DynamicInt32} is
-     * greater than or equal to {@code other}, otherwise it's false.
-     */
-    @NonNull
-    default DynamicBool gte(@NonNull DynamicInt32 other) {
-      return new ComparisonInt32Op.Builder()
-          .setInputLhs(this)
-          .setInputRhs(other)
-          .setOperationType(DynamicBuilders.COMPARISON_OP_TYPE_GREATER_THAN_OR_EQUAL_TO)
-          .build();
-    }
-
-    /**
-     * Returns a {@link DynamicBool} that is true if the value of this {@link DynamicInt32} is
-     * greater than or equal to {@code other}, otherwise it's false.
-     */
-    @NonNull
-    default DynamicBool gte(int other) {
-      return new ComparisonInt32Op.Builder()
-          .setInputLhs(this)
-          .setInputRhs(constant(other))
-          .setOperationType(DynamicBuilders.COMPARISON_OP_TYPE_GREATER_THAN_OR_EQUAL_TO)
-          .build();
-    }
-
-    /**
-     * Returns a {@link DynamicString} that contains the formatted value of this {@link
-     * DynamicInt32} (with default formatting parameters). As an example, in the English locale, the
-     * following is equal to {@code DynamicString.constant("12")}
-     *
-     * <pre>
-     *   DynamicInt32.constant(12).format()
-     * </pre>
-     */
-    @NonNull
-    default DynamicString format() {
-      return IntFormatter.with().buildForInput(this);
-    }
-
-    /**
-     * Returns a {@link DynamicString} that contains the formatted value of this {@link
-     * DynamicInt32}. As an example, in the English locale, the following is equal to {@code
-     * DynamicString.constant("0,012")}
-     *
-     * <pre>
-     *   DynamicInt32.constant(12)
-     *            .format(
-     *                IntFormatter.with().minIntegerDigits(4).groupingUsed(true));
-     * </pre>
-     *
-     * @param formatter The formatting parameter.
-     */
-    @NonNull
-    default DynamicString format(@NonNull IntFormatter formatter) {
-      return formatter.buildForInput(this);
-    }
-
-    /** Allows formatting {@link DynamicInt32} into a {@link DynamicString}. */
-    class IntFormatter {
-      private final Int32FormatOp.Builder builder;
-
-      private IntFormatter() {
-        builder = new Int32FormatOp.Builder();
-      }
-
-      /** Creates an instance of {@link IntFormatter} with default configuration. */
-      @NonNull
-      public static IntFormatter with() {
-        return new IntFormatter();
-      }
-
-      /**
-       * Sets minimum number of integer digits for the formatter. Defaults to one if not specified.
-       */
-      @NonNull
-      public IntFormatter minIntegerDigits(@IntRange(from = 0) int minIntegerDigits) {
-        builder.setMinIntegerDigits(minIntegerDigits);
-        return this;
-      }
-
-      /** Sets whether grouping is used for the formatter. Defaults to false if not specified. */
-      @NonNull
-      public IntFormatter groupingUsed(boolean groupingUsed) {
-        builder.setGroupingUsed(groupingUsed);
-        return this;
-      }
-
-      @NonNull
-      Int32FormatOp buildForInput(@NonNull DynamicInt32 dynamicInt32) {
-        return builder.setInput(dynamicInt32).build();
-      }
-    }
-
-    /**
-     * Get the fingerprint for this object or null if unknown.
-     *
-     * @hide
-     */
-    @RestrictTo(Scope.LIBRARY_GROUP)
-    @Nullable
-    Fingerprint getFingerprint();
-
-    /**
-     * Builder to create {@link DynamicInt32} objects.
-     *
-     * @hide
-     */
-    @RestrictTo(Scope.LIBRARY_GROUP)
-    interface Builder {
-
-      /** Builds an instance with values accumulated in this Builder. */
-      @NonNull
-      DynamicInt32 build();
-    }
-  }
-
-  /**
-   * Creates a new wrapper instance from the proto. Intended for testing purposes only. An object
-   * created using this method can't be added to any other wrapper.
-   *
-   * @hide
-   */
-  @RestrictTo(Scope.LIBRARY_GROUP)
-  @NonNull
-  public static DynamicInt32 dynamicInt32FromProto(@NonNull DynamicProto.DynamicInt32 proto) {
-    if (proto.hasFixed()) {
-      return FixedInt32.fromProto(proto.getFixed());
-    }
-    if (proto.hasArithmeticOperation()) {
-      return ArithmeticInt32Op.fromProto(proto.getArithmeticOperation());
-    }
-    if (proto.hasStateSource()) {
-      return StateInt32Source.fromProto(proto.getStateSource());
-    }
-    if (proto.hasConditionalOp()) {
-      return ConditionalInt32Op.fromProto(proto.getConditionalOp());
-    }
-    if (proto.hasFloatToInt()) {
-      return FloatToInt32Op.fromProto(proto.getFloatToInt());
-    }
-    if (proto.hasDurationPart()) {
-      return GetDurationPartOp.fromProto(proto.getDurationPart());
-    }
-    if (proto.hasAnimatableFixed()) {
-      return AnimatableFixedInt32.fromProto(proto.getAnimatableFixed());
-    }
-    if (proto.hasAnimatableDynamic()) {
-      return AnimatableDynamicInt32.fromProto(proto.getAnimatableDynamic());
-    }
-    throw new IllegalStateException("Proto was not a recognised instance of DynamicInt32");
-  }
-
-  /**
-   * Simple formatting for dynamic int32.
-   *
-   * @since 1.2
-   */
-  static final class Int32FormatOp implements DynamicString {
-    private final DynamicProto.Int32FormatOp mImpl;
-    @Nullable private final Fingerprint mFingerprint;
-
-    Int32FormatOp(DynamicProto.Int32FormatOp impl, @Nullable Fingerprint fingerprint) {
-      this.mImpl = impl;
-      this.mFingerprint = fingerprint;
-    }
-
-    /**
-     * Gets the source of Int32 data to convert to a string.
      *
      * @since 1.2
      */
-    @Nullable
-    public DynamicInt32 getInput() {
-      if (mImpl.hasInput()) {
-        return DynamicBuilders.dynamicInt32FromProto(mImpl.getInput());
-      } else {
-        return null;
-      }
-    }
-
-    /**
-     * Gets minimum integer digits. Sign and grouping characters are not considered when applying
-     * minIntegerDigits constraint. If not defined, defaults to one. For example,in the English
-     * locale, applying minIntegerDigit=4 to 12 would yield "0012".
-     *
-     * @since 1.2
-     */
-    @IntRange(from = 0)
-    public int getMinIntegerDigits() {
-      return mImpl.getMinIntegerDigits();
-    }
-
-    /**
-     * Gets digit grouping used. Grouping size and grouping character depend on the current locale.
-     * If not defined, defaults to false. For example, in the English locale, using grouping with
-     * 1234 would yield "1,234".
-     *
-     * @since 1.2
-     */
-    public boolean getGroupingUsed() {
-      return mImpl.getGroupingUsed();
-    }
-
-    /** @hide */
-    @Override
-    @RestrictTo(Scope.LIBRARY_GROUP)
-    @Nullable
-    public Fingerprint getFingerprint() {
-      return mFingerprint;
-    }
-
-    @NonNull
-    static Int32FormatOp fromProto(@NonNull DynamicProto.Int32FormatOp proto) {
-      return new Int32FormatOp(proto, null);
-    }
-
-    @NonNull
-    DynamicProto.Int32FormatOp toProto() {
-      return mImpl;
-    }
-
-    /** @hide */
-    @Override
-    @RestrictTo(Scope.LIBRARY_GROUP)
-    @NonNull
-    public DynamicProto.DynamicString toDynamicStringProto() {
-      return DynamicProto.DynamicString.newBuilder().setInt32FormatOp(mImpl).build();
-    }
-
-    @Override
-    @NonNull
-    public String toString() {
-      return "Int32FormatOp{"
-          + "input="
-          + getInput()
-          + ", minIntegerDigits="
-          + getMinIntegerDigits()
-          + ", groupingUsed="
-          + getGroupingUsed()
-          + "}";
-    }
-
-    /** Builder for {@link Int32FormatOp}. */
-    public static final class Builder implements DynamicString.Builder {
-      private final DynamicProto.Int32FormatOp.Builder mImpl =
-          DynamicProto.Int32FormatOp.newBuilder();
-      private final Fingerprint mFingerprint = new Fingerprint(196209833);
-
-      public Builder() {}
-
-      /**
-       * Sets the source of Int32 data to convert to a string.
-       *
-       * @since 1.2
-       */
-      @NonNull
-      public Builder setInput(@NonNull DynamicInt32 input) {
-        mImpl.setInput(input.toDynamicInt32Proto());
-        mFingerprint.recordPropertyUpdate(
-            1, checkNotNull(input.getFingerprint()).aggregateValueAsInt());
-        return this;
-      }
-
-      /**
-       * Sets minimum integer digits. Sign and grouping characters are not considered when applying
-       * minIntegerDigits constraint. If not defined, defaults to one. For example,in the English
-       * locale, applying minIntegerDigit=4 to 12 would yield "0012".
-       *
-       * @since 1.2
-       */
-      @NonNull
-      public Builder setMinIntegerDigits(@IntRange(from = 0) int minIntegerDigits) {
-        mImpl.setMinIntegerDigits(minIntegerDigits);
-        mFingerprint.recordPropertyUpdate(4, minIntegerDigits);
-        return this;
-      }
-
-      /**
-       * Sets digit grouping used. Grouping size and grouping character depend on the current
-       * locale. If not defined, defaults to false. For example, in the English locale, using
-       * grouping with 1234 would yield "1,234".
-       *
-       * @since 1.2
-       */
-      @SuppressLint("MissingGetterMatchingBuilder")
-      @NonNull
-      public Builder setGroupingUsed(boolean groupingUsed) {
-        mImpl.setGroupingUsed(groupingUsed);
-        mFingerprint.recordPropertyUpdate(5, Boolean.hashCode(groupingUsed));
-        return this;
-      }
-
-      @Override
-      @NonNull
-      public Int32FormatOp build() {
-        return new Int32FormatOp(mImpl.build(), mFingerprint);
-      }
-    }
-  }
-
-  /**
-   * A dynamic String which sources its data from the tile's state.
-   *
-   * @since 1.2
-   */
-  static final class StateStringSource implements DynamicString {
-    private final DynamicProto.StateStringSource mImpl;
-    @Nullable private final Fingerprint mFingerprint;
-
-    StateStringSource(DynamicProto.StateStringSource impl, @Nullable Fingerprint fingerprint) {
-      this.mImpl = impl;
-      this.mFingerprint = fingerprint;
-    }
-
-    /**
-     * Gets the key in the state to bind to.
-     *
-     * @since 1.2
-     */
-    @NonNull
-    public String getSourceKey() {
-      return mImpl.getSourceKey();
-    }
-
-    /** @hide */
-    @Override
-    @RestrictTo(Scope.LIBRARY_GROUP)
-    @Nullable
-    public Fingerprint getFingerprint() {
-      return mFingerprint;
-    }
-
-    @NonNull
-    static StateStringSource fromProto(@NonNull DynamicProto.StateStringSource proto) {
-      return new StateStringSource(proto, null);
-    }
-
-    @NonNull
-    DynamicProto.StateStringSource toProto() {
-      return mImpl;
-    }
-
-    /** @hide */
-    @Override
-    @RestrictTo(Scope.LIBRARY_GROUP)
-    @NonNull
-    public DynamicProto.DynamicString toDynamicStringProto() {
-      return DynamicProto.DynamicString.newBuilder().setStateSource(mImpl).build();
-    }
-
-    @Override
-    @NonNull
-    public String toString() {
-      return "StateStringSource{" + "sourceKey=" + getSourceKey() + "}";
-    }
-
-    /** Builder for {@link StateStringSource}. */
-    public static final class Builder implements DynamicString.Builder {
-      private final DynamicProto.StateStringSource.Builder mImpl =
-          DynamicProto.StateStringSource.newBuilder();
-      private final Fingerprint mFingerprint = new Fingerprint(1261652090);
-
-      public Builder() {}
-
-      /**
-       * Sets the key in the state to bind to.
-       *
-       * @since 1.2
-       */
-      @NonNull
-      public Builder setSourceKey(@NonNull String sourceKey) {
-        mImpl.setSourceKey(sourceKey);
-        mFingerprint.recordPropertyUpdate(1, sourceKey.hashCode());
-        return this;
-      }
-
-      @Override
-      @NonNull
-      public StateStringSource build() {
-        return new StateStringSource(mImpl.build(), mFingerprint);
-      }
-    }
-  }
-
-  /**
-   * A conditional operator which yields an string depending on the boolean operand. This implements
-   * "string result = condition ? value_if_true : value_if_false".
-   *
-   * @since 1.2
-   */
-  static final class ConditionalStringOp implements DynamicString {
-    private final DynamicProto.ConditionalStringOp mImpl;
-    @Nullable private final Fingerprint mFingerprint;
-
-    ConditionalStringOp(DynamicProto.ConditionalStringOp impl, @Nullable Fingerprint fingerprint) {
-      this.mImpl = impl;
-      this.mFingerprint = fingerprint;
-    }
-
-    /**
-     * Gets the condition to use.
-     *
-     * @since 1.2
-     */
-    @Nullable
-    public DynamicBool getCondition() {
-      if (mImpl.hasCondition()) {
-        return DynamicBuilders.dynamicBoolFromProto(mImpl.getCondition());
-      } else {
-        return null;
-      }
-    }
-
-    /**
-     * Gets the string to yield if condition is true.
-     *
-     * @since 1.2
-     */
-    @Nullable
-    public DynamicString getValueIfTrue() {
-      if (mImpl.hasValueIfTrue()) {
-        return DynamicBuilders.dynamicStringFromProto(mImpl.getValueIfTrue());
-      } else {
-        return null;
-      }
-    }
-
-    /**
-     * Gets the string to yield if condition is false.
-     *
-     * @since 1.2
-     */
-    @Nullable
-    public DynamicString getValueIfFalse() {
-      if (mImpl.hasValueIfFalse()) {
-        return DynamicBuilders.dynamicStringFromProto(mImpl.getValueIfFalse());
-      } else {
-        return null;
-      }
-    }
-
-    /** @hide */
-    @Override
-    @RestrictTo(Scope.LIBRARY_GROUP)
-    @Nullable
-    public Fingerprint getFingerprint() {
-      return mFingerprint;
-    }
-
-    @NonNull
-    static ConditionalStringOp fromProto(@NonNull DynamicProto.ConditionalStringOp proto) {
-      return new ConditionalStringOp(proto, null);
-    }
-
-    @NonNull
-    DynamicProto.ConditionalStringOp toProto() {
-      return mImpl;
-    }
-
-    /** @hide */
-    @Override
-    @RestrictTo(Scope.LIBRARY_GROUP)
-    @NonNull
-    public DynamicProto.DynamicString toDynamicStringProto() {
-      return DynamicProto.DynamicString.newBuilder().setConditionalOp(mImpl).build();
-    }
-
-    @Override
-    @NonNull
-    public String toString() {
-      return "ConditionalStringOp{"
-          + "condition="
-          + getCondition()
-          + ", valueIfTrue="
-          + getValueIfTrue()
-          + ", valueIfFalse="
-          + getValueIfFalse()
-          + "}";
-    }
-
-    /** Builder for {@link ConditionalStringOp}. */
-    public static final class Builder implements DynamicString.Builder {
-      private final DynamicProto.ConditionalStringOp.Builder mImpl =
-          DynamicProto.ConditionalStringOp.newBuilder();
-      private final Fingerprint mFingerprint = new Fingerprint(-1535849633);
-
-      public Builder() {}
-
-      /**
-       * Sets the condition to use.
-       *
-       * @since 1.2
-       */
-      @NonNull
-      public Builder setCondition(@NonNull DynamicBool condition) {
-        mImpl.setCondition(condition.toDynamicBoolProto());
-        mFingerprint.recordPropertyUpdate(
-            1, checkNotNull(condition.getFingerprint()).aggregateValueAsInt());
-        return this;
-      }
-
-      /**
-       * Sets the string to yield if condition is true.
-       *
-       * @since 1.2
-       */
-      @NonNull
-      public Builder setValueIfTrue(@NonNull DynamicString valueIfTrue) {
-        mImpl.setValueIfTrue(valueIfTrue.toDynamicStringProto());
-        mFingerprint.recordPropertyUpdate(
-            2, checkNotNull(valueIfTrue.getFingerprint()).aggregateValueAsInt());
-        return this;
-      }
-
-      /**
-       * Sets the string to yield if condition is false.
-       *
-       * @since 1.2
-       */
-      @NonNull
-      public Builder setValueIfFalse(@NonNull DynamicString valueIfFalse) {
-        mImpl.setValueIfFalse(valueIfFalse.toDynamicStringProto());
-        mFingerprint.recordPropertyUpdate(
-            3, checkNotNull(valueIfFalse.getFingerprint()).aggregateValueAsInt());
-        return this;
-      }
-
-      @Override
-      @NonNull
-      public ConditionalStringOp build() {
-        return new ConditionalStringOp(mImpl.build(), mFingerprint);
-      }
-    }
-  }
-
-  /**
-   * This implements simple string concatenation "result = LHS+RHS".
-   *
-   * @since 1.2
-   */
-  static final class ConcatStringOp implements DynamicString {
-
-    private final DynamicProto.ConcatStringOp mImpl;
-    @Nullable private final Fingerprint mFingerprint;
-
-    ConcatStringOp(DynamicProto.ConcatStringOp impl, @Nullable Fingerprint fingerprint) {
-      this.mImpl = impl;
-      this.mFingerprint = fingerprint;
-    }
-
-    /**
-     * Gets left hand side of the concatenation operation.
-     *
-     * @since 1.2
-     */
-    @Nullable
-    public DynamicString getInputLhs() {
-      if (mImpl.hasInputLhs()) {
-        return DynamicBuilders.dynamicStringFromProto(mImpl.getInputLhs());
-      } else {
-        return null;
-      }
-    }
-
-    /**
-     * Gets right hand side of the concatenation operation.
-     *
-     * @since 1.2
-     */
-    @Nullable
-    public DynamicString getInputRhs() {
-      if (mImpl.hasInputRhs()) {
-        return DynamicBuilders.dynamicStringFromProto(mImpl.getInputRhs());
-      } else {
-        return null;
-      }
-    }
-
-    /** @hide */
-    @Override
-    @RestrictTo(Scope.LIBRARY_GROUP)
-    @Nullable
-    public Fingerprint getFingerprint() {
-      return mFingerprint;
-    }
-
-    @NonNull
-    static ConcatStringOp fromProto(@NonNull DynamicProto.ConcatStringOp proto) {
-      return new ConcatStringOp(proto, null);
-    }
-
-    @NonNull
-    DynamicProto.ConcatStringOp toProto() {
-      return mImpl;
-    }
-
-    /** @hide */
-    @Override
-    @RestrictTo(Scope.LIBRARY_GROUP)
-    @NonNull
-    public DynamicProto.DynamicString toDynamicStringProto() {
-      return DynamicProto.DynamicString.newBuilder().setConcatOp(mImpl).build();
-    }
-
-    @Override
-    @NonNull
-    public String toString() {
-      return "ConcatStringOp{" + "inputLhs=" + getInputLhs() + ", inputRhs=" + getInputRhs() + "}";
-    }
-
-    /** Builder for {@link ConcatStringOp}. */
-    public static final class Builder implements DynamicString.Builder {
-      private final DynamicProto.ConcatStringOp.Builder mImpl =
-          DynamicProto.ConcatStringOp.newBuilder();
-      private final Fingerprint mFingerprint = new Fingerprint(-1516620377);
-
-      public Builder() {}
-
-      /**
-       * Sets left hand side of the concatenation operation.
-       *
-       * @since 1.2
-       */
-      @NonNull
-      public Builder setInputLhs(@NonNull DynamicString inputLhs) {
-        mImpl.setInputLhs(inputLhs.toDynamicStringProto());
-        mFingerprint.recordPropertyUpdate(
-            1, checkNotNull(inputLhs.getFingerprint()).aggregateValueAsInt());
-        return this;
-      }
-
-      /**
-       * Sets right hand side of the concatenation operation.
-       *
-       * @since 1.2
-       */
-      @NonNull
-      public Builder setInputRhs(@NonNull DynamicString inputRhs) {
-        mImpl.setInputRhs(inputRhs.toDynamicStringProto());
-        mFingerprint.recordPropertyUpdate(
-            2, checkNotNull(inputRhs.getFingerprint()).aggregateValueAsInt());
-        return this;
-      }
-
-      @Override
-      @NonNull
-      public ConcatStringOp build() {
-        return new ConcatStringOp(mImpl.build(), mFingerprint);
-      }
-    }
-  }
-
-  /**
-   * Simple formatting for dynamic floats.
-   *
-   * @since 1.2
-   */
-  static final class FloatFormatOp implements DynamicString {
-    private final DynamicProto.FloatFormatOp mImpl;
-    @Nullable private final Fingerprint mFingerprint;
-
-    FloatFormatOp(DynamicProto.FloatFormatOp impl, @Nullable Fingerprint fingerprint) {
-      this.mImpl = impl;
-      this.mFingerprint = fingerprint;
-    }
-
-    /**
-     * Gets the source of Float data to convert to a string.
-     *
-     * @since 1.2
-     */
-    @Nullable
-    public DynamicFloat getInput() {
-      if (mImpl.hasInput()) {
-        return DynamicBuilders.dynamicFloatFromProto(mImpl.getInput());
-      } else {
-        return null;
-      }
-    }
-
-    /**
-     * Gets maximum fraction digits. Rounding will be applied if maxFractionDigits is smaller than
-     * number of fraction digits. If not defined, defaults to three. minimumFractionDigits must be
-     * <= maximumFractionDigits. If the condition is not satisfied, then minimumFractionDigits will
-     * be used for both fields.
-     *
-     * @since 1.2
-     */
-    @IntRange(from = 0)
-    public int getMaxFractionDigits() {
-      return mImpl.getMaxFractionDigits();
-    }
-
-    /**
-     * Gets minimum fraction digits. Zeros will be appended to the end to satisfy this constraint.
-     * If not defined, defaults to zero. minimumFractionDigits must be <= maximumFractionDigits. If
-     * the condition is not satisfied, then minimumFractionDigits will be used for both fields.
-     *
-     * @since 1.2
-     */
-    @IntRange(from = 0)
-    public int getMinFractionDigits() {
-      return mImpl.getMinFractionDigits();
-    }
-
-    /**
-     * Gets minimum integer digits. Sign and grouping characters are not considered when applying
-     * minIntegerDigits constraint. If not defined, defaults to one. For example, in the English
-     * locale, applying minIntegerDigit=4 to 12.34 would yield "0012.34".
-     *
-     * @since 1.2
-     */
-    @IntRange(from = 0)
-    public int getMinIntegerDigits() {
-      return mImpl.getMinIntegerDigits();
-    }
-
-    /**
-     * Gets digit grouping used. Grouping size and grouping character depend on the current locale.
-     * If not defined, defaults to false. For example, in the English locale, using grouping with
-     * 1234.56 would yield "1,234.56".
-     *
-     * @since 1.2
-     */
-    public boolean getGroupingUsed() {
-      return mImpl.getGroupingUsed();
-    }
-
-    /** @hide */
-    @Override
-    @RestrictTo(Scope.LIBRARY_GROUP)
-    @Nullable
-    public Fingerprint getFingerprint() {
-      return mFingerprint;
-    }
-
-    @NonNull
-    static FloatFormatOp fromProto(@NonNull DynamicProto.FloatFormatOp proto) {
-      return new FloatFormatOp(proto, null);
-    }
-
-    @NonNull
-    DynamicProto.FloatFormatOp toProto() {
-      return mImpl;
-    }
-
-    /** @hide */
-    @Override
-    @RestrictTo(Scope.LIBRARY_GROUP)
-    @NonNull
-    public DynamicProto.DynamicString toDynamicStringProto() {
-      return DynamicProto.DynamicString.newBuilder().setFloatFormatOp(mImpl).build();
-    }
-
-    @Override
-    @NonNull
-    public String toString() {
-      return "FloatFormatOp{"
-          + "input="
-          + getInput()
-          + ", maxFractionDigits="
-          + getMaxFractionDigits()
-          + ", minFractionDigits="
-          + getMinFractionDigits()
-          + ", minIntegerDigits="
-          + getMinIntegerDigits()
-          + ", groupingUsed="
-          + getGroupingUsed()
-          + "}";
-    }
-
-    /** Builder for {@link FloatFormatOp}. */
-    public static final class Builder implements DynamicString.Builder {
-      private final DynamicProto.FloatFormatOp.Builder mImpl =
-          DynamicProto.FloatFormatOp.newBuilder();
-      private final Fingerprint mFingerprint = new Fingerprint(-5150153);
-
-      public Builder() {}
-
-      /**
-       * Sets the source of Float data to convert to a string.
-       *
-       * @since 1.2
-       */
-      @NonNull
-      public Builder setInput(@NonNull DynamicFloat input) {
-        mImpl.setInput(input.toDynamicFloatProto());
-        mFingerprint.recordPropertyUpdate(
-            1, checkNotNull(input.getFingerprint()).aggregateValueAsInt());
-        return this;
-      }
-
-      /**
-       * Sets maximum fraction digits. Rounding will be applied if maxFractionDigits is smaller than
-       * number of fraction digits. If not defined, defaults to three. minimumFractionDigits must be
-       * <= maximumFractionDigits. If the condition is not satisfied, then minimumFractionDigits
-       * will be used for both fields.
-       *
-       * @since 1.2
-       */
-      @NonNull
-      public Builder setMaxFractionDigits(@IntRange(from = 0) int maxFractionDigits) {
-        mImpl.setMaxFractionDigits(maxFractionDigits);
-        mFingerprint.recordPropertyUpdate(2, maxFractionDigits);
-        return this;
-      }
-
-      /**
-       * Sets minimum fraction digits. Zeros will be appended to the end to satisfy this constraint.
-       * If not defined, defaults to zero. minimumFractionDigits must be <= maximumFractionDigits.
-       * If the condition is not satisfied, then minimumFractionDigits will be used for both fields.
-       *
-       * @since 1.2
-       */
-      @NonNull
-      public Builder setMinFractionDigits(@IntRange(from = 0) int minFractionDigits) {
-        mImpl.setMinFractionDigits(minFractionDigits);
-        mFingerprint.recordPropertyUpdate(3, minFractionDigits);
-        return this;
-      }
-
-      /**
-       * Sets minimum integer digits. Sign and grouping characters are not considered when applying
-       * minIntegerDigits constraint. If not defined, defaults to one. For example, in the English
-       * locale, applying minIntegerDigit=4 to 12.34 would yield "0012.34".
-       *
-       * @since 1.2
-       */
-      @NonNull
-      public Builder setMinIntegerDigits(@IntRange(from = 0) int minIntegerDigits) {
-        mImpl.setMinIntegerDigits(minIntegerDigits);
-        mFingerprint.recordPropertyUpdate(4, minIntegerDigits);
-        return this;
-      }
-
-      /**
-       * Sets digit grouping used. Grouping size and grouping character depend on the current
-       * locale. If not defined, defaults to false. For example, in the English locale, using
-       * grouping with 1234.56 would yield "1,234.56".
-       *
-       * @since 1.2
-       */
-      @SuppressLint("MissingGetterMatchingBuilder")
-      @NonNull
-      public Builder setGroupingUsed(boolean groupingUsed) {
-        mImpl.setGroupingUsed(groupingUsed);
-        mFingerprint.recordPropertyUpdate(5, Boolean.hashCode(groupingUsed));
-        return this;
-      }
-
-      @Override
-      @NonNull
-      public FloatFormatOp build() {
-        return new FloatFormatOp(mImpl.build(), mFingerprint);
-      }
-    }
-  }
-
-  /**
-   * Interface defining a dynamic string type.
-   *
-   * @since 1.2
-   */
-  public interface DynamicString extends DynamicType {
-    /**
-     * Get the protocol buffer representation of this object.
-     *
-     * @hide
-     */
-    @RestrictTo(Scope.LIBRARY_GROUP)
-    @NonNull
-    DynamicProto.DynamicString toDynamicStringProto();
-
-    /**
-     * Creates a {@link DynamicString} from a byte array generated by {@link
-     * #toDynamicStringByteArray()}.
-     */
-    @NonNull
-    static DynamicString fromByteArray(@NonNull byte[] byteArray) {
-      try {
-        return dynamicStringFromProto(
-            DynamicProto.DynamicString.parseFrom(
-                byteArray, ExtensionRegistryLite.getEmptyRegistry()));
-      } catch (InvalidProtocolBufferException e) {
-        throw new IllegalArgumentException("Byte array could not be parsed into DynamicString", e);
-      }
-    }
-
-    /** Creates a byte array that can later be used with {@link #fromByteArray(byte[])}. */
-    @NonNull
-    default byte[] toDynamicStringByteArray() {
-      return toDynamicStringProto().toByteArray();
-    }
-
-    /** Creates a constant-valued {@link DynamicString}. */
-    @NonNull
-    static DynamicString constant(@NonNull String constant) {
-      return new FixedString.Builder().setValue(constant).build();
-    }
-
-    /**
-     * Creates a {@link DynamicString} that is bound to the value of an item of the State.
-     *
-     * @param stateKey The key to a {@link StateEntryValue} with a string value from the provider's
-     *     state.
-     */
-    @NonNull
-    static DynamicString fromState(@NonNull String stateKey) {
-      return new StateStringSource.Builder().setSourceKey(stateKey).build();
-    }
-
-    /**
-     * Creates a {@link DynamicString} that is bound to the result of a conditional expression. It
-     * will use the value given in either {@link ConditionScope#use} or {@link
-     * ConditionScopes.IfTrueScope#elseUse} depending on the value yielded from {@code condition}.
-     *
-     * @param condition The value used for evaluting this condition.
-     */
-    @NonNull
-    static ConditionScope<DynamicString, String> onCondition(@NonNull DynamicBool condition) {
-      return new ConditionScopes.ConditionScope<>(
-          (trueValue, falseValue) ->
-              new ConditionalStringOp.Builder()
-                  .setCondition(condition)
-                  .setValueIfTrue(trueValue)
-                  .setValueIfFalse(falseValue)
-                  .build(),
-          DynamicString::constant);
-    }
-
-    /**
-     * Returns a new {@link DynamicString} that has the result of concatenating this {@link
-     * DynamicString} with {@code other}. i.e. {@code result = this + other}
-     *
-     * @param other The right hand side operand of the concatenation.
-     */
-    @NonNull
-    default DynamicString concat(@NonNull DynamicString other) {
-      return new DynamicBuilders.ConcatStringOp.Builder()
-          .setInputLhs(this)
-          .setInputRhs(other)
-          .build();
-    }
-
-    /**
-     * Get the fingerprint for this object or null if unknown.
-     *
-     * @hide
-     */
-    @RestrictTo(Scope.LIBRARY_GROUP)
-    @Nullable
-    Fingerprint getFingerprint();
-
-    /**
-     * Builder to create {@link DynamicString} objects.
-     *
-     * @hide
-     */
-    @RestrictTo(Scope.LIBRARY_GROUP)
-    interface Builder {
-
-      /** Builds an instance with values accumulated in this Builder. */
-      @NonNull
-      DynamicString build();
-    }
-  }
-
-  /**
-   * Creates a new wrapper instance from the proto. Intended for testing purposes only. An object
-   * created using this method can't be added to any other wrapper.
-   *
-   * @hide
-   */
-  @RestrictTo(Scope.LIBRARY_GROUP)
-  @NonNull
-  public static DynamicString dynamicStringFromProto(@NonNull DynamicProto.DynamicString proto) {
-    if (proto.hasFixed()) {
-      return FixedString.fromProto(proto.getFixed());
-    }
-    if (proto.hasInt32FormatOp()) {
-      return Int32FormatOp.fromProto(proto.getInt32FormatOp());
-    }
-    if (proto.hasStateSource()) {
-      return StateStringSource.fromProto(proto.getStateSource());
-    }
-    if (proto.hasConditionalOp()) {
-      return ConditionalStringOp.fromProto(proto.getConditionalOp());
-    }
-    if (proto.hasConcatOp()) {
-      return ConcatStringOp.fromProto(proto.getConcatOp());
-    }
-    if (proto.hasFloatFormatOp()) {
-      return FloatFormatOp.fromProto(proto.getFloatFormatOp());
-    }
-    throw new IllegalStateException("Proto was not a recognised instance of DynamicString");
-  }
-
-  /**
-   * An arithmetic operation, operating on two Float instances. This implements simple binary
-   * operations of the form "result = LHS <op> RHS", where the available operation types are
-   * described in {@code ArithmeticOpType}.
-   *
-   * @since 1.2
-   */
-  static final class ArithmeticFloatOp implements DynamicFloat {
-
-    private final DynamicProto.ArithmeticFloatOp mImpl;
-    @Nullable
-    private final Fingerprint mFingerprint;
-
-    ArithmeticFloatOp(DynamicProto.ArithmeticFloatOp impl, @Nullable Fingerprint fingerprint) {
-      this.mImpl = impl;
-      this.mFingerprint = fingerprint;
-    }
-
-    /**
-     * Gets left hand side of the arithmetic operation.
-     *
-     * @since 1.2
-     */
-    @Nullable
-    public DynamicFloat getInputLhs() {
-      if (mImpl.hasInputLhs()) {
-        return DynamicBuilders.dynamicFloatFromProto(mImpl.getInputLhs());
-      } else {
-        return null;
-      }
-    }
-
-    /**
-     * Gets right hand side of the arithmetic operation.
-     *
-     * @since 1.2
-     */
-    @Nullable
-    public DynamicFloat getInputRhs() {
-      if (mImpl.hasInputRhs()) {
-        return DynamicBuilders.dynamicFloatFromProto(mImpl.getInputRhs());
-      } else {
-        return null;
-      }
-    }
-
-    /**
-     * Gets the type of operation to carry out.
-     *
-     * @since 1.2
-     */
-    @ArithmeticOpType
-    public int getOperationType() {
-      return mImpl.getOperationType().getNumber();
-    }
-
-    /**
-     * @hide
-     */
-    @Override
-    @RestrictTo(Scope.LIBRARY_GROUP)
-    @Nullable
-    public Fingerprint getFingerprint() {
-      return mFingerprint;
-    }
-
-    @NonNull
-    static ArithmeticFloatOp fromProto(@NonNull DynamicProto.ArithmeticFloatOp proto) {
-      return new ArithmeticFloatOp(proto, null);
-    }
-
-    @NonNull
-    DynamicProto.ArithmeticFloatOp toProto() {
-      return mImpl;
-    }
-
-    /**
-     * @hide
-     */
-    @Override
-    @RestrictTo(Scope.LIBRARY_GROUP)
-    @NonNull
-    public DynamicProto.DynamicFloat toDynamicFloatProto() {
-      return DynamicProto.DynamicFloat.newBuilder().setArithmeticOperation(mImpl).build();
-    }
-
-    /**
-     * Builder for {@link ArithmeticFloatOp}.
-     */
-    public static final class Builder implements DynamicFloat.Builder {
-
-      private final DynamicProto.ArithmeticFloatOp.Builder mImpl =
-          DynamicProto.ArithmeticFloatOp.newBuilder();
-      private final Fingerprint mFingerprint = new Fingerprint(-1818249334);
-
-      public Builder() {
-      }
-
-      /**
-       * Sets left hand side of the arithmetic operation.
-       *
-       * @since 1.2
-       */
-      @NonNull
-      public Builder setInputLhs(@NonNull DynamicFloat inputLhs) {
-        mImpl.setInputLhs(inputLhs.toDynamicFloatProto());
-        mFingerprint.recordPropertyUpdate(
-            1, checkNotNull(inputLhs.getFingerprint()).aggregateValueAsInt());
-        return this;
-      }
-
-      /**
-       * Sets right hand side of the arithmetic operation.
-       *
-       * @since 1.2
-       */
-      @NonNull
-      public Builder setInputRhs(@NonNull DynamicFloat inputRhs) {
-        mImpl.setInputRhs(inputRhs.toDynamicFloatProto());
-        mFingerprint.recordPropertyUpdate(
-            2, checkNotNull(inputRhs.getFingerprint()).aggregateValueAsInt());
-        return this;
-      }
-
-      /**
-       * Sets the type of operation to carry out.
-       *
-       * @since 1.2
-       */
-      @NonNull
-      public Builder setOperationType(@ArithmeticOpType int operationType) {
-        mImpl.setOperationType(DynamicProto.ArithmeticOpType.forNumber(operationType));
-        mFingerprint.recordPropertyUpdate(3, operationType);
-        return this;
-      }
-
-      @Override
-      @NonNull
-      public ArithmeticFloatOp build() {
-        return new ArithmeticFloatOp(mImpl.build(), mFingerprint);
-      }
-    }
-  }
-
-  /**
-   * A dynamic Float which sources its data from the tile's state.
-   *
-   * @since 1.2
-   */
-  static final class StateFloatSource implements DynamicFloat {
-    private final DynamicProto.StateFloatSource mImpl;
-    @Nullable private final Fingerprint mFingerprint;
-
-    StateFloatSource(DynamicProto.StateFloatSource impl, @Nullable Fingerprint fingerprint) {
-      this.mImpl = impl;
-      this.mFingerprint = fingerprint;
-    }
-
-    /**
-     * Gets the key in the state to bind to.
-     *
-     * @since 1.2
-     */
-    @NonNull
-    public String getSourceKey() {
-      return mImpl.getSourceKey();
-    }
-
-    /** @hide */
-    @Override
-    @RestrictTo(Scope.LIBRARY_GROUP)
-    @Nullable
-    public Fingerprint getFingerprint() {
-      return mFingerprint;
-    }
-
-    @NonNull
-    static StateFloatSource fromProto(@NonNull DynamicProto.StateFloatSource proto) {
-      return new StateFloatSource(proto, null);
-    }
-
-    @NonNull
-    DynamicProto.StateFloatSource toProto() {
-      return mImpl;
-    }
-
-    /** @hide */
-    @Override
-    @RestrictTo(Scope.LIBRARY_GROUP)
-    @NonNull
-    public DynamicProto.DynamicFloat toDynamicFloatProto() {
-      return DynamicProto.DynamicFloat.newBuilder().setStateSource(mImpl).build();
-    }
-
-    @Override
-    @NonNull
-    public String toString() {
-      return "StateFloatSource{" + "sourceKey=" + getSourceKey() + "}";
-    }
-
-    /** Builder for {@link StateFloatSource}. */
-    public static final class Builder implements DynamicFloat.Builder {
-      private final DynamicProto.StateFloatSource.Builder mImpl =
-          DynamicProto.StateFloatSource.newBuilder();
-      private final Fingerprint mFingerprint = new Fingerprint(384370154);
-
-      public Builder() {}
-
-      /**
-       * Sets the key in the state to bind to.
-       *
-       * @since 1.2
-       */
-      @NonNull
-      public Builder setSourceKey(@NonNull String sourceKey) {
-        mImpl.setSourceKey(sourceKey);
-        mFingerprint.recordPropertyUpdate(1, sourceKey.hashCode());
-        return this;
-      }
-
-      @Override
-      @NonNull
-      public StateFloatSource build() {
-        return new StateFloatSource(mImpl.build(), mFingerprint);
-      }
-    }
-  }
-
-  /**
-   * An operation to convert an Int32 value in the dynamic data pipeline to a Float value.
-   *
-   * @since 1.2
-   */
-  static final class Int32ToFloatOp implements DynamicFloat {
-    private final DynamicProto.Int32ToFloatOp mImpl;
-    @Nullable private final Fingerprint mFingerprint;
-
-    Int32ToFloatOp(DynamicProto.Int32ToFloatOp impl, @Nullable Fingerprint fingerprint) {
-      this.mImpl = impl;
-      this.mFingerprint = fingerprint;
-    }
-
-    /**
-     * Gets the input Int32 to convert to a Float.
-     *
-     * @since 1.2
-     */
-    @Nullable
-    public DynamicInt32 getInput() {
-      if (mImpl.hasInput()) {
-        return DynamicBuilders.dynamicInt32FromProto(mImpl.getInput());
-      } else {
-        return null;
-      }
-    }
-
-    /** @hide */
-    @Override
-    @RestrictTo(Scope.LIBRARY_GROUP)
-    @Nullable
-    public Fingerprint getFingerprint() {
-      return mFingerprint;
-    }
-
-    @NonNull
-    static Int32ToFloatOp fromProto(@NonNull DynamicProto.Int32ToFloatOp proto) {
-      return new Int32ToFloatOp(proto, null);
-    }
-
-    @NonNull
-    DynamicProto.Int32ToFloatOp toProto() {
-      return mImpl;
-    }
-
-    /** @hide */
-    @Override
-    @RestrictTo(Scope.LIBRARY_GROUP)
-    @NonNull
-    public DynamicProto.DynamicFloat toDynamicFloatProto() {
-      return DynamicProto.DynamicFloat.newBuilder().setInt32ToFloatOperation(mImpl).build();
-    }
-
-    @Override
-    @NonNull
-    public String toString() {
-      return "Int32ToFloatOp{" + "input=" + getInput() + "}";
-    }
-
-    /** Builder for {@link Int32ToFloatOp}. */
-    public static final class Builder implements DynamicFloat.Builder {
-      private final DynamicProto.Int32ToFloatOp.Builder mImpl =
-          DynamicProto.Int32ToFloatOp.newBuilder();
-      private final Fingerprint mFingerprint = new Fingerprint(-619592745);
-
-      public Builder() {}
-
-      /**
-       * Sets the input Int32 to convert to a Float.
-       *
-       * @since 1.2
-       */
-      @NonNull
-      public Builder setInput(@NonNull DynamicInt32 input) {
-        mImpl.setInput(input.toDynamicInt32Proto());
-        mFingerprint.recordPropertyUpdate(
-            1, checkNotNull(input.getFingerprint()).aggregateValueAsInt());
-        return this;
-      }
-
-      @Override
-      @NonNull
-      public Int32ToFloatOp build() {
-        return new Int32ToFloatOp(mImpl.build(), mFingerprint);
-      }
-    }
-  }
-
-  /**
-   * A static interpolation node, between two fixed floating point values.
-   *
-   * @since 1.2
-   */
-  static final class AnimatableFixedFloat implements DynamicFloat {
-    private final DynamicProto.AnimatableFixedFloat mImpl;
-    @Nullable private final Fingerprint mFingerprint;
-
-    AnimatableFixedFloat(
-        DynamicProto.AnimatableFixedFloat impl, @Nullable Fingerprint fingerprint) {
-      this.mImpl = impl;
-      this.mFingerprint = fingerprint;
-    }
-
-    /**
-     * Gets the number to start animating from.
-     *
-     * @since 1.2
-     */
-    public float getFromValue() {
-      return mImpl.getFromValue();
-    }
-
-    /**
-     * Gets the number to animate to.
-     *
-     * @since 1.2
-     */
-    public float getToValue() {
-      return mImpl.getToValue();
-    }
-
-    /**
-     * Gets the animation parameters for duration, delay, etc.
-     *
-     * @since 1.2
-     */
-    @Nullable
-    public AnimationSpec getAnimationSpec() {
-      if (mImpl.hasAnimationSpec()) {
-        return AnimationSpec.fromProto(mImpl.getAnimationSpec());
-      } else {
-        return null;
-      }
-    }
-
-    /** @hide */
-    @Override
-    @RestrictTo(Scope.LIBRARY_GROUP)
-    @Nullable
-    public Fingerprint getFingerprint() {
-      return mFingerprint;
-    }
-
-    @NonNull
-    static AnimatableFixedFloat fromProto(@NonNull DynamicProto.AnimatableFixedFloat proto) {
-      return new AnimatableFixedFloat(proto, null);
-    }
-
-    @NonNull
-    DynamicProto.AnimatableFixedFloat toProto() {
-      return mImpl;
-    }
-
-    /** @hide */
-    @Override
-    @RestrictTo(Scope.LIBRARY_GROUP)
-    @NonNull
-    public DynamicProto.DynamicFloat toDynamicFloatProto() {
-      return DynamicProto.DynamicFloat.newBuilder().setAnimatableFixed(mImpl).build();
-    }
-
-    @Override
-    @NonNull
-    public String toString() {
-      return "AnimatableFixedFloat{"
-          + "fromValue="
-          + getFromValue()
-          + ", toValue="
-          + getToValue()
-          + ", animationSpec="
-          + getAnimationSpec()
-          + "}";
-    }
-
-    /** Builder for {@link AnimatableFixedFloat}. */
-    public static final class Builder implements DynamicFloat.Builder {
-      private final DynamicProto.AnimatableFixedFloat.Builder mImpl =
-          DynamicProto.AnimatableFixedFloat.newBuilder();
-      private final Fingerprint mFingerprint = new Fingerprint(1964707538);
-
-      public Builder() {}
-
-      /**
-       * Sets the number to start animating from.
-       *
-       * @since 1.2
-       */
-      @NonNull
-      public Builder setFromValue(float fromValue) {
-        mImpl.setFromValue(fromValue);
-        mFingerprint.recordPropertyUpdate(1, Float.floatToIntBits(fromValue));
-        return this;
-      }
-
-      /**
-       * Sets the number to animate to.
-       *
-       * @since 1.2
-       */
-      @NonNull
-      public Builder setToValue(float toValue) {
-        mImpl.setToValue(toValue);
-        mFingerprint.recordPropertyUpdate(2, Float.floatToIntBits(toValue));
-        return this;
-      }
-
-      /**
-       * Sets the animation parameters for duration, delay, etc.
-       *
-       * @since 1.2
-       */
-      @NonNull
-      public Builder setAnimationSpec(@NonNull AnimationSpec animationSpec) {
-        mImpl.setAnimationSpec(animationSpec.toProto());
-        mFingerprint.recordPropertyUpdate(
-            3, checkNotNull(animationSpec.getFingerprint()).aggregateValueAsInt());
-        return this;
-      }
-
-      @Override
-      @NonNull
-      public AnimatableFixedFloat build() {
-        return new AnimatableFixedFloat(mImpl.build(), mFingerprint);
-      }
-    }
-  }
-
-  /**
-   * A dynamic interpolation node. This will watch the value of its input and, when the first update
-   * arrives, immediately emit that value. On subsequent updates, it will animate between the old
-   * and new values.
-   *
-   * <p>If this node receives an invalid value (e.g. as a result of an upstream node having no
-   * value), then it will emit a single invalid value, and forget its "stored" value. The next valid
-   * value that arrives is then used as the "first" value again.
-   *
-   * @since 1.2
-   */
-  static final class AnimatableDynamicFloat implements DynamicFloat {
-    private final DynamicProto.AnimatableDynamicFloat mImpl;
-    @Nullable private final Fingerprint mFingerprint;
-
-    AnimatableDynamicFloat(
-        DynamicProto.AnimatableDynamicFloat impl, @Nullable Fingerprint fingerprint) {
-      this.mImpl = impl;
-      this.mFingerprint = fingerprint;
-    }
-
-    /**
-     * Gets the value to watch, and animate when it changes.
-     *
-     * @since 1.2
-     */
-    @Nullable
-    public DynamicFloat getInput() {
-      if (mImpl.hasInput()) {
-        return DynamicBuilders.dynamicFloatFromProto(mImpl.getInput());
-      } else {
-        return null;
-      }
-    }
-
-    /**
-     * Gets the animation parameters for duration, delay, etc.
-     *
-     * @since 1.2
-     */
-    @Nullable
-    public AnimationSpec getAnimationSpec() {
-      if (mImpl.hasAnimationSpec()) {
-        return AnimationSpec.fromProto(mImpl.getAnimationSpec());
-      } else {
-        return null;
-      }
-    }
-
-    /** @hide */
-    @Override
-    @RestrictTo(Scope.LIBRARY_GROUP)
-    @Nullable
-    public Fingerprint getFingerprint() {
-      return mFingerprint;
-    }
-
-    @NonNull
-    static AnimatableDynamicFloat fromProto(@NonNull DynamicProto.AnimatableDynamicFloat proto) {
-      return new AnimatableDynamicFloat(proto, null);
-    }
-
-    @NonNull
-    DynamicProto.AnimatableDynamicFloat toProto() {
-      return mImpl;
-    }
-
-    /** @hide */
-    @Override
-    @RestrictTo(Scope.LIBRARY_GROUP)
-    @NonNull
-    public DynamicProto.DynamicFloat toDynamicFloatProto() {
-      return DynamicProto.DynamicFloat.newBuilder().setAnimatableDynamic(mImpl).build();
-    }
-
-    @Override
-    @NonNull
-    public String toString() {
-      return "AnimatableDynamicFloat{"
-          + "input="
-          + getInput()
-          + ", animationSpec="
-          + getAnimationSpec()
-          + "}";
-    }
-
-    /** Builder for {@link AnimatableDynamicFloat}. */
-    public static final class Builder implements DynamicFloat.Builder {
-      private final DynamicProto.AnimatableDynamicFloat.Builder mImpl =
-          DynamicProto.AnimatableDynamicFloat.newBuilder();
-      private final Fingerprint mFingerprint = new Fingerprint(1543182280);
-
-      public Builder() {}
-
-      /**
-       * Sets the value to watch, and animate when it changes.
-       *
-       * @since 1.2
-       */
-      @NonNull
-      public Builder setInput(@NonNull DynamicFloat input) {
-        mImpl.setInput(input.toDynamicFloatProto());
-        mFingerprint.recordPropertyUpdate(
-            1, checkNotNull(input.getFingerprint()).aggregateValueAsInt());
-        return this;
-      }
-
-      /**
-       * Sets the animation parameters for duration, delay, etc.
-       *
-       * @since 1.2
-       */
-      @NonNull
-      public Builder setAnimationSpec(@NonNull AnimationSpec animationSpec) {
-        mImpl.setAnimationSpec(animationSpec.toProto());
-        mFingerprint.recordPropertyUpdate(
-            3, checkNotNull(animationSpec.getFingerprint()).aggregateValueAsInt());
-        return this;
-      }
-
-      @Override
-      @NonNull
-      public AnimatableDynamicFloat build() {
-        return new AnimatableDynamicFloat(mImpl.build(), mFingerprint);
-      }
-    }
-  }
-
-  /**
-   * Interface defining a dynamic float type.
-   *
-   * <p>It offers a set of helper methods for creating arithmetic and logical expressions, e.g.
-   * {@link #plus(float)}, {@link #times(float)}, {@link #eq(float)}, etc. These helper methods
-   * produce expression trees based on the order in which they were called in an expression. Thus,
-   * no operator precedence rules are applied.
-   *
-   * <p>For example the following expression is equivalent to {@code result = ((a + b)*c)/d }:
-   *
-   * <pre>{@code
-   * a.plus(b).times(c).div(d);
-   * }</pre>
-   *
-   * More complex expressions can be created by nesting expressions. For example the following
-   * expression is equivalent to {@code result = (a + b)*(c - d) }:
-   *
-   * <pre>{@code
-   * (a.plus(b)).times(c.minus(d));
-   * }</pre>
-   *
-   * @since 1.2
-   */
-  public interface DynamicFloat extends DynamicType {
-    /**
-     * Get the protocol buffer representation of this object.
-     *
-     * @hide
-     */
-    @RestrictTo(Scope.LIBRARY_GROUP)
-    @NonNull
-    DynamicProto.DynamicFloat toDynamicFloatProto();
-
-    /**
-     * Creates a {@link DynamicFloat} from a byte array generated by {@link
-     * #toDynamicFloatByteArray()}.
-     */
-    @NonNull
-    static DynamicFloat fromByteArray(@NonNull byte[] byteArray) {
-      try {
-        return dynamicFloatFromProto(
-            DynamicProto.DynamicFloat.parseFrom(
-                byteArray, ExtensionRegistryLite.getEmptyRegistry()));
-      } catch (InvalidProtocolBufferException e) {
-        throw new IllegalArgumentException("Byte array could not be parsed into DynamicFloat", e);
-      }
-    }
-
-    /** Creates a byte array that can later be used with {@link #fromByteArray(byte[])}. */
-    @NonNull
-    default byte[] toDynamicFloatByteArray() {
-      return toDynamicFloatProto().toByteArray();
-    }
-
-    /** Creates a constant-valued {@link DynamicFloat}. */
-    @NonNull
-    static DynamicFloat constant(float constant) {
-      return new FixedFloat.Builder().setValue(constant).build();
-    }
-
-    /**
-     * Creates a {@link DynamicFloat} that is bound to the value of an item of the State.
-     *
-     * @param stateKey The key to a {@link StateEntryValue} with a float value from the provider's
-     *     state.
-     */
-    @NonNull
-    static DynamicFloat fromState(@NonNull String stateKey) {
-      return new StateFloatSource.Builder().setSourceKey(stateKey).build();
-    }
-
-    /**
-     * Creates a {@link DynamicFloat} which will animate over the range of floats from {@code start}
-     * to {@code end}.
-     *
-     * @param start The start value of the range.
-     * @param end The end value of the range.
-     */
-    @NonNull
-    static DynamicFloat animate(float start, float end) {
-      return new AnimatableFixedFloat.Builder().setFromValue(start).setToValue(end).build();
-    }
-
-    /**
-     * Creates a {@link DynamicFloat} which will animate over the range of floats from {@code start}
-     * to {@code end} with the given animation parameters.
-     *
-     * @param start The start value of the range.
-     * @param end The end value of the range.
-     * @param animationSpec The animation parameters.
-     */
-    @NonNull
-    static DynamicFloat animate(float start, float end, @NonNull AnimationSpec animationSpec) {
-      return new AnimatableFixedFloat.Builder()
-          .setFromValue(start)
-          .setToValue(end)
-          .setAnimationSpec(animationSpec)
-          .build();
-    }
-
-    /**
-     * Creates a {@link DynamicFloat} that is bound to the value of an item of the State. Every time
-     * the state value changes, this {@link DynamicFloat} will animate from its current value to the
-     * new value (from the state).
-     *
-     * @param stateKey The key to a {@link StateEntryValue} with a float value from the providers
-     *     state.
-     */
-    @NonNull
-    static DynamicFloat animate(@NonNull String stateKey) {
-      return new AnimatableDynamicFloat.Builder().setInput(fromState(stateKey)).build();
-    }
-
-    /**
-     * Creates a {@link DynamicFloat} that is bound to the value of an item of the State. Every time
-     * the state value changes, this {@link DynamicFloat} will animate from its current value to the
-     * new value (from the state).
-     *
-     * @param stateKey The key to a {@link StateEntryValue} with a float value from the providers
-     *     state.
-     * @param animationSpec The animation parameters.
-     */
-    @NonNull
-    static DynamicFloat animate(@NonNull String stateKey, @NonNull AnimationSpec animationSpec) {
-      return new AnimatableDynamicFloat.Builder()
-          .setInput(fromState(stateKey))
-          .setAnimationSpec(animationSpec)
-          .build();
-    }
-
-    /**
-     * Returns a {@link DynamicFloat} that is bound to the value of this {@link DynamicFloat} and
-     * every time its value is changing, it animates from its current value to the new value.
-     *
-     * @param animationSpec The animation parameters.
-     */
-    @NonNull
-    default DynamicFloat animate(@NonNull AnimationSpec animationSpec) {
-      return new AnimatableDynamicFloat.Builder()
-          .setInput(this)
-          .setAnimationSpec(animationSpec)
-          .build();
-    }
-
-    /**
-     * Returns a {@link DynamicFloat} that is bound to the value of this {@link DynamicFloat} and
-     * every time its value is changing, it animates from its current value to the new value.
-     */
-    @NonNull
-    default DynamicFloat animate() {
-      return new AnimatableDynamicFloat.Builder().setInput(this).build();
-    }
-
-    /**
-     * Returns a {@link DynamicInt32} which holds the largest integer value that is smaller than or
-     * equal to this {@link DynamicFloat}, i.e. {@code int result = (int) Math.floor(this)}
-     */
-    @NonNull
-    default DynamicInt32 asInt() {
-      return new FloatToInt32Op.Builder()
-          .setRoundMode(DynamicBuilders.ROUND_MODE_FLOOR)
-          .setInput(this)
-          .build();
-    }
-
-    /**
-     * Creates a {@link DynamicFloat} containing the result of adding another {@link DynamicFloat}
-     * to this {@link DynamicFloat}; As an example, the following is equal to {@code
-     * DynamicFloat.constant(13f)}
-     *
-     * <pre>
-     *   DynamicFloat.constant(7f).plus(DynamicFloat.constant(5f));
-     * </pre>
-     *
-     * The operation's evaluation order depends only on its position in the expression; no operator
-     * precedence rules are applied. See {@link DynamicFloat} for more information on operation
-     * evaluation order.
-     *
-     * @return a new instance of {@link DynamicFloat} containing the result of the operation.
-     */
-    @SuppressWarnings("KotlinOperator")
-    @NonNull
-    default DynamicFloat plus(@NonNull DynamicFloat other) {
-      return new ArithmeticFloatOp.Builder()
-          .setInputLhs(this)
-          .setInputRhs(other)
-          .setOperationType(DynamicBuilders.ARITHMETIC_OP_TYPE_ADD)
-          .build();
-    }
-
-    /**
-     * Creates a {@link DynamicFloat} containing the result of adding a float to this {@link
-     * DynamicFloat}; As an example, the following is equal to {@code DynamicFloat.constant(13f)}
-     *
-     * <pre>
-     *   DynamicFloat.constant(7f).plus(5f);
-     * </pre>
-     *
-     * The operation's evaluation order depends only on its position in the expression; no operator
-     * precedence rules are applied. See {@link DynamicFloat} for more information on operation
-     * evaluation order.
-     *
-     * @return a new instance of {@link DynamicFloat} containing the result of the operation.
-     */
-    @SuppressWarnings("KotlinOperator")
-    @NonNull
-    default DynamicFloat plus(float other) {
-      return new ArithmeticFloatOp.Builder()
-          .setInputLhs(this)
-          .setInputRhs(constant(other))
-          .setOperationType(DynamicBuilders.ARITHMETIC_OP_TYPE_ADD)
-          .build();
-    }
-
-    /**
-     * Creates a {@link DynamicFloat} containing the result of adding a {@link DynamicInt32} to this
-     * {@link DynamicFloat}; As an example, the following is equal to {@code
-     * DynamicFloat.constant(13f)}
-     *
-     * <pre>
-     *   DynamicFloat.constant(7f).plus(DynamicInt32.constant(5));
-     * </pre>
-     *
-     * The operation's evaluation order depends only on its position in the expression; no operator
-     * precedence rules are applied. See {@link DynamicFloat} for more information on operation
-     * evaluation order.
-     *
-     * @return a new instance of {@link DynamicFloat} containing the result of the operation.
-     */
-    @SuppressWarnings("KotlinOperator")
-    @NonNull
-    default DynamicFloat plus(@NonNull DynamicInt32 other) {
-      return new ArithmeticFloatOp.Builder()
-          .setInputLhs(this)
-          .setInputRhs(other.asFloat())
-          .setOperationType(DynamicBuilders.ARITHMETIC_OP_TYPE_ADD)
-          .build();
-    }
-
-    /**
-     * Creates a {@link DynamicFloat} containing the result of subtracting another {@link
-     * DynamicFloat} from this {@link DynamicFloat}; As an example, the following is equal to {@code
-     * DynamicFloat.constant(2f)}
-     *
-     * <pre>
-     *   DynamicFloat.constant(7f).minus(DynamicFloat.constant(5f));
-     * </pre>
-     *
-     * The operation's evaluation order depends only on its position in the expression; no operator
-     * precedence rules are applied. See {@link DynamicFloat} for more information on operation
-     * evaluation order.
-     *
-     * @return a new instance of {@link DynamicFloat} containing the result of the operation.
-     */
-    @SuppressWarnings("KotlinOperator")
-    @NonNull
-    default DynamicFloat minus(@NonNull DynamicFloat other) {
-      return new ArithmeticFloatOp.Builder()
-          .setInputLhs(this)
-          .setInputRhs(other)
-          .setOperationType(DynamicBuilders.ARITHMETIC_OP_TYPE_SUBTRACT)
-          .build();
-    }
-
-    /**
-     * Creates a {@link DynamicFloat} containing the result of subtracting a flaot from this {@link
-     * DynamicFloat}; As an example, the following is equal to {@code DynamicFloat.constant(2f)}
-     *
-     * <pre>
-     *   DynamicFloat.constant(7f).minus(5f);
-     * </pre>
-     *
-     * The operation's evaluation order depends only on its position in the expression; no operator
-     * precedence rules are applied. See {@link DynamicFloat} for more information on operation
-     * evaluation order.
-     *
-     * @return a new instance of {@link DynamicFloat} containing the result of the operation.
-     */
-    @SuppressWarnings("KotlinOperator")
-    @NonNull
-    default DynamicFloat minus(float other) {
-      return new ArithmeticFloatOp.Builder()
-          .setInputLhs(this)
-          .setInputRhs(constant(other))
-          .setOperationType(DynamicBuilders.ARITHMETIC_OP_TYPE_SUBTRACT)
-          .build();
-    }
-
-    /**
-     * Creates a {@link DynamicFloat} containing the result of subtracting a {@link DynamicInt32}
-     * from this {@link DynamicFloat}; As an example, the following is equal to {@code
-     * DynamicFloat.constant(2f)}
-     *
-     * <pre>
-     *   DynamicFloat.constant(7f).minus(DynamicInt32.constant(5));
-     * </pre>
-     *
-     * The operation's evaluation order depends only on its position in the expression; no operator
-     * precedence rules are applied. See {@link DynamicFloat} for more information on operation
-     * evaluation order.
-     *
-     * @return a new instance of {@link DynamicFloat} containing the result of the operation.
-     */
-    @SuppressWarnings("KotlinOperator")
-    @NonNull
-    default DynamicFloat minus(@NonNull DynamicInt32 other) {
-      return new ArithmeticFloatOp.Builder()
-          .setInputLhs(this)
-          .setInputRhs(other.asFloat())
-          .setOperationType(DynamicBuilders.ARITHMETIC_OP_TYPE_SUBTRACT)
-          .build();
-    }
-
-    /**
-     * Creates a {@link DynamicFloat} containing the result of multiplying this {@link DynamicFloat}
-     * by another {@link DynamicFloat}; As an example, the following is equal to {@code
-     * DynamicFloat.constant(35f)}
-     *
-     * <pre>
-     *   DynamicFloat.constant(7f).times(DynamicFloat.constant(5f));
-     * </pre>
-     *
-     * The operation's evaluation order depends only on its position in the expression; no operator
-     * precedence rules are applied. See {@link DynamicFloat} for more information on operation
-     * evaluation order.
-     *
-     * @return a new instance of {@link DynamicFloat} containing the result of the operation.
-     */
-    @SuppressWarnings("KotlinOperator")
-    @NonNull
-    default DynamicFloat times(@NonNull DynamicFloat other) {
-      return new ArithmeticFloatOp.Builder()
-          .setInputLhs(this)
-          .setInputRhs(other)
-          .setOperationType(DynamicBuilders.ARITHMETIC_OP_TYPE_MULTIPLY)
-          .build();
-    }
-
-    /**
-     * Creates a {@link DynamicFloat} containing the result of multiplying this {@link DynamicFloat}
-     * by a flaot; As an example, the following is equal to {@code DynamicFloat.constant(35f)}
-     *
-     * <pre>
-     *   DynamicFloat.constant(7f).times(5f);
-     * </pre>
-     *
-     * The operation's evaluation order depends only on its position in the expression; no operator
-     * precedence rules are applied. See {@link DynamicFloat} for more information on operation
-     * evaluation order.
-     *
-     * @return a new instance of {@link DynamicFloat} containing the result of the operation.
-     */
-    @SuppressWarnings("KotlinOperator")
-    @NonNull
-    default DynamicFloat times(float other) {
-      return new ArithmeticFloatOp.Builder()
-          .setInputLhs(this)
-          .setInputRhs(constant(other))
-          .setOperationType(DynamicBuilders.ARITHMETIC_OP_TYPE_MULTIPLY)
-          .build();
-    }
-
-    /**
-     * Creates a {@link DynamicFloat} containing the result of multiplying this {@link DynamicFloat}
-     * by a {@link DynamicInt32}; As an example, the following is equal to {@code
-     * DynamicFloat.constant(35f)}
-     *
-     * <pre>
-     *   DynamicFloat.constant(7f).times(DynamicInt32.constant(5));
-     * </pre>
-     *
-     * The operation's evaluation order depends only on its position in the expression; no operator
-     * precedence rules are applied. See {@link DynamicFloat} for more information on operation
-     * evaluation order.
-     *
-     * @return a new instance of {@link DynamicFloat} containing the result of the operation.
-     */
-    @SuppressWarnings("KotlinOperator")
-    @NonNull
-    default DynamicFloat times(@NonNull DynamicInt32 other) {
-      return new ArithmeticFloatOp.Builder()
-          .setInputLhs(this)
-          .setInputRhs(other.asFloat())
-          .setOperationType(DynamicBuilders.ARITHMETIC_OP_TYPE_MULTIPLY)
-          .build();
-    }
-
-    /**
-     * Creates a {@link DynamicFloat} containing the result of dividing this {@link DynamicFloat} by
-     * another {@link DynamicFloat}; As an example, the following is equal to {@code
-     * DynamicFloat.constant(1.4f)}
-     *
-     * <pre>
-     *   DynamicFloat.constant(7f).div(DynamicFloat.constant(5f));
-     * </pre>
-     *
-     * The operation's evaluation order depends only on its position in the expression; no operator
-     * precedence rules are applied. See {@link DynamicFloat} for more information on operation
-     * evaluation order.
-     *
-     * @return a new instance of {@link DynamicFloat} containing the result of the operation.
-     */
-    @SuppressWarnings("KotlinOperator")
-    @NonNull
-    default DynamicFloat div(@NonNull DynamicFloat other) {
-      return new ArithmeticFloatOp.Builder()
-          .setInputLhs(this)
-          .setInputRhs(other)
-          .setOperationType(DynamicBuilders.ARITHMETIC_OP_TYPE_DIVIDE)
-          .build();
-    }
-
-    /**
-     * Creates a {@link DynamicFloat} containing the result of dividing this {@link DynamicFloat} by
-     * a float; As an example, the following is equal to {@code DynamicFloat.constant(1.4f)}
-     *
-     * <pre>
-     *   DynamicFloat.constant(7f).div(5f);
-     * </pre>
-     *
-     * The operation's evaluation order depends only on its position in the expression; no operator
-     * precedence rules are applied. See {@link DynamicFloat} for more information on operation
-     * evaluation order.
-     *
-     * @return a new instance of {@link DynamicFloat} containing the result of the operation.
-     */
-    @SuppressWarnings("KotlinOperator")
-    @NonNull
-    default DynamicFloat div(float other) {
-      return new ArithmeticFloatOp.Builder()
-          .setInputLhs(this)
-          .setInputRhs(constant(other))
-          .setOperationType(DynamicBuilders.ARITHMETIC_OP_TYPE_DIVIDE)
-          .build();
-    }
-
-    /**
-     * Creates a {@link DynamicFloat} containing the result of dividing this {@link DynamicFloat} by
-     * a {@link DynamicInt32}; As an example, the following is equal to {@code
-     * DynamicFloat.constant(1.4f)}
-     *
-     * <pre>
-     *   DynamicFloat.constant(7f).div(DynamicInt32.constant(5));
-     * </pre>
-     *
-     * The operation's evaluation order depends only on its position in the expression; no operator
-     * precedence rules are applied. See {@link DynamicFloat} for more information on operation
-     * evaluation order.
-     *
-     * @return a new instance of {@link DynamicFloat} containing the result of the operation.
-     */
-    @SuppressWarnings("KotlinOperator")
-    @NonNull
-    default DynamicFloat div(@NonNull DynamicInt32 other) {
-      return new ArithmeticFloatOp.Builder()
-          .setInputLhs(this)
-          .setInputRhs(other.asFloat())
-          .setOperationType(DynamicBuilders.ARITHMETIC_OP_TYPE_DIVIDE)
-          .build();
-    }
-
-    /**
-     * Creates a {@link DynamicFloat} containing the reminder of dividing this {@link DynamicFloat}
-     * by another {@link DynamicFloat}; As an example, the following is equal to {@code
-     * DynamicFloat.constant(1.5f)}
-     *
-     * <pre>
-     *   DynamicFloat.constant(7f).rem(DynamicFloat.constant(5.5f));
-     * </pre>
-     *
-     * The operation's evaluation order depends only on its position in the expression; no operator
-     * precedence rules are applied. See {@link DynamicFloat} for more information on operation
-     * evaluation order.
-     *
-     * @return a new instance of {@link DynamicFloat} containing the result of the operation.
-     */
-    @SuppressWarnings("KotlinOperator")
-    @NonNull
-    default DynamicFloat rem(@NonNull DynamicFloat other) {
-      return new ArithmeticFloatOp.Builder()
-          .setInputLhs(this)
-          .setInputRhs(other)
-          .setOperationType(DynamicBuilders.ARITHMETIC_OP_TYPE_MODULO)
-          .build();
-    }
-
-    /**
-     * Creates a {@link DynamicFloat} containing the reminder of dividing this {@link DynamicFloat}
-     * by a float; As an example, the following is equal to {@code DynamicFloat.constant(1.5f)}
-     *
-     * <pre>
-     *   DynamicFloat.constant(7f).rem(5.5f);
-     * </pre>
-     *
-     * The operation's evaluation order depends only on its position in the expression; no operator
-     * precedence rules are applied. See {@link DynamicFloat} for more information on operation
-     * evaluation order.
-     *
-     * @return a new instance of {@link DynamicFloat} containing the result of the operation.
-     */
-    @SuppressWarnings("KotlinOperator")
-    @NonNull
-    default DynamicFloat rem(float other) {
-      return new ArithmeticFloatOp.Builder()
-          .setInputLhs(this)
-          .setInputRhs(constant(other))
-          .setOperationType(DynamicBuilders.ARITHMETIC_OP_TYPE_MODULO)
-          .build();
-    }
-
-    /**
-     * Creates a {@link DynamicFloat} containing the reminder of dividing this {@link DynamicFloat}
-     * by a {@link DynamicInt32}; As an example, the following is equal to {@code
-     * DynamicFloat.constant(2f)}
-     *
-     * <pre>
-     *   DynamicFloat.constant(7f).rem(DynamicInt32.constant(5));
-     * </pre>
-     *
-     * The operation's evaluation order depends only on its position in the expression; no operator
-     * precedence rules are applied. See {@link DynamicFloat} for more information on operation
-     * evaluation order.
-     *
-     * @return a new instance of {@link DynamicFloat} containing the result of the operation.
-     */
-    @SuppressWarnings("KotlinOperator")
-    @NonNull
-    default DynamicFloat rem(@NonNull DynamicInt32 other) {
-      return new ArithmeticFloatOp.Builder()
-          .setInputLhs(this)
-          .setInputRhs(other.asFloat())
-          .setOperationType(DynamicBuilders.ARITHMETIC_OP_TYPE_MODULO)
-          .build();
-    }
-
-    /**
-     * Returns a {@link DynamicBool} that is true if the value of this {@link DynamicFloat} and
-     * {@code other} are equal, otherwise it's false.
-     */
-    @NonNull
-    default DynamicBool eq(@NonNull DynamicFloat other) {
-      return new ComparisonFloatOp.Builder()
-          .setInputLhs(this)
-          .setInputRhs(other)
-          .setOperationType(DynamicBuilders.COMPARISON_OP_TYPE_EQUALS)
-          .build();
-    }
-
-    /**
-     * Returns a {@link DynamicBool} that is true if the value of this {@link DynamicFloat} and
-     * {@code other} are equal, otherwise it's false.
-     */
-    @NonNull
-    default DynamicBool eq(float other) {
-      return new ComparisonFloatOp.Builder()
-          .setInputLhs(this)
-          .setInputRhs(constant(other))
-          .setOperationType(DynamicBuilders.COMPARISON_OP_TYPE_EQUALS)
-          .build();
-    }
-
-    /**
-     * Returns a {@link DynamicBool} that is true if the value of this {@link DynamicFloat} and
-     * {@code other} are not equal, otherwise it's false.
-     */
-    @NonNull
-    default DynamicBool ne(@NonNull DynamicFloat other) {
-      return new ComparisonFloatOp.Builder()
-          .setInputLhs(this)
-          .setInputRhs(other)
-          .setOperationType(DynamicBuilders.COMPARISON_OP_TYPE_NOT_EQUALS)
-          .build();
-    }
-
-    /**
-     * Returns a {@link DynamicBool} that is true if the value of this {@link DynamicFloat} and
-     * {@code other} are not equal, otherwise it's false.
-     */
-    @NonNull
-    default DynamicBool ne(float other) {
-      return new ComparisonFloatOp.Builder()
-          .setInputLhs(this)
-          .setInputRhs(constant(other))
-          .setOperationType(DynamicBuilders.COMPARISON_OP_TYPE_NOT_EQUALS)
-          .build();
-    }
-
-    /**
-     * Returns a {@link DynamicBool} that is true if the value of this {@link DynamicFloat} is less
-     * than {@code other}, otherwise it's false.
-     */
-    @NonNull
-    default DynamicBool lt(@NonNull DynamicFloat other) {
-      return new ComparisonFloatOp.Builder()
-          .setInputLhs(this)
-          .setInputRhs(other)
-          .setOperationType(DynamicBuilders.COMPARISON_OP_TYPE_LESS_THAN)
-          .build();
-    }
-
-    /**
-     * Returns a {@link DynamicBool} that is true if the value of this {@link DynamicFloat} is less
-     * than {@code other}, otherwise it's false.
-     */
-    @NonNull
-    default DynamicBool lt(float other) {
-      return new ComparisonFloatOp.Builder()
-          .setInputLhs(this)
-          .setInputRhs(constant(other))
-          .setOperationType(DynamicBuilders.COMPARISON_OP_TYPE_LESS_THAN)
-          .build();
-    }
-
-    /**
-     * Returns a {@link DynamicBool} that is true if the value of this {@link DynamicFloat} is less
-     * than or equal to {@code other}, otherwise it's false.
-     */
-    @NonNull
-    default DynamicBool lte(@NonNull DynamicFloat other) {
-      return new ComparisonFloatOp.Builder()
-          .setInputLhs(this)
-          .setInputRhs(other)
-          .setOperationType(DynamicBuilders.COMPARISON_OP_TYPE_LESS_THAN_OR_EQUAL_TO)
-          .build();
-    }
-
-    /**
-     * Returns a {@link DynamicBool} that is true if the value of this {@link DynamicFloat} is less
-     * than or equal to {@code other}, otherwise it's false.
-     */
-    @NonNull
-    default DynamicBool lte(float other) {
-      return new ComparisonFloatOp.Builder()
-          .setInputLhs(this)
-          .setInputRhs(constant(other))
-          .setOperationType(DynamicBuilders.COMPARISON_OP_TYPE_LESS_THAN_OR_EQUAL_TO)
-          .build();
-    }
-
-    /**
-     * Returns a {@link DynamicBool} that is true if the value of this {@link DynamicFloat} is
-     * greater than {@code other}, otherwise it's false.
-     */
-    @NonNull
-    default DynamicBool gt(@NonNull DynamicFloat other) {
-      return new ComparisonFloatOp.Builder()
-          .setInputLhs(this)
-          .setInputRhs(other)
-          .setOperationType(DynamicBuilders.COMPARISON_OP_TYPE_GREATER_THAN)
-          .build();
-    }
-
-    /**
-     * Returns a {@link DynamicBool} that is true if the value of this {@link DynamicFloat} is
-     * greater than {@code other}, otherwise it's false.
-     */
-    @NonNull
-    default DynamicBool gt(float other) {
-      return new ComparisonFloatOp.Builder()
-          .setInputLhs(this)
-          .setInputRhs(constant(other))
-          .setOperationType(DynamicBuilders.COMPARISON_OP_TYPE_GREATER_THAN)
-          .build();
-    }
-
-    /**
-     * Returns a {@link DynamicBool} that is true if the value of this {@link DynamicFloat} is
-     * greater than or equal to {@code other}, otherwise it's false.
-     */
-    @NonNull
-    default DynamicBool gte(@NonNull DynamicFloat other) {
-      return new ComparisonFloatOp.Builder()
-          .setInputLhs(this)
-          .setInputRhs(other)
-          .setOperationType(DynamicBuilders.COMPARISON_OP_TYPE_GREATER_THAN_OR_EQUAL_TO)
-          .build();
-    }
-
-    /**
-     * Returns a {@link DynamicBool} that is true if the value of this {@link DynamicFloat} is
-     * greater than or equal to {@code other}, otherwise it's false.
-     */
-    @NonNull
-    default DynamicBool gte(float other) {
-      return new ComparisonFloatOp.Builder()
-          .setInputLhs(this)
-          .setInputRhs(constant(other))
-          .setOperationType(DynamicBuilders.COMPARISON_OP_TYPE_GREATER_THAN_OR_EQUAL_TO)
-          .build();
-    }
-
-    /**
-     * Bind the value of this {@link DynamicFloat} to the result of a conditional expression. This
-     * will use the value given in either {@link ConditionScope#use} or {@link
-     * ConditionScopes.IfTrueScope#elseUse} depending on the value yielded from {@code condition}.
-     */
-    @NonNull
-    static ConditionScope<DynamicFloat, Float> onCondition(@NonNull DynamicBool condition) {
-      return new ConditionScopes.ConditionScope<>(
-          (trueValue, falseValue) ->
-              new ConditionalFloatOp.Builder()
-                  .setCondition(condition)
-                  .setValueIfTrue(trueValue)
-                  .setValueIfFalse(falseValue)
-                  .build(),
-          DynamicFloat::constant);
-    }
-
-    /**
-     * Returns a {@link DynamicString} that contains the formatted value of this {@link
-     * DynamicFloat} (with default formatting parameters). As an example, in the English locale, the
-     * following is equal to {@code DynamicString.constant("12.346")}
-     *
-     * <pre>
-     *   DynamicFloat.constant(12.34567f).format();
-     * </pre>
-     */
-    @NonNull
-    default DynamicString format() {
-      return FloatFormatter.with().buildForInput(this);
-    }
-
-    /**
-     * Returns a {@link DynamicString} that contains the formatted value of this {@link
-     * DynamicFloat}. As an example, in the English locale, the following is equal to {@code
-     * DynamicString.constant("0,012.34")}
-     *
-     * <pre>
-     *   DynamicFloat.constant(12.345f)
-     *       .format(
-     *           FloatFormatter.with().maxFractionDigits(2).minIntegerDigits(4).groupingUsed(true));
-     * </pre>
-     *
-     * @param formatter The formatting parameter.
-     */
-    @NonNull
-    default DynamicString format(@NonNull FloatFormatter formatter) {
-      return formatter.buildForInput(this);
-    }
-
-    /** Allows formatting {@link DynamicFloat} into a {@link DynamicString}. */
-    class FloatFormatter {
-      private final FloatFormatOp.Builder builder;
-
-      private FloatFormatter() {
-        builder = new FloatFormatOp.Builder();
-      }
-
-      /** Creates an instance of {@link FloatFormatter} with default configuration. */
-      @NonNull
-      public static FloatFormatter with() {
-        return new FloatFormatter();
-      }
-
-      /**
-       * Sets minimum number of fraction digits for the formatter. Defaults to zero if not
-       * specified. minimumFractionDigits must be <= maximumFractionDigits. If the condition is not
-       * satisfied, then minimumFractionDigits will be used for both fields.
-       */
-      @NonNull
-      public FloatFormatter minFractionDigits(@IntRange(from = 0) int minFractionDigits) {
-        builder.setMinFractionDigits(minFractionDigits);
-        return this;
-      }
-
-      /**
-       * Sets maximum number of fraction digits for the formatter. Defaults to three if not
-       * specified. minimumFractionDigits must be <= maximumFractionDigits. If the condition is not
-       * satisfied, then minimumFractionDigits will be used for both fields.
-       */
-      @NonNull
-      public FloatFormatter maxFractionDigits(@IntRange(from = 0) int maxFractionDigits) {
-        builder.setMaxFractionDigits(maxFractionDigits);
-        return this;
-      }
-
-      /**
-       * Sets minimum number of integer digits for the formatter. Defaults to one if not specified.
-       */
-      @NonNull
-      public FloatFormatter minIntegerDigits(@IntRange(from = 0) int minIntegerDigits) {
-        builder.setMinIntegerDigits(minIntegerDigits);
-        return this;
-      }
-
-      /** Sets whether grouping is used for the formatter. Defaults to false if not specified. */
-      @NonNull
-      public FloatFormatter groupingUsed(boolean groupingUsed) {
-        builder.setGroupingUsed(groupingUsed);
-        return this;
-      }
-
-      @NonNull
-      FloatFormatOp buildForInput(@NonNull DynamicFloat dynamicFloat) {
-        return builder.setInput(dynamicFloat).build();
-      }
-    }
-
-    /**
-     * Get the fingerprint for this object or null if unknown.
-     *
-     * @hide
-     */
-    @RestrictTo(Scope.LIBRARY_GROUP)
-    @Nullable
-    Fingerprint getFingerprint();
-
-    /**
-     * Builder to create {@link DynamicFloat} objects.
-     *
-     * @hide
-     */
-    @RestrictTo(Scope.LIBRARY_GROUP)
-    interface Builder {
-
-      /** Builds an instance with values accumulated in this Builder. */
-      @NonNull
-      DynamicFloat build();
-    }
-  }
-
-  /**
-   * Creates a new wrapper instance from the proto. Intended for testing purposes only. An object
-   * created using this method can't be added to any other wrapper.
-   *
-   * @hide
-   */
-  @RestrictTo(Scope.LIBRARY_GROUP)
-  @NonNull
-  public static DynamicFloat dynamicFloatFromProto(@NonNull DynamicProto.DynamicFloat proto) {
-    if (proto.hasFixed()) {
-      return FixedFloat.fromProto(proto.getFixed());
-    }
-    if (proto.hasArithmeticOperation()) {
-      return ArithmeticFloatOp.fromProto(proto.getArithmeticOperation());
-    }
-    if (proto.hasInt32ToFloatOperation()) {
-      return Int32ToFloatOp.fromProto(proto.getInt32ToFloatOperation());
-    }
-    if (proto.hasStateSource()) {
-      return StateFloatSource.fromProto(proto.getStateSource());
-    }
-    if (proto.hasConditionalOp()) {
-      return ConditionalFloatOp.fromProto(proto.getConditionalOp());
-    }
-    if (proto.hasAnimatableFixed()) {
-      return AnimatableFixedFloat.fromProto(proto.getAnimatableFixed());
-    }
-    if (proto.hasAnimatableDynamic()) {
-      return AnimatableDynamicFloat.fromProto(proto.getAnimatableDynamic());
-    }
-    throw new IllegalStateException("Proto was not a recognised instance of DynamicFloat");
-  }
-
-  /**
-   * A dynamic boolean type which sources its data from the tile's state.
-   *
-   * @since 1.2
-   */
-  static final class StateBoolSource implements DynamicBool {
-    private final DynamicProto.StateBoolSource mImpl;
-    @Nullable private final Fingerprint mFingerprint;
-
-    StateBoolSource(DynamicProto.StateBoolSource impl, @Nullable Fingerprint fingerprint) {
-      this.mImpl = impl;
-      this.mFingerprint = fingerprint;
-    }
-
-    /**
-     * Gets the key in the state to bind to.
-     *
-     * @since 1.2
-     */
-    @NonNull
-    public String getSourceKey() {
-      return mImpl.getSourceKey();
-    }
-
-    /** @hide */
-    @Override
-    @RestrictTo(Scope.LIBRARY_GROUP)
-    @Nullable
-    public Fingerprint getFingerprint() {
-      return mFingerprint;
-    }
-
-    @NonNull
-    static StateBoolSource fromProto(@NonNull DynamicProto.StateBoolSource proto) {
-      return new StateBoolSource(proto, null);
-    }
-
-    @NonNull
-    DynamicProto.StateBoolSource toProto() {
-      return mImpl;
-    }
-
-    /** @hide */
-    @Override
-    @RestrictTo(Scope.LIBRARY_GROUP)
-    @NonNull
-    public DynamicProto.DynamicBool toDynamicBoolProto() {
-      return DynamicProto.DynamicBool.newBuilder().setStateSource(mImpl).build();
-    }
-
-    @Override
-    @NonNull
-    public String toString() {
-      return "StateBoolSource{" + "sourceKey=" + getSourceKey() + "}";
-    }
-
-    /** Builder for {@link StateBoolSource}. */
-    public static final class Builder implements DynamicBool.Builder {
-
-      private final DynamicProto.StateBoolSource.Builder mImpl =
-          DynamicProto.StateBoolSource.newBuilder();
-      private final Fingerprint mFingerprint = new Fingerprint(1818702779);
-
-      public Builder() {}
-
-      /**
-       * Sets the key in the state to bind to.
-       *
-       * @since 1.2
-       */
-      @NonNull
-      public Builder setSourceKey(@NonNull String sourceKey) {
-        mImpl.setSourceKey(sourceKey);
-        mFingerprint.recordPropertyUpdate(1, sourceKey.hashCode());
-        return this;
-      }
-
-      @Override
-      @NonNull
-      public StateBoolSource build() {
-        return new StateBoolSource(mImpl.build(), mFingerprint);
-      }
-    }
-  }
-
-  /**
-   * A comparison operation, operating on two Int32 instances. This implements various comparison
-   * operations of the form "boolean result = LHS <op> RHS", where the available operation types are
-   * described in {@code ComparisonOpType}.
-   *
-   * @since 1.2
-   */
-  static final class ComparisonInt32Op implements DynamicBool {
-
-    private final DynamicProto.ComparisonInt32Op mImpl;
-    @Nullable
-    private final Fingerprint mFingerprint;
-
-    ComparisonInt32Op(DynamicProto.ComparisonInt32Op impl, @Nullable Fingerprint fingerprint) {
-      this.mImpl = impl;
-      this.mFingerprint = fingerprint;
-    }
-
-    /**
-     * Gets the left hand side of the comparison operation.
-     *
-     * @since 1.2
-     */
-    @Nullable
-    public DynamicInt32 getInputLhs() {
-      if (mImpl.hasInputLhs()) {
-        return DynamicBuilders.dynamicInt32FromProto(mImpl.getInputLhs());
-      } else {
-        return null;
-      }
-    }
-
-    /**
-     * Gets the right hand side of the comparison operation.
-     *
-     * @since 1.2
-     */
-    @Nullable
-    public DynamicInt32 getInputRhs() {
-      if (mImpl.hasInputRhs()) {
-        return DynamicBuilders.dynamicInt32FromProto(mImpl.getInputRhs());
-      } else {
-        return null;
-      }
-    }
-
-    /**
-     * Gets the type of the operation.
-     *
-     * @since 1.2
-     */
-    @ComparisonOpType
-    public int getOperationType() {
-      return mImpl.getOperationType().getNumber();
-    }
-
-    /**
-     * @hide
-     */
-    @Override
-    @RestrictTo(Scope.LIBRARY_GROUP)
-    @Nullable
-    public Fingerprint getFingerprint() {
-      return mFingerprint;
-    }
-
-    @NonNull
-    static ComparisonInt32Op fromProto(@NonNull DynamicProto.ComparisonInt32Op proto) {
-      return new ComparisonInt32Op(proto, null);
-    }
-
-    @NonNull
-    DynamicProto.ComparisonInt32Op toProto() {
-      return mImpl;
-    }
-
-    /**
-     * @hide
-     */
-    @Override
-    @RestrictTo(Scope.LIBRARY_GROUP)
-    @NonNull
-    public DynamicProto.DynamicBool toDynamicBoolProto() {
-      return DynamicProto.DynamicBool.newBuilder().setInt32Comparison(mImpl).build();
-    }
-
-    /**
-     * Builder for {@link ComparisonInt32Op}.
-     */
-    public static final class Builder implements DynamicBool.Builder {
-
-      private final DynamicProto.ComparisonInt32Op.Builder mImpl =
-          DynamicProto.ComparisonInt32Op.newBuilder();
-      private final Fingerprint mFingerprint = new Fingerprint(-1112207999);
-
-      public Builder() {
-      }
-
-      /**
-       * Sets the left hand side of the comparison operation.
-       *
-       * @since 1.2
-       */
-      @NonNull
-      public Builder setInputLhs(@NonNull DynamicInt32 inputLhs) {
-        mImpl.setInputLhs(inputLhs.toDynamicInt32Proto());
-        mFingerprint.recordPropertyUpdate(
-            1, checkNotNull(inputLhs.getFingerprint()).aggregateValueAsInt());
-        return this;
-      }
-
-      /**
-       * Sets the right hand side of the comparison operation.
-       *
-       * @since 1.2
-       */
-      @NonNull
-      public Builder setInputRhs(@NonNull DynamicInt32 inputRhs) {
-        mImpl.setInputRhs(inputRhs.toDynamicInt32Proto());
-        mFingerprint.recordPropertyUpdate(
-            2, checkNotNull(inputRhs.getFingerprint()).aggregateValueAsInt());
-        return this;
-      }
-
-      /**
-       * Sets the type of the operation.
-       *
-       * @since 1.2
-       */
-      @NonNull
-      public Builder setOperationType(@ComparisonOpType int operationType) {
-        mImpl.setOperationType(DynamicProto.ComparisonOpType.forNumber(operationType));
-        mFingerprint.recordPropertyUpdate(3, operationType);
-        return this;
-      }
-
-      @Override
-      @NonNull
-      public ComparisonInt32Op build() {
-        return new ComparisonInt32Op(mImpl.build(), mFingerprint);
-      }
-    }
-  }
-
-  /**
-   * A comparison operation, operating on two Float instances. This implements various comparison
-   * operations of the form "boolean result = LHS <op> RHS", where the available operation types are
-   * described in {@code ComparisonOpType}.
-   *
-   * @since 1.2
-   */
-  static final class ComparisonFloatOp implements DynamicBool {
-
-    private final DynamicProto.ComparisonFloatOp mImpl;
-    @Nullable
-    private final Fingerprint mFingerprint;
-
-    ComparisonFloatOp(DynamicProto.ComparisonFloatOp impl, @Nullable Fingerprint fingerprint) {
-      this.mImpl = impl;
-      this.mFingerprint = fingerprint;
-    }
-
-    /**
-     * Gets the left hand side of the comparison operation.
-     *
-     * @since 1.2
-     */
-    @Nullable
-    public DynamicFloat getInputLhs() {
-      if (mImpl.hasInputLhs()) {
-        return DynamicBuilders.dynamicFloatFromProto(mImpl.getInputLhs());
-      } else {
-        return null;
-      }
-    }
-
-    /**
-     * Gets the right hand side of the comparison operation.
-     *
-     * @since 1.2
-     */
-    @Nullable
-    public DynamicFloat getInputRhs() {
-      if (mImpl.hasInputRhs()) {
-        return DynamicBuilders.dynamicFloatFromProto(mImpl.getInputRhs());
-      } else {
-        return null;
-      }
-    }
-
-    /**
-     * Gets the type of the operation.
-     *
-     * @since 1.2
-     */
-    @ComparisonOpType
-    public int getOperationType() {
-      return mImpl.getOperationType().getNumber();
-    }
-
-    /**
-     * @hide
-     */
-    @Override
-    @RestrictTo(Scope.LIBRARY_GROUP)
-    @Nullable
-    public Fingerprint getFingerprint() {
-      return mFingerprint;
-    }
-
-    @NonNull
-    static ComparisonFloatOp fromProto(@NonNull DynamicProto.ComparisonFloatOp proto) {
-      return new ComparisonFloatOp(proto, null);
-    }
-
-    @NonNull
-    DynamicProto.ComparisonFloatOp toProto() {
-      return mImpl;
-    }
-
-    /**
-     * @hide
-     */
-    @Override
-    @RestrictTo(Scope.LIBRARY_GROUP)
-    @NonNull
-    public DynamicProto.DynamicBool toDynamicBoolProto() {
-      return DynamicProto.DynamicBool.newBuilder().setFloatComparison(mImpl).build();
-    }
-
-    /**
-     * Builder for {@link ComparisonFloatOp}.
-     */
-    public static final class Builder implements DynamicBool.Builder {
-
-      private final DynamicProto.ComparisonFloatOp.Builder mImpl =
-          DynamicProto.ComparisonFloatOp.newBuilder();
-      private final Fingerprint mFingerprint = new Fingerprint(-1679565270);
-
-      public Builder() {
-      }
-
-      /**
-       * Sets the left hand side of the comparison operation.
-       *
-       * @since 1.2
-       */
-      @NonNull
-      public Builder setInputLhs(@NonNull DynamicFloat inputLhs) {
-        mImpl.setInputLhs(inputLhs.toDynamicFloatProto());
-        mFingerprint.recordPropertyUpdate(
-            1, checkNotNull(inputLhs.getFingerprint()).aggregateValueAsInt());
-        return this;
-      }
-
-      /**
-       * Sets the right hand side of the comparison operation.
-       *
-       * @since 1.2
-       */
-      @NonNull
-      public Builder setInputRhs(@NonNull DynamicFloat inputRhs) {
-        mImpl.setInputRhs(inputRhs.toDynamicFloatProto());
-        mFingerprint.recordPropertyUpdate(
-            2, checkNotNull(inputRhs.getFingerprint()).aggregateValueAsInt());
-        return this;
-      }
-
-      /**
-       * Sets the type of the operation.
-       *
-       * @since 1.2
-       */
-      @NonNull
-      public Builder setOperationType(@ComparisonOpType int operationType) {
-        mImpl.setOperationType(DynamicProto.ComparisonOpType.forNumber(operationType));
-        mFingerprint.recordPropertyUpdate(3, operationType);
-        return this;
-      }
-
-      @Override
-      @NonNull
-      public ComparisonFloatOp build() {
-        return new ComparisonFloatOp(mImpl.build(), mFingerprint);
-      }
-    }
-  }
-
-  /**
-   * A boolean operation which implements a "NOT" operator, i.e. "boolean result = !input".
-   *
-   * @since 1.2
-   */
-  static final class NotBoolOp implements DynamicBool {
-    private final DynamicProto.NotBoolOp mImpl;
-    @Nullable private final Fingerprint mFingerprint;
-
-    NotBoolOp(DynamicProto.NotBoolOp impl, @Nullable Fingerprint fingerprint) {
-      this.mImpl = impl;
-      this.mFingerprint = fingerprint;
-    }
-
-    /**
-     * Gets the input, whose value to negate.
-     *
-     * @since 1.2
-     */
-    @Nullable
-    public DynamicBool getInput() {
-      if (mImpl.hasInput()) {
-        return DynamicBuilders.dynamicBoolFromProto(mImpl.getInput());
-      } else {
-        return null;
-      }
-    }
-
-    /** @hide */
-    @Override
-    @RestrictTo(Scope.LIBRARY_GROUP)
-    @Nullable
-    public Fingerprint getFingerprint() {
-      return mFingerprint;
-    }
-
-    @NonNull
-    static NotBoolOp fromProto(@NonNull DynamicProto.NotBoolOp proto) {
-      return new NotBoolOp(proto, null);
-    }
-
-    @NonNull
-    DynamicProto.NotBoolOp toProto() {
-      return mImpl;
-    }
-
-    /** @hide */
-    @Override
-    @RestrictTo(Scope.LIBRARY_GROUP)
-    @NonNull
-    public DynamicProto.DynamicBool toDynamicBoolProto() {
-      return DynamicProto.DynamicBool.newBuilder().setNotOp(mImpl).build();
-    }
-
-    @Override
-    @NonNull
-    public String toString() {
-      return "NotBoolOp{" + "input=" + getInput() + "}";
-    }
-
-    /** Builder for {@link NotBoolOp}. */
-    public static final class Builder implements DynamicBool.Builder {
-      private final DynamicProto.NotBoolOp.Builder mImpl = DynamicProto.NotBoolOp.newBuilder();
-      private final Fingerprint mFingerprint = new Fingerprint(91300638);
-
-      public Builder() {}
-
-      /**
-       * Sets the input, whose value to negate.
-       *
-       * @since 1.2
-       */
-      @NonNull
-      public Builder setInput(@NonNull DynamicBool input) {
-        mImpl.setInput(input.toDynamicBoolProto());
-        mFingerprint.recordPropertyUpdate(
-            1, checkNotNull(input.getFingerprint()).aggregateValueAsInt());
-        return this;
-      }
-
-      @Override
-      @NonNull
-      public NotBoolOp build() {
-        return new NotBoolOp(mImpl.build(), mFingerprint);
-      }
-    }
-  }
-
-  /**
-   * A logical boolean operator, implementing "boolean result = LHS <op> RHS", for various boolean
-   * operators (i.e. AND/OR).
-   *
-   * @since 1.2
-   */
-  static final class LogicalBoolOp implements DynamicBool {
-    private final DynamicProto.LogicalBoolOp mImpl;
-    @Nullable private final Fingerprint mFingerprint;
-
-    LogicalBoolOp(DynamicProto.LogicalBoolOp impl, @Nullable Fingerprint fingerprint) {
-      this.mImpl = impl;
-      this.mFingerprint = fingerprint;
-    }
-
-    /**
-     * Gets the left hand side of the logical operation.
-     *
-     * @since 1.2
-     */
-    @Nullable
-    public DynamicBool getInputLhs() {
-      if (mImpl.hasInputLhs()) {
-        return DynamicBuilders.dynamicBoolFromProto(mImpl.getInputLhs());
-      } else {
-        return null;
-      }
-    }
-
-    /**
-     * Gets the right hand side of the logical operation.
-     *
-     * @since 1.2
-     */
-    @Nullable
-    public DynamicBool getInputRhs() {
-      if (mImpl.hasInputRhs()) {
-        return DynamicBuilders.dynamicBoolFromProto(mImpl.getInputRhs());
-      } else {
-        return null;
-      }
-    }
-
-    /**
-     * Gets the operation type to apply to LHS/RHS.
-     *
-     * @since 1.2
-     */
-    @LogicalOpType
-    public int getOperationType() {
-      return mImpl.getOperationType().getNumber();
-    }
-
-    /** @hide */
-    @Override
-    @RestrictTo(Scope.LIBRARY_GROUP)
-    @Nullable
-    public Fingerprint getFingerprint() {
-      return mFingerprint;
-    }
-
-    @NonNull
-    static LogicalBoolOp fromProto(@NonNull DynamicProto.LogicalBoolOp proto) {
-      return new LogicalBoolOp(proto, null);
-    }
-
-    @NonNull
-    DynamicProto.LogicalBoolOp toProto() {
-      return mImpl;
-    }
-
-    /** @hide */
-    @Override
-    @RestrictTo(Scope.LIBRARY_GROUP)
-    @NonNull
-    public DynamicProto.DynamicBool toDynamicBoolProto() {
-      return DynamicProto.DynamicBool.newBuilder().setLogicalOp(mImpl).build();
-    }
-
-    @Override
-    @NonNull
-    public String toString() {
-      return "LogicalBoolOp{"
-          + "inputLhs="
-          + getInputLhs()
-          + ", inputRhs="
-          + getInputRhs()
-          + ", operationType="
-          + getOperationType()
-          + "}";
-    }
-
-    /** Builder for {@link LogicalBoolOp}. */
-    public static final class Builder implements DynamicBool.Builder {
-      private final DynamicProto.LogicalBoolOp.Builder mImpl =
-          DynamicProto.LogicalBoolOp.newBuilder();
-      private final Fingerprint mFingerprint = new Fingerprint(1067523409);
-
-      public Builder() {}
-
-      /**
-       * Sets the left hand side of the logical operation.
-       *
-       * @since 1.2
-       */
-      @NonNull
-      public Builder setInputLhs(@NonNull DynamicBool inputLhs) {
-        mImpl.setInputLhs(inputLhs.toDynamicBoolProto());
-        mFingerprint.recordPropertyUpdate(
-            1, checkNotNull(inputLhs.getFingerprint()).aggregateValueAsInt());
-        return this;
-      }
-
-      /**
-       * Sets the right hand side of the logical operation.
-       *
-       * @since 1.2
-       */
-      @NonNull
-      public Builder setInputRhs(@NonNull DynamicBool inputRhs) {
-        mImpl.setInputRhs(inputRhs.toDynamicBoolProto());
-        mFingerprint.recordPropertyUpdate(
-            2, checkNotNull(inputRhs.getFingerprint()).aggregateValueAsInt());
-        return this;
-      }
-
-      /**
-       * Sets the operation type to apply to LHS/RHS.
-       *
-       * @since 1.2
-       */
-      @NonNull
-      public Builder setOperationType(@LogicalOpType int operationType) {
-        mImpl.setOperationType(DynamicProto.LogicalOpType.forNumber(operationType));
-        mFingerprint.recordPropertyUpdate(3, operationType);
-        return this;
-      }
-
-      @Override
-      @NonNull
-      public LogicalBoolOp build() {
-        return new LogicalBoolOp(mImpl.build(), mFingerprint);
-      }
-    }
-  }
-
-  /**
-   * Interface defining a dynamic boolean type.
-   *
-   * @since 1.2
-   */
-  public interface DynamicBool extends DynamicType {
-    /**
-     * Get the protocol buffer representation of this object.
-     *
-     * @hide
-     */
-    @RestrictTo(Scope.LIBRARY_GROUP)
-    @NonNull
-    DynamicProto.DynamicBool toDynamicBoolProto();
-
-    /**
-     * Creates a {@link DynamicBool} from a byte array generated by {@link
-     * #toDynamicBoolByteArray()}.
-     */
-    @NonNull
-    static DynamicBool fromByteArray(@NonNull byte[] byteArray) {
-      try {
-        return dynamicBoolFromProto(
-            DynamicProto.DynamicBool.parseFrom(
-                byteArray, ExtensionRegistryLite.getEmptyRegistry()));
-      } catch (InvalidProtocolBufferException e) {
-        throw new IllegalArgumentException("Byte array could not be parsed into DynamicBool", e);
-      }
-    }
-
-    /** Creates a byte array that can later be used with {@link #fromByteArray(byte[])}. */
-    @NonNull
-    default byte[] toDynamicBoolByteArray() {
-      return toDynamicBoolProto().toByteArray();
-    }
-
-    /** Creates a constant-valued {@link DynamicBool}. */
-    @NonNull
-    static DynamicBool constant(boolean constant) {
-      return new FixedBool.Builder().setValue(constant).build();
-    }
-
-    /**
-     * Creates a {@link DynamicBool} that is bound to the value of an item of the State.
-     *
-     * @param stateKey The key to a {@link StateEntryValue} with a boolean value from the provider's
-     *     state.
-     */
-    @NonNull
-    static DynamicBool fromState(@NonNull String stateKey) {
-      return new StateBoolSource.Builder().setSourceKey(stateKey).build();
-    }
-
-    /** Returns a {@link DynamicBool} that has the same value as this {@link DynamicBool}. */
-    @NonNull
-    default DynamicBool isTrue() {
-      return this;
-    }
-
-    /**
-     * Returns a {@link DynamicBool} that has the opposite value of this {@link DynamicBool}. i.e.
-     * {code result = !this}
-     */
-    @NonNull
-    default DynamicBool isFalse() {
-      return new NotBoolOp.Builder().setInput(this).build();
-    }
-
-    /**
-     * Returns a {@link DynamicBool} that is true if this {@link DynamicBool} and {@code input} are
-     * both true, otherwise it is false. i.e. {@code boolean result = this && input}
-     *
-     * @param input The right hand operand of the "and" operation.
-     */
-    @NonNull
-    default DynamicBool and(@NonNull DynamicBool input) {
-      return new LogicalBoolOp.Builder()
-          .setInputLhs(this)
-          .setInputRhs(input)
-          .setOperationType(DynamicBuilders.LOGICAL_OP_TYPE_AND)
-          .build();
-    }
-
-    /**
-     * Returns a {@link DynamicBool} that is true if this {@link DynamicBool} or {@code input} are
-     * true, otherwise it is false. i.e. {@code boolean result = this || input}
-     *
-     * @param input The right hand operand of the "or" operation.
-     */
-    @NonNull
-    default DynamicBool or(@NonNull DynamicBool input) {
-      return new LogicalBoolOp.Builder()
-          .setInputLhs(this)
-          .setInputRhs(input)
-          .setOperationType(DynamicBuilders.LOGICAL_OP_TYPE_OR)
-          .build();
-    }
-
-    /**
-     * Get the fingerprint for this object or null if unknown.
-     *
-     * @hide
-     */
-    @RestrictTo(Scope.LIBRARY_GROUP)
-    @Nullable
-    Fingerprint getFingerprint();
-
-    /**
-     * Builder to create {@link DynamicBool} objects.
-     *
-     * @hide
-     */
-    @RestrictTo(Scope.LIBRARY_GROUP)
-    interface Builder {
-
-      /** Builds an instance with values accumulated in this Builder. */
-      @NonNull
-      DynamicBool build();
-    }
-  }
-
-  /**
-   * Creates a new wrapper instance from the proto. Intended for testing purposes only. An object
-   * created using this method can't be added to any other wrapper.
-   *
-   * @hide
-   */
-  @RestrictTo(Scope.LIBRARY_GROUP)
-  @NonNull
-  public static DynamicBool dynamicBoolFromProto(@NonNull DynamicProto.DynamicBool proto) {
-    if (proto.hasFixed()) {
-      return FixedBool.fromProto(proto.getFixed());
-    }
-    if (proto.hasStateSource()) {
-      return StateBoolSource.fromProto(proto.getStateSource());
-    }
-    if (proto.hasInt32Comparison()) {
-      return ComparisonInt32Op.fromProto(proto.getInt32Comparison());
-    }
-    if (proto.hasNotOp()) {
-      return NotBoolOp.fromProto(proto.getNotOp());
-    }
-    if (proto.hasLogicalOp()) {
-      return LogicalBoolOp.fromProto(proto.getLogicalOp());
-    }
-    if (proto.hasFloatComparison()) {
-      return ComparisonFloatOp.fromProto(proto.getFloatComparison());
-    }
-    throw new IllegalStateException("Proto was not a recognised instance of DynamicBool");
-  }
-
-  /**
-   * A dynamic Color which sources its data from the tile's state.
-   *
-   * @since 1.2
-   */
-  static final class StateColorSource implements DynamicColor {
-    private final DynamicProto.StateColorSource mImpl;
-    @Nullable private final Fingerprint mFingerprint;
-
-    StateColorSource(DynamicProto.StateColorSource impl, @Nullable Fingerprint fingerprint) {
-      this.mImpl = impl;
-      this.mFingerprint = fingerprint;
-    }
-
-    /**
-     * Gets the key in the state to bind to.
-     *
-     * @since 1.2
-     */
-    @NonNull
-    public String getSourceKey() {
-      return mImpl.getSourceKey();
-    }
-
-    /** @hide */
-    @Override
-    @RestrictTo(Scope.LIBRARY_GROUP)
-    @Nullable
-    public Fingerprint getFingerprint() {
-      return mFingerprint;
-    }
-
-    @NonNull
-    static StateColorSource fromProto(@NonNull DynamicProto.StateColorSource proto) {
-      return new StateColorSource(proto, null);
-    }
-
-    @NonNull
-    DynamicProto.StateColorSource toProto() {
-      return mImpl;
-    }
-
-    /** @hide */
-    @Override
-    @RestrictTo(Scope.LIBRARY_GROUP)
-    @NonNull
-    public DynamicProto.DynamicColor toDynamicColorProto() {
-      return DynamicProto.DynamicColor.newBuilder().setStateSource(mImpl).build();
-    }
-
-    @Override
-    @NonNull
-    public String toString() {
-      return "StateColorSource{" + "sourceKey=" + getSourceKey() + "}";
-    }
-
-    /** Builder for {@link StateColorSource}. */
-    public static final class Builder implements DynamicColor.Builder {
-      private final DynamicProto.StateColorSource.Builder mImpl =
-          DynamicProto.StateColorSource.newBuilder();
-      private final Fingerprint mFingerprint = new Fingerprint(1981221690);
-
-      public Builder() {}
-
-      /**
-       * Sets the key in the state to bind to.
-       *
-       * @since 1.2
-       */
-      @NonNull
-      public Builder setSourceKey(@NonNull String sourceKey) {
-        mImpl.setSourceKey(sourceKey);
-        mFingerprint.recordPropertyUpdate(1, sourceKey.hashCode());
-        return this;
-      }
-
-      @Override
-      @NonNull
-      public StateColorSource build() {
-        return new StateColorSource(mImpl.build(), mFingerprint);
-      }
-    }
-  }
-
-  /**
-   * A static interpolation node, between two fixed color values.
-   *
-   * @since 1.2
-   */
-  static final class AnimatableFixedColor implements DynamicColor {
-    private final DynamicProto.AnimatableFixedColor mImpl;
-    @Nullable private final Fingerprint mFingerprint;
-
-    AnimatableFixedColor(
-        DynamicProto.AnimatableFixedColor impl, @Nullable Fingerprint fingerprint) {
-      this.mImpl = impl;
-      this.mFingerprint = fingerprint;
-    }
-
-    /**
-     * Gets the color value (in ARGB format) to start animating from.
-     *
-     * @since 1.2
-     */
-    @ColorInt
-    public int getFromArgb() {
-      return mImpl.getFromArgb();
-    }
-
-    /**
-     * Gets the color value (in ARGB format) to animate to.
-     *
-     * @since 1.2
-     */
-    @ColorInt
-    public int getToArgb() {
-      return mImpl.getToArgb();
-    }
-
-    /**
-     * Gets the animation parameters for duration, delay, etc.
-     *
-     * @since 1.2
-     */
-    @Nullable
-    public AnimationSpec getAnimationSpec() {
-      if (mImpl.hasAnimationSpec()) {
-        return AnimationSpec.fromProto(mImpl.getAnimationSpec());
-      } else {
-        return null;
-      }
-    }
-
-    /** @hide */
-    @Override
-    @RestrictTo(Scope.LIBRARY_GROUP)
-    @Nullable
-    public Fingerprint getFingerprint() {
-      return mFingerprint;
-    }
-
-    @NonNull
-    static AnimatableFixedColor fromProto(@NonNull DynamicProto.AnimatableFixedColor proto) {
-      return new AnimatableFixedColor(proto, null);
-    }
-
-    @NonNull
-    DynamicProto.AnimatableFixedColor toProto() {
-      return mImpl;
-    }
-
-    /** @hide */
-    @Override
-    @RestrictTo(Scope.LIBRARY_GROUP)
-    @NonNull
-    public DynamicProto.DynamicColor toDynamicColorProto() {
-      return DynamicProto.DynamicColor.newBuilder().setAnimatableFixed(mImpl).build();
-    }
-
-    @Override
-    @NonNull
-    public String toString() {
-      return "AnimatableFixedColor{"
-          + "fromArgb="
-          + getFromArgb()
-          + ", toArgb="
-          + getToArgb()
-          + ", animationSpec="
-          + getAnimationSpec()
-          + "}";
-    }
-
-    /** Builder for {@link AnimatableFixedColor}. */
-    public static final class Builder implements DynamicColor.Builder {
-      private final DynamicProto.AnimatableFixedColor.Builder mImpl =
-          DynamicProto.AnimatableFixedColor.newBuilder();
-      private final Fingerprint mFingerprint = new Fingerprint(2051778294);
-
-      public Builder() {}
-
-      /**
-       * Sets the color value (in ARGB format) to start animating from.
-       *
-       * @since 1.2
-       */
-      @NonNull
-      public Builder setFromArgb(@ColorInt int fromArgb) {
-        mImpl.setFromArgb(fromArgb);
-        mFingerprint.recordPropertyUpdate(1, fromArgb);
-        return this;
-      }
-
-      /**
-       * Sets the color value (in ARGB format) to animate to.
-       *
-       * @since 1.2
-       */
-      @NonNull
-      public Builder setToArgb(@ColorInt int toArgb) {
-        mImpl.setToArgb(toArgb);
-        mFingerprint.recordPropertyUpdate(2, toArgb);
-        return this;
-      }
-
-      /**
-       * Sets the animation parameters for duration, delay, etc.
-       *
-       * @since 1.2
-       */
-      @NonNull
-      public Builder setAnimationSpec(@NonNull AnimationSpec animationSpec) {
-        mImpl.setAnimationSpec(animationSpec.toProto());
-        mFingerprint.recordPropertyUpdate(
-            3, checkNotNull(animationSpec.getFingerprint()).aggregateValueAsInt());
-        return this;
-      }
-
-      @Override
-      @NonNull
-      public AnimatableFixedColor build() {
-        return new AnimatableFixedColor(mImpl.build(), mFingerprint);
-      }
-    }
-  }
-
-  /**
-   * A dynamic interpolation node. This will watch the value of its input and, when the first update
-   * arrives, immediately emit that value. On subsequent updates, it will animate between the old
-   * and new values.
-   *
-   * <p>If this node receives an invalid value (e.g. as a result of an upstream node having no
-   * value), then it will emit a single invalid value, and forget its "stored" value. The next valid
-   * value that arrives is then used as the "first" value again.
-   *
-   * @since 1.2
-   */
-  static final class AnimatableDynamicColor implements DynamicColor {
-    private final DynamicProto.AnimatableDynamicColor mImpl;
-    @Nullable private final Fingerprint mFingerprint;
-
-    AnimatableDynamicColor(
-        DynamicProto.AnimatableDynamicColor impl, @Nullable Fingerprint fingerprint) {
-      this.mImpl = impl;
-      this.mFingerprint = fingerprint;
-    }
-
-    /**
-     * Gets the value to watch, and animate when it changes.
-     *
-     * @since 1.2
-     */
-    @Nullable
-    public DynamicColor getInput() {
-      if (mImpl.hasInput()) {
-        return DynamicBuilders.dynamicColorFromProto(mImpl.getInput());
-      } else {
-        return null;
-      }
-    }
-
-    /**
-     * Gets the animation parameters for duration, delay, etc.
-     *
-     * @since 1.2
-     */
-    @Nullable
-    public AnimationSpec getAnimationSpec() {
-      if (mImpl.hasAnimationSpec()) {
-        return AnimationSpec.fromProto(mImpl.getAnimationSpec());
-      } else {
-        return null;
-      }
-    }
-
-    /** @hide */
-    @Override
-    @RestrictTo(Scope.LIBRARY_GROUP)
-    @Nullable
-    public Fingerprint getFingerprint() {
-      return mFingerprint;
-    }
-
-    @NonNull
-    static AnimatableDynamicColor fromProto(@NonNull DynamicProto.AnimatableDynamicColor proto) {
-      return new AnimatableDynamicColor(proto, null);
-    }
-
-    @NonNull
-    DynamicProto.AnimatableDynamicColor toProto() {
-      return mImpl;
-    }
-
-    /** @hide */
-    @Override
-    @RestrictTo(Scope.LIBRARY_GROUP)
-    @NonNull
-    public DynamicProto.DynamicColor toDynamicColorProto() {
-      return DynamicProto.DynamicColor.newBuilder().setAnimatableDynamic(mImpl).build();
-    }
-
-    @Override
-    @NonNull
-    public String toString() {
-      return "AnimatableDynamicColor{"
-          + "input="
-          + getInput()
-          + ", animationSpec="
-          + getAnimationSpec()
-          + "}";
-    }
-
-    /** Builder for {@link AnimatableDynamicColor}. */
-    public static final class Builder implements DynamicColor.Builder {
-      private final DynamicProto.AnimatableDynamicColor.Builder mImpl =
-          DynamicProto.AnimatableDynamicColor.newBuilder();
-      private final Fingerprint mFingerprint = new Fingerprint(-193597422);
-
-      public Builder() {}
-
-      /**
-       * Sets the value to watch, and animate when it changes.
-       *
-       * @since 1.2
-       */
-      @NonNull
-      public Builder setInput(@NonNull DynamicColor input) {
-        mImpl.setInput(input.toDynamicColorProto());
-        mFingerprint.recordPropertyUpdate(
-            1, checkNotNull(input.getFingerprint()).aggregateValueAsInt());
-        return this;
-      }
-
-      /**
-       * Sets the animation parameters for duration, delay, etc.
-       *
-       * @since 1.2
-       */
-      @NonNull
-      public Builder setAnimationSpec(@NonNull AnimationSpec animationSpec) {
-        mImpl.setAnimationSpec(animationSpec.toProto());
-        mFingerprint.recordPropertyUpdate(
-            3, checkNotNull(animationSpec.getFingerprint()).aggregateValueAsInt());
-        return this;
-      }
-
-      @Override
-      @NonNull
-      public AnimatableDynamicColor build() {
-        return new AnimatableDynamicColor(mImpl.build(), mFingerprint);
-      }
-    }
-  }
-
-  /**
-   * Interface defining a dynamic color type.
-   *
-   * @since 1.2
-   */
-  public interface DynamicColor extends DynamicType {
-    /**
-     * Get the protocol buffer representation of this object.
-=======
     static final class Int32ToFloatOp implements DynamicFloat {
         private final DynamicProto.Int32ToFloatOp mImpl;
         @Nullable private final Fingerprint mFingerprint;
@@ -9442,45 +4150,9 @@
      * <p>If this node receives an invalid value (e.g. as a result of an upstream node having no
      * value), then it will emit a single invalid value, and forget its "stored" value. The next
      * valid value that arrives is then used as the "first" value again.
->>>>>>> fdff00cc
-     *
-     * @hide
-     */
-    @RestrictTo(Scope.LIBRARY_GROUP)
-    @NonNull
-    DynamicProto.DynamicColor toDynamicColorProto();
-
-    /**
-     * Creates a {@link DynamicColor} from a byte array generated by {@link
-     * #toDynamicColorByteArray()}.
-     */
-<<<<<<< HEAD
-    @NonNull
-    static DynamicColor fromByteArray(@NonNull byte[] byteArray) {
-      try {
-        return dynamicColorFromProto(
-            DynamicProto.DynamicColor.parseFrom(
-                byteArray, ExtensionRegistryLite.getEmptyRegistry()));
-      } catch (InvalidProtocolBufferException e) {
-        throw new IllegalArgumentException("Byte array could not be parsed into DynamicColor", e);
-      }
-    }
-
-    /** Creates a byte array that can later be used with {@link #fromByteArray(byte[])}. */
-    @NonNull
-    default byte[] toDynamicColorByteArray() {
-      return toDynamicColorProto().toByteArray();
-    }
-
-    /** Creates a constant-valued {@link DynamicColor}. */
-    @NonNull
-    static DynamicColor constant(@ColorInt int constant) {
-      return new FixedColor.Builder().setArgb(constant).build();
-    }
-
-    /**
-     * Creates a {@link DynamicColor} that is bound to the value of an item of the State.
-=======
+     *
+     * @since 1.2
+     */
     static final class AnimatableDynamicFloat implements DynamicFloat {
         private final DynamicProto.AnimatableDynamicFloat mImpl;
         @Nullable private final Fingerprint mFingerprint;
@@ -9627,33 +4299,9 @@
      * <pre>{@code
      * (a.plus(b)).times(c.minus(d));
      * }</pre>
->>>>>>> fdff00cc
-     *
-     * @param stateKey The key to a {@link StateEntryValue} with a color value from the provider's
-     *     state.
-     */
-<<<<<<< HEAD
-    @NonNull
-    static DynamicColor fromState(@NonNull String stateKey) {
-      return new StateColorSource.Builder().setSourceKey(stateKey).build();
-    }
-
-    /**
-     * Creates a {@link DynamicColor} which will animate over the range of colors from {@code start}
-     * to {@code end}.
-     *
-     * @param start The start value of the range.
-     * @param end The end value of the range.
-     */
-    @NonNull
-    static DynamicColor animate(@ColorInt int start, @ColorInt int end) {
-      return new AnimatableFixedColor.Builder().setFromArgb(start).setToArgb(end).build();
-    }
-
-    /**
-     * Creates a {@link DynamicColor} which will animate over the range of colors from {@code start}
-     * to {@code end} with the given animation parameters.
-=======
+     *
+     * @since 1.2
+     */
     public interface DynamicFloat extends DynamicType {
         /** Get the protocol buffer representation of this object. */
         @RestrictTo(Scope.LIBRARY_GROUP)
@@ -10629,28 +5277,9 @@
 
     /**
      * A dynamic boolean type which sources its data from the tile's state.
->>>>>>> fdff00cc
-     *
-     * @param start The start value of the range.
-     * @param end The end value of the range.
-     * @param animationSpec The animation parameters.
-     */
-<<<<<<< HEAD
-    @NonNull
-    static DynamicColor animate(
-        @ColorInt int start, @ColorInt int end, @NonNull AnimationSpec animationSpec) {
-      return new AnimatableFixedColor.Builder()
-          .setFromArgb(start)
-          .setToArgb(end)
-          .setAnimationSpec(animationSpec)
-          .build();
-    }
-
-    /**
-     * Creates a {@link DynamicColor} that is bound to the value of an item of the State. Every time
-     * the state value changes, this {@link DynamicColor} will animate from its current value to the
-     * new value (from the state).
-=======
+     *
+     * @since 1.2
+     */
     static final class StateBoolSource implements DynamicBool {
         private final DynamicProto.StateBoolSource mImpl;
         @Nullable private final Fingerprint mFingerprint;
@@ -10769,22 +5398,9 @@
      * A comparison operation, operating on two Int32 instances. This implements various comparison
      * operations of the form "boolean result = LHS <op> RHS", where the available operation types
      * are described in {@code ComparisonOpType}.
->>>>>>> fdff00cc
-     *
-     * @param stateKey The key to a {@link StateEntryValue} with a color value from the provider's
-     *     state.
-     */
-<<<<<<< HEAD
-    @NonNull
-    static DynamicColor animate(@NonNull String stateKey) {
-      return new AnimatableDynamicColor.Builder().setInput(fromState(stateKey)).build();
-    }
-
-    /**
-     * Creates a {@link DynamicColor} that is bound to the value of an item of the State. Every time
-     * the state value changes, this {@link DynamicColor} will animate from its current value to the
-     * new value (from the state).
-=======
+     *
+     * @since 1.2
+     */
     static final class ComparisonInt32Op implements DynamicBool {
 
         private final DynamicProto.ComparisonInt32Op mImpl;
@@ -10940,25 +5556,9 @@
      * A comparison operation, operating on two Float instances. This implements various comparison
      * operations of the form "boolean result = LHS <op> RHS", where the available operation types
      * are described in {@code ComparisonOpType}.
->>>>>>> fdff00cc
-     *
-     * @param stateKey The key to a {@link StateEntryValue} with a color value from the provider's
-     *     state.
-     * @param animationSpec The animation parameters.
-     */
-<<<<<<< HEAD
-    @NonNull
-    static DynamicColor animate(@NonNull String stateKey, @NonNull AnimationSpec animationSpec) {
-      return new AnimatableDynamicColor.Builder()
-          .setInput(fromState(stateKey))
-          .setAnimationSpec(animationSpec)
-          .build();
-    }
-
-    /**
-     * Returns a {@link DynamicColor} that is bound to the value of this {@link DynamicColor} and
-     * every time its value is changing, it animates from its current value to the new value.
-=======
+     *
+     * @since 1.2
+     */
     static final class ComparisonFloatOp implements DynamicBool {
 
         private final DynamicProto.ComparisonFloatOp mImpl;
@@ -11112,31 +5712,9 @@
 
     /**
      * A boolean operation which implements a "NOT" operator, i.e. "boolean result = !input".
->>>>>>> fdff00cc
-     *
-     * @param animationSpec The animation parameters.
-     */
-<<<<<<< HEAD
-    @NonNull
-    default DynamicColor animate(@NonNull AnimationSpec animationSpec) {
-      return new AnimatableDynamicColor.Builder()
-          .setInput(this)
-          .setAnimationSpec(animationSpec)
-          .build();
-    }
-
-    /**
-     * Returns a {@link DynamicColor} that is bound to the value of this {@link DynamicColor} and
-     * every time its value is changing, it animates from its current value to the new value.
-     */
-    @NonNull
-    default DynamicColor animate() {
-      return new AnimatableDynamicColor.Builder().setInput(this).build();
-    }
-
-    /**
-     * Get the fingerprint for this object or null if unknown.
-=======
+     *
+     * @since 1.2
+     */
     static final class NotBoolOp implements DynamicBool {
         private final DynamicProto.NotBoolOp mImpl;
         @Nullable private final Fingerprint mFingerprint;
@@ -11231,18 +5809,9 @@
     /**
      * A logical boolean operator, implementing "boolean result = LHS <op> RHS", for various boolean
      * operators (i.e. AND/OR).
->>>>>>> fdff00cc
-     *
-     * @hide
-     */
-<<<<<<< HEAD
-    @RestrictTo(Scope.LIBRARY_GROUP)
-    @Nullable
-    Fingerprint getFingerprint();
-
-    /**
-     * Builder to create {@link DynamicColor} objects.
-=======
+     *
+     * @since 1.2
+     */
     static final class LogicalBoolOp implements DynamicBool {
         private final DynamicProto.LogicalBoolOp mImpl;
         @Nullable private final Fingerprint mFingerprint;
@@ -11392,184 +5961,9 @@
 
     /**
      * Interface defining a dynamic boolean type.
->>>>>>> fdff00cc
-     *
-     * @hide
-     */
-<<<<<<< HEAD
-    @RestrictTo(Scope.LIBRARY_GROUP)
-    interface Builder {
-
-      /** Builds an instance with values accumulated in this Builder. */
-      @NonNull
-      DynamicColor build();
-    }
-  }
-
-  /**
-   * Creates a new wrapper instance from the proto. Intended for testing purposes only. An object
-   * created using this method can't be added to any other wrapper.
-   *
-   * @hide
-   */
-  @RestrictTo(Scope.LIBRARY_GROUP)
-  @NonNull
-  public static DynamicColor dynamicColorFromProto(@NonNull DynamicProto.DynamicColor proto) {
-    if (proto.hasFixed()) {
-      return FixedColor.fromProto(proto.getFixed());
-    }
-    if (proto.hasStateSource()) {
-      return StateColorSource.fromProto(proto.getStateSource());
-    }
-    if (proto.hasAnimatableFixed()) {
-      return AnimatableFixedColor.fromProto(proto.getAnimatableFixed());
-    }
-    if (proto.hasAnimatableDynamic()) {
-      return AnimatableDynamicColor.fromProto(proto.getAnimatableDynamic());
-    }
-    throw new IllegalStateException("Proto was not a recognised instance of DynamicColor");
-  }
-
-  /**
-   * A dynamic time instant that sources its value from the platform.
-   *
-   * @since 1.2
-   */
-  static final class PlatformTimeSource implements DynamicInstant {
-    private final DynamicProto.PlatformTimeSource mImpl;
-    @Nullable private final Fingerprint mFingerprint;
-
-    PlatformTimeSource(DynamicProto.PlatformTimeSource impl, @Nullable Fingerprint fingerprint) {
-      this.mImpl = impl;
-      this.mFingerprint = fingerprint;
-    }
-
-    /** @hide */
-    @Override
-    @RestrictTo(Scope.LIBRARY_GROUP)
-    @Nullable
-    public Fingerprint getFingerprint() {
-      return mFingerprint;
-    }
-
-    @NonNull
-    static PlatformTimeSource fromProto(@NonNull DynamicProto.PlatformTimeSource proto) {
-      return new PlatformTimeSource(proto, null);
-    }
-
-    @NonNull
-    DynamicProto.PlatformTimeSource toProto() {
-      return mImpl;
-    }
-
-    /** @hide */
-    @Override
-    @RestrictTo(Scope.LIBRARY_GROUP)
-    @NonNull
-    public DynamicProto.DynamicInstant toDynamicInstantProto() {
-      return DynamicProto.DynamicInstant.newBuilder().setPlatformSource(mImpl).build();
-    }
-
-    @Override
-    @NonNull
-    public String toString() {
-      return "PlatformTimeSource";
-    }
-
-    /** Builder for {@link PlatformTimeSource}. */
-    public static final class Builder implements DynamicInstant.Builder {
-      private final DynamicProto.PlatformTimeSource.Builder mImpl =
-          DynamicProto.PlatformTimeSource.newBuilder();
-      private final Fingerprint mFingerprint = new Fingerprint(-1895976938);
-
-      public Builder() {}
-
-      @Override
-      @NonNull
-      public PlatformTimeSource build() {
-        return new PlatformTimeSource(mImpl.build(), mFingerprint);
-      }
-    }
-  }
-
-  /**
-   * Interface defining a dynamic time instant type.
-   *
-   * <p> {@link DynamicInstant} precision is seconds. Thus, any time or duration operation will
-   * operate on that precision level.
-   *
-   * @since 1.2
-   */
-  public interface DynamicInstant extends DynamicType {
-    /**
-     * Get the protocol buffer representation of this object.
-     *
-     * @hide
-     */
-    @RestrictTo(Scope.LIBRARY_GROUP)
-    @NonNull
-    DynamicProto.DynamicInstant toDynamicInstantProto();
-
-    /**
-     * Creates a {@link DynamicInstant} from a byte array generated by {@link
-     * #toDynamicInstantByteArray()}.
-     */
-    @NonNull
-    static DynamicInstant fromByteArray(@NonNull byte[] byteArray) {
-      try {
-        return dynamicInstantFromProto(
-            DynamicProto.DynamicInstant.parseFrom(
-                byteArray, ExtensionRegistryLite.getEmptyRegistry()));
-      } catch (InvalidProtocolBufferException e) {
-        throw new IllegalArgumentException("Byte array could not be parsed into DynamicInstant", e);
-      }
-    }
-
-    /** Creates a byte array that can later be used with {@link #fromByteArray(byte[])}. */
-    @NonNull
-    default byte[] toDynamicInstantByteArray() {
-      return toDynamicInstantProto().toByteArray();
-    }
-
-
-    /**
-     * Creates a constant-valued {@link DynamicInstant} from an {@link Instant}. If {@link Instant}
-     * precision is greater than seconds, then any excess precision information will be dropped.
-     */
-    @NonNull
-    static DynamicInstant withSecondsPrecision(@NonNull Instant instant) {
-      return new FixedInstant.Builder().setEpochSeconds(instant.getEpochSecond()).build();
-    }
-
-    /**
-     * Creates a {@link DynamicInstant} that updates its value periodically from the system time.
-     */
-    @NonNull
-    static DynamicInstant platformTimeWithSecondsPrecision() {
-      return new PlatformTimeSource.Builder().build();
-    }
-
-    /**
-     * Returns duration between the two {@link DynamicInstant} instances as a {@link
-     * DynamicDuration}. The resulted duration is inclusive of the start instant and exclusive of
-     * the end; As an example, the following expression yields a duration object representing 10
-     * seconds:
-     *
-     * <pre>
-     *   DynamicInstant.withSecondsPrecision(Instant.ofEpochSecond(10L))
-     *      .durationUntil(DynamicInstant.withSecondsPrecision(Instant.ofEpochSecond(20L)));
-     * </pre>
-     *
-     * @return a new instance of {@link DynamicDuration} containing the result of the operation.
-     */
-    @NonNull
-    default DynamicDuration durationUntil(@NonNull DynamicInstant to) {
-      return new BetweenDuration.Builder().setStartInclusive(this).setEndExclusive(to).build();
-    }
-
-    /**
-     * Get the fingerprint for this object or null if unknown.
-=======
+     *
+     * @since 1.2
+     */
     public interface DynamicBool extends DynamicType {
         /** Get the protocol buffer representation of this object. */
         @RestrictTo(Scope.LIBRARY_GROUP)
@@ -11782,18 +6176,9 @@
 
     /**
      * A dynamic Color which sources its data from the tile's state.
->>>>>>> fdff00cc
-     *
-     * @hide
-     */
-<<<<<<< HEAD
-    @RestrictTo(Scope.LIBRARY_GROUP)
-    @Nullable
-    Fingerprint getFingerprint();
-
-    /**
-     * Builder to create {@link DynamicInstant} objects.
-=======
+     *
+     * @since 1.2
+     */
     static final class StateColorSource implements DynamicColor {
         private final DynamicProto.StateColorSource mImpl;
         @Nullable private final Fingerprint mFingerprint;
@@ -11909,105 +6294,9 @@
 
     /**
      * A static interpolation node, between two fixed color values.
->>>>>>> fdff00cc
-     *
-     * @hide
-     */
-<<<<<<< HEAD
-    @RestrictTo(Scope.LIBRARY_GROUP)
-    interface Builder {
-
-      /** Builds an instance with values accumulated in this Builder. */
-      @NonNull
-      DynamicInstant build();
-    }
-  }
-
-  /**
-   * Creates a new wrapper instance from the proto. Intended for testing purposes only. An object
-   * created using this method can't be added to any other wrapper.
-   *
-   * @hide
-   */
-  @RestrictTo(Scope.LIBRARY_GROUP)
-  @NonNull
-  public static DynamicInstant dynamicInstantFromProto(@NonNull DynamicProto.DynamicInstant proto) {
-    if (proto.hasFixed()) {
-      return FixedInstant.fromProto(proto.getFixed());
-    }
-    if (proto.hasPlatformSource()) {
-      return PlatformTimeSource.fromProto(proto.getPlatformSource());
-    }
-    throw new IllegalStateException("Proto was not a recognised instance of DynamicInstant");
-  }
-
-  /**
-   * A dynamic duration type that represents the duration between two dynamic time instants.
-   *
-   * @since 1.2
-   */
-  static final class BetweenDuration implements DynamicDuration {
-    private final DynamicProto.BetweenDuration mImpl;
-    @Nullable private final Fingerprint mFingerprint;
-
-    BetweenDuration(DynamicProto.BetweenDuration impl, @Nullable Fingerprint fingerprint) {
-      this.mImpl = impl;
-      this.mFingerprint = fingerprint;
-    }
-
-    /**
-     * Gets the time instant value marking the start of the duration.
      *
      * @since 1.2
      */
-    @Nullable
-    public DynamicInstant getStartInclusive() {
-      if (mImpl.hasStartInclusive()) {
-        return DynamicBuilders.dynamicInstantFromProto(mImpl.getStartInclusive());
-      } else {
-        return null;
-      }
-    }
-
-    /**
-     * Gets the time instant value marking the end of the duration.
-     *
-     * @since 1.2
-     */
-    @Nullable
-    public DynamicInstant getEndExclusive() {
-      if (mImpl.hasEndExclusive()) {
-        return DynamicBuilders.dynamicInstantFromProto(mImpl.getEndExclusive());
-      } else {
-        return null;
-      }
-    }
-
-    /** @hide */
-    @Override
-    @RestrictTo(Scope.LIBRARY_GROUP)
-    @Nullable
-    public Fingerprint getFingerprint() {
-      return mFingerprint;
-    }
-
-    @NonNull
-    static BetweenDuration fromProto(@NonNull DynamicProto.BetweenDuration proto) {
-      return new BetweenDuration(proto, null);
-    }
-
-    @NonNull
-    DynamicProto.BetweenDuration toProto() {
-      return mImpl;
-    }
-
-    /** @hide */
-    @Override
-    @RestrictTo(Scope.LIBRARY_GROUP)
-    @NonNull
-    public DynamicProto.DynamicDuration toDynamicDurationProto() {
-      return DynamicProto.DynamicDuration.newBuilder().setBetween(mImpl).build();
-=======
     static final class AnimatableFixedColor implements DynamicColor {
         private final DynamicProto.AnimatableFixedColor mImpl;
         @Nullable private final Fingerprint mFingerprint;
@@ -12690,72 +6979,9 @@
             return ConditionalColorOp.fromProto(proto.getConditionalOp(), fingerprint);
         }
         throw new IllegalStateException("Proto was not a recognised instance of DynamicColor");
->>>>>>> fdff00cc
     }
 
-    @Override
-    @NonNull
-    public String toString() {
-      return "BetweenDuration{"
-          + "startInclusive="
-          + getStartInclusive()
-          + ", endExclusive="
-          + getEndExclusive()
-          + "}";
-    }
-
-    /** Builder for {@link BetweenDuration}. */
-    public static final class Builder implements DynamicDuration.Builder {
-      private final DynamicProto.BetweenDuration.Builder mImpl =
-          DynamicProto.BetweenDuration.newBuilder();
-      private final Fingerprint mFingerprint = new Fingerprint(-1615230958);
-
-      public Builder() {}
-
-      /**
-       * Sets the time instant value marking the start of the duration.
-       *
-       * @since 1.2
-       */
-      @NonNull
-      public Builder setStartInclusive(@NonNull DynamicInstant startInclusive) {
-        mImpl.setStartInclusive(startInclusive.toDynamicInstantProto());
-        mFingerprint.recordPropertyUpdate(
-            1, checkNotNull(startInclusive.getFingerprint()).aggregateValueAsInt());
-        return this;
-      }
-
-      /**
-       * Sets the time instant value marking the end of the duration.
-       *
-       * @since 1.2
-       */
-      @NonNull
-      public Builder setEndExclusive(@NonNull DynamicInstant endExclusive) {
-        mImpl.setEndExclusive(endExclusive.toDynamicInstantProto());
-        mFingerprint.recordPropertyUpdate(
-            2, checkNotNull(endExclusive.getFingerprint()).aggregateValueAsInt());
-        return this;
-      }
-
-      @Override
-      @NonNull
-      public BetweenDuration build() {
-        return new BetweenDuration(mImpl.build(), mFingerprint);
-      }
-    }
-  }
-
-  /**
-   * Interface defining a dynamic duration type.
-   *
-   * @since 1.2
-   */
-  public interface DynamicDuration extends DynamicType {
-    /**
-<<<<<<< HEAD
-     * Get the protocol buffer representation of this object.
-=======
+    /**
      * Creates a new wrapper instance from the proto. Intended for testing purposes only. An object
      * created using this method can't be added to any other wrapper.
      */
@@ -12767,38 +6993,26 @@
 
     /**
      * A dynamic time instant that sources its value from the platform.
->>>>>>> fdff00cc
-     *
-     * @hide
-     */
-    @RestrictTo(Scope.LIBRARY_GROUP)
-    @NonNull
-    DynamicProto.DynamicDuration toDynamicDurationProto();
-
-    /**
-     * Creates a {@link DynamicDuration} from a byte array generated by {@link
-     * #toDynamicDurationByteArray()}.
-     */
-    @NonNull
-    static DynamicDuration fromByteArray(@NonNull byte[] byteArray) {
-      try {
-        return dynamicDurationFromProto(
-            DynamicProto.DynamicDuration.parseFrom(
-                byteArray, ExtensionRegistryLite.getEmptyRegistry()));
-      } catch (InvalidProtocolBufferException e) {
-        throw new IllegalArgumentException(
-            "Byte array could not be parsed into DynamicDuration", e);
-      }
-    }
-
-<<<<<<< HEAD
-    /** Creates a byte array that can later be used with {@link #fromByteArray(byte[])}. */
-    @NonNull
-    default byte[] toDynamicDurationByteArray() {
-      return toDynamicDurationProto().toByteArray();
-    }
-
-=======
+     *
+     * @since 1.2
+     */
+    static final class PlatformTimeSource implements DynamicInstant {
+        private final DynamicProto.PlatformTimeSource mImpl;
+        @Nullable private final Fingerprint mFingerprint;
+
+        PlatformTimeSource(
+                DynamicProto.PlatformTimeSource impl, @Nullable Fingerprint fingerprint) {
+            this.mImpl = impl;
+            this.mFingerprint = fingerprint;
+        }
+
+        @Override
+        @RestrictTo(Scope.LIBRARY_GROUP)
+        @Nullable
+        public Fingerprint getFingerprint() {
+            return mFingerprint;
+        }
+
         /** Creates a new wrapper instance from the proto. */
         @RestrictTo(Scope.LIBRARY_GROUP)
         @NonNull
@@ -12817,129 +7031,37 @@
         DynamicProto.PlatformTimeSource toProto() {
             return mImpl;
         }
->>>>>>> fdff00cc
-
-    /**
-     * Returns the total number of days in a {@link DynamicDuration} as a {@link DynamicInt32}. The
-     * fraction part of the result will be truncated. This is based on the standard definition of a
-     * day as 24 hours. As an example, the following is equal to {@code DynamicInt32.constant(1)}
-     *
-     * <pre>
-     *   DynamicInstant.withSecondsPrecision(Instant.EPOCH)
-     *      .durationUntil(DynamicInstant.withSecondsPrecision(Instant.ofEpochSecond(123456L)))
-     *      .toIntDays();
-     * </pre>
-     *
-     * @return a new instance of {@link DynamicInt32} containing the result of the operation.
-     *     Integer overflow can occur if the result of the operation is larger than {@link
-     *     Integer#MAX_VALUE}.
-     */
-    @NonNull
-    default DynamicInt32 toIntDays() {
-      return new GetDurationPartOp.Builder()
-          .setInput(this)
-          .setDurationPart(DURATION_PART_TYPE_TOTAL_DAYS)
-          .build();
+
+        @Override
+        @RestrictTo(Scope.LIBRARY_GROUP)
+        @NonNull
+        public DynamicProto.DynamicInstant toDynamicInstantProto() {
+            return DynamicProto.DynamicInstant.newBuilder().setPlatformSource(mImpl).build();
+        }
+
+        @Override
+        @NonNull
+        public String toString() {
+            return "PlatformTimeSource";
+        }
+
+        /** Builder for {@link PlatformTimeSource}. */
+        public static final class Builder implements DynamicInstant.Builder {
+            private final DynamicProto.PlatformTimeSource.Builder mImpl =
+                    DynamicProto.PlatformTimeSource.newBuilder();
+            private final Fingerprint mFingerprint = new Fingerprint(-1895976938);
+
+            public Builder() {}
+
+            @Override
+            @NonNull
+            public PlatformTimeSource build() {
+                return new PlatformTimeSource(mImpl.build(), mFingerprint);
+            }
+        }
     }
 
     /**
-     * Returns the total number of hours in a {@link DynamicDuration} as a {@link DynamicInt32}. The
-     * fraction part of the result will be truncated. As an example, the following is equal to
-     * {@code DynamicInt32.constant(34)}
-     *
-     * <pre>
-     *   DynamicInstant.withSecondsPrecision(Instant.EPOCH)
-     *      .durationUntil(DynamicInstant.withSecondsPrecision(Instant.ofEpochSecond(123456L)))
-     *      .toIntHours();
-     * </pre>
-     *
-     * @return a new instance of {@link DynamicInt32} containing the result of the operation.
-     *     Integer overflow can occur if the result of the operation is larger than {@link
-     *     Integer#MAX_VALUE}.
-     */
-    @NonNull
-    default DynamicInt32 toIntHours() {
-      return new GetDurationPartOp.Builder()
-          .setInput(this)
-          .setDurationPart(DURATION_PART_TYPE_TOTAL_HOURS)
-          .build();
-    }
-
-    /**
-     * Returns the total number of minutes in a {@link DynamicDuration} as a {@link DynamicInt32}.
-     * The fraction part of the result will be truncated. As an example, the following is equal to
-     * {@code DynamicInt32.constant(2057)}
-     *
-     * <pre>
-     *   DynamicInstant.withSecondsPrecision(Instant.EPOCH)
-     *      .durationUntil(DynamicInstant.withSecondsPrecision(Instant.ofEpochSecond(123456L)))
-     *      .toIntMinutes();
-     * </pre>
-     *
-     * @return a new instance of {@link DynamicInt32} containing the result of the operation.
-     *     Integer overflow can occur if the result of the operation is larger than {@link
-     *     Integer#MAX_VALUE}.
-     */
-    @NonNull
-    default DynamicInt32 toIntMinutes() {
-      return new GetDurationPartOp.Builder()
-          .setInput(this)
-          .setDurationPart(DURATION_PART_TYPE_TOTAL_MINUTES)
-          .build();
-    }
-
-    /**
-     * Returns the total number of seconds in a {@link DynamicDuration} as a {@link DynamicInt32}.
-     * As an example, the following is equal to {@code DynamicInt32.constant(123456)}
-     *
-     * <pre>
-     *   DynamicInstant.withSecondsPrecision(Instant.EPOCH)
-     *      .durationUntil(DynamicInstant.withSecondsPrecision(Instant.ofEpochSecond(123456L)))
-     *      .toIntSeconds();
-     * </pre>
-     *
-     * @return a new instance of {@link DynamicInt32} containing the result of the operation.
-     *     Integer overflow can occur if the result of the operation is larger than {@link
-     *     Integer#MAX_VALUE}.
-     */
-    @NonNull
-    default DynamicInt32 toIntSeconds() {
-      return new GetDurationPartOp.Builder()
-          .setInput(this)
-          .setDurationPart(DURATION_PART_TYPE_TOTAL_SECONDS)
-          .build();
-    }
-
-    /**
-     * Returns the total number of days in a duration as a {@link DynamicInt32}. This represents the
-     * absolute value of the total number of days in the duration based on the 24 hours day
-     * definition. The fraction part of the result will be truncated; As an example, the following
-     * is equal to {@code DynamicInt32.constant(1)}
-     *
-     * <pre>
-     *   DynamicInstant.withSecondsPrecision(Instant.EPOCH)
-     *      .durationUntil(DynamicInstant.withSecondsPrecision(Instant.ofEpochSecond(123456L)))
-     *      .getIntDaysPart();
-     * </pre>
-     *
-     * @return a new instance of {@link DynamicInt32} containing the result of the operation.
-     *     Integer overflow can occur if the result of the operation is larger than {@link
-     *     Integer#MAX_VALUE}.
-     */
-    @NonNull
-    default DynamicInt32 getIntDaysPart() {
-      return new GetDurationPartOp.Builder()
-          .setInput(this)
-          .setDurationPart(DURATION_PART_TYPE_DAYS)
-          .build();
-    }
-
-    /**
-<<<<<<< HEAD
-     * Returns the number of hours part in the duration as a {@link DynamicInt32}. This represents
-     * the absolute value of remaining hours when dividing total hours by hours in a day (24 hours);
-     * As an example, the following is equal to {@code DynamicInt32.constant(10)}
-=======
      * A conditional operator which yields a instant depending on the boolean operand. This
      * implements:
      *
@@ -13105,45 +7227,12 @@
 
     /**
      * Interface defining a dynamic time instant type.
->>>>>>> fdff00cc
-     *
-     * <pre>
-     *   DynamicInstant.withSecondsPrecision(Instant.EPOCH)
-     *      .durationUntil(DynamicInstant.withSecondsPrecision(Instant.ofEpochSecond(123456L)))
-     *      .getHoursPart();
-     * </pre>
-     *
-     * @return a new instance of {@link DynamicInt32} containing the result of the operation.
-     */
-<<<<<<< HEAD
-    @NonNull
-    default DynamicInt32 getHoursPart() {
-      return new GetDurationPartOp.Builder()
-          .setInput(this)
-          .setDurationPart(DURATION_PART_TYPE_HOURS)
-          .build();
-    }
-
-    /**
-     * Returns the number of minutes part in the duration as a {@link DynamicInt32}. This represents
-     * the absolute value of remaining minutes when dividing total minutes by minutes in an hour (60
-     * minutes). As an example, the following is equal to {@code DynamicInt32.constant(17)}
-     *
-     * <pre>
-     *   DynamicInstant.withSecondsPrecision(Instant.EPOCH)
-     *      .durationUntil(DynamicInstant.withSecondsPrecision(Instant.ofEpochSecond(123456L)))
-     *      .getMinutesPart();
-     * </pre>
-     *
-     * @return a new instance of {@link DynamicInt32} containing the result of the operation.
-     */
-    @NonNull
-    default DynamicInt32 getMinutesPart() {
-      return new GetDurationPartOp.Builder()
-          .setInput(this)
-          .setDurationPart(DURATION_PART_TYPE_MINUTES)
-          .build();
-=======
+     *
+     * <p>{@link DynamicInstant} precision is seconds. Thus, any time or duration operation will
+     * operate on that precision level.
+     *
+     * @since 1.2
+     */
     public interface DynamicInstant extends DynamicType {
         /** Get the protocol buffer representation of this object. */
         @RestrictTo(Scope.LIBRARY_GROUP)
@@ -13851,34 +7940,13 @@
                 return new GetZonedDateTimePartOp(mImpl.build(), mFingerprint);
             }
         }
->>>>>>> fdff00cc
     }
 
     /**
-     * Returns the number of seconds part in the duration as a {@link DynamicInt32}. This represents
-     * the absolute value of remaining seconds when dividing total seconds by seconds in a minute
-     * (60 seconds); As an example, the following is equal to {@code DynamicInt32.constant(36)}
-     *
-     * <pre>
-     *   DynamicInstant.withSecondsPrecision(Instant.EPOCH)
-     *      .durationUntil(DynamicInstant.withSecondsPrecision(Instant.ofEpochSecond(123456L)))
-     *      .getSecondsPart();
-     * </pre>
-     *
-     * @return a new instance of {@link DynamicInt32} containing the result of the operation.
-     */
-<<<<<<< HEAD
-    @NonNull
-    default DynamicInt32 getSecondsPart() {
-      return new GetDurationPartOp.Builder()
-          .setInput(this)
-          .setDurationPart(DURATION_PART_TYPE_SECONDS)
-          .build();
-    }
-
-    /**
-     * Get the fingerprint for this object or null if unknown.
-=======
+     * A dynamic duration type that represents the duration between two dynamic time instants.
+     *
+     * @since 1.2
+     */
     static final class BetweenDuration implements DynamicDuration {
         private final DynamicProto.BetweenDuration mImpl;
         @Nullable private final Fingerprint mFingerprint;
@@ -14168,73 +8236,9 @@
 
     /**
      * Interface defining a dynamic duration type.
->>>>>>> fdff00cc
-     *
-     * @hide
-     */
-<<<<<<< HEAD
-    @RestrictTo(Scope.LIBRARY_GROUP)
-    @Nullable
-    Fingerprint getFingerprint();
-
-    /**
-     * Builder to create {@link DynamicDuration} objects.
-     *
-     * @hide
-     */
-    @RestrictTo(Scope.LIBRARY_GROUP)
-    interface Builder {
-
-      /** Builds an instance with values accumulated in this Builder. */
-      @NonNull
-      DynamicDuration build();
-    }
-  }
-
-  /**
-   * Creates a new wrapper instance from the proto. Intended for testing purposes only. An object
-   * created using this method can't be added to any other wrapper.
-   *
-   * @hide
-   */
-  @RestrictTo(Scope.LIBRARY_GROUP)
-  @NonNull
-  public static DynamicDuration dynamicDurationFromProto(
-      @NonNull DynamicProto.DynamicDuration proto) {
-    if (proto.hasBetween()) {
-      return BetweenDuration.fromProto(proto.getBetween());
-    }
-    throw new IllegalStateException("Proto was not a recognised instance of DynamicDuration");
-  }
-
-  /**
-   * Retrieve the specified duration part of a {@link DynamicDuration} instance as a {@link
-   * DynamicInt32}.
-   *
-   * @since 1.2
-   */
-  static final class GetDurationPartOp implements DynamicInt32 {
-    private final DynamicProto.GetDurationPartOp mImpl;
-    @Nullable private final Fingerprint mFingerprint;
-
-    GetDurationPartOp(DynamicProto.GetDurationPartOp impl, @Nullable Fingerprint fingerprint) {
-      this.mImpl = impl;
-      this.mFingerprint = fingerprint;
-    }
-
-    /**
-     * Gets the duration input.
      *
      * @since 1.2
      */
-    @Nullable
-    public DynamicDuration getInput() {
-      if (mImpl.hasInput()) {
-        return DynamicBuilders.dynamicDurationFromProto(mImpl.getInput());
-      } else {
-        return null;
-      }
-=======
     public interface DynamicDuration extends DynamicType {
         /** Get the protocol buffer representation of this object. */
         @RestrictTo(Scope.LIBRARY_GROUP)
@@ -14563,104 +8567,14 @@
     public static DynamicDuration dynamicDurationFromProto(
             @NonNull DynamicProto.DynamicDuration proto) {
         return dynamicDurationFromProto(proto, null);
->>>>>>> fdff00cc
     }
 
     /**
-     * Gets the duration part to retrieve.
+     * Retrieve the specified duration part of a {@link DynamicDuration} instance as a {@link
+     * DynamicInt32}.
      *
      * @since 1.2
      */
-<<<<<<< HEAD
-    @DurationPartType
-    public int getDurationPart() {
-      return mImpl.getDurationPart().getNumber();
-    }
-
-    /** @hide */
-    @Override
-    @RestrictTo(Scope.LIBRARY_GROUP)
-    @Nullable
-    public Fingerprint getFingerprint() {
-      return mFingerprint;
-    }
-
-    @NonNull
-    static GetDurationPartOp fromProto(@NonNull DynamicProto.GetDurationPartOp proto) {
-      return new GetDurationPartOp(proto, null);
-    }
-
-    @NonNull
-    DynamicProto.GetDurationPartOp toProto() {
-      return mImpl;
-    }
-
-    /** @hide */
-    @Override
-    @RestrictTo(Scope.LIBRARY_GROUP)
-    @NonNull
-    public DynamicProto.DynamicInt32 toDynamicInt32Proto() {
-      return DynamicProto.DynamicInt32.newBuilder().setDurationPart(mImpl).build();
-    }
-
-    @Override
-    @NonNull
-    public String toString() {
-      return "GetDurationPartOp{"
-          + "input="
-          + getInput()
-          + ", durationPart="
-          + getDurationPart()
-          + "}";
-    }
-
-    /** Builder for {@link GetDurationPartOp}. */
-    public static final class Builder implements DynamicInt32.Builder {
-      private final DynamicProto.GetDurationPartOp.Builder mImpl =
-          DynamicProto.GetDurationPartOp.newBuilder();
-      private final Fingerprint mFingerprint = new Fingerprint(-225941123);
-
-      public Builder() {}
-
-      /**
-       * Sets the duration input.
-       *
-       * @since 1.2
-       */
-      @NonNull
-      public Builder setInput(@NonNull DynamicDuration input) {
-        mImpl.setInput(input.toDynamicDurationProto());
-        mFingerprint.recordPropertyUpdate(
-            1, checkNotNull(input.getFingerprint()).aggregateValueAsInt());
-        return this;
-      }
-
-      /**
-       * Sets the duration part to retrieve.
-       *
-       * @since 1.2
-       */
-      @NonNull
-      public Builder setDurationPart(@DurationPartType int durationPart) {
-        mImpl.setDurationPart(DynamicProto.DurationPartType.forNumber(durationPart));
-        mFingerprint.recordPropertyUpdate(2, durationPart);
-        return this;
-      }
-
-      @Override
-      @NonNull
-      public GetDurationPartOp build() {
-        return new GetDurationPartOp(mImpl.build(), mFingerprint);
-      }
-    }
-  }
-
-  /**
-   * Interface to be used as a base type for all other dynamic types. This is not consumed by any
-   * Tile elements, it exists just as a marker interface for use internally in the Tiles library.
-   */
-  public interface DynamicType {}
-=======
     static final class GetDurationPartOp implements DynamicInt32 {
         private final DynamicProto.GetDurationPartOp mImpl;
         @Nullable private final Fingerprint mFingerprint;
@@ -14784,5 +8698,4 @@
      * Tile elements, it exists just as a marker interface for use internally in the Tiles library.
      */
     public interface DynamicType {}
->>>>>>> fdff00cc
 }