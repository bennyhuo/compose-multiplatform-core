/*
 * Copyright 2021-2022 The Android Open Source Project
 *
 * Licensed under the Apache License, Version 2.0 (the "License");
 * you may not use this file except in compliance with the License.
 * You may obtain a copy of the License at
 *
 *      http://www.apache.org/licenses/LICENSE-2.0
 *
 * Unless required by applicable law or agreed to in writing, software
 * distributed under the License is distributed on an "AS IS" BASIS,
 * WITHOUT WARRANTIES OR CONDITIONS OF ANY KIND, either express or implied.
 * See the License for the specific language governing permissions and
 * limitations under the License.
 */

package androidx.wear.tiles;

import androidx.annotation.NonNull;
import androidx.annotation.Nullable;
import androidx.annotation.RestrictTo;
import androidx.annotation.RestrictTo.Scope;
import androidx.wear.protolayout.proto.TimelineProto;

import java.util.ArrayList;
import java.util.Collections;
import java.util.List;

/**
 * Builders for a timeline with entries representing content that should be displayed within given
 * time intervals.
 *
 * @deprecated Use {@link androidx.wear.protolayout.TimelineBuilders} instead.
 */
@Deprecated
public final class TimelineBuilders {
    private TimelineBuilders() {}

    /**
     * A time interval, typically used to describe the validity period of a {@link TimelineEntry}.
     */
    public static final class TimeInterval {
        private final TimelineProto.TimeInterval mImpl;

        private TimeInterval(TimelineProto.TimeInterval impl) {
            this.mImpl = impl;
        }

        /**
         * Gets starting point of the time interval, in milliseconds since the Unix epoch. Intended
         * for testing purposes only.
         */
        public long getStartMillis() {
            return mImpl.getStartMillis();
        }

        /**
         * Gets end point of the time interval, in milliseconds since the Unix epoch. Intended for
         * testing purposes only.
         */
        public long getEndMillis() {
            return mImpl.getEndMillis();
        }

<<<<<<< HEAD
        /** @hide */
        @RestrictTo(Scope.LIBRARY_GROUP)
=======
>>>>>>> fdff00cc
        @NonNull
        static TimeInterval fromProto(@NonNull TimelineProto.TimeInterval proto) {
            return new TimeInterval(proto);
        }

<<<<<<< HEAD
        /** @hide */
        @RestrictTo(Scope.LIBRARY_GROUP)
=======
>>>>>>> fdff00cc
        @NonNull
        TimelineProto.TimeInterval toProto() {
            return mImpl;
        }

        /** Builder for {@link TimeInterval} */
        public static final class Builder {
            private final TimelineProto.TimeInterval.Builder mImpl =
                    TimelineProto.TimeInterval.newBuilder();

            public Builder() {}

            /** Sets starting point of the time interval, in milliseconds since the Unix epoch. */
            @NonNull
            public Builder setStartMillis(long startMillis) {
                mImpl.setStartMillis(startMillis);
                return this;
            }

            /** Sets end point of the time interval, in milliseconds since the Unix epoch. */
            @NonNull
            public Builder setEndMillis(long endMillis) {
                mImpl.setEndMillis(endMillis);
                return this;
            }

            /** Builds an instance from accumulated values. */
            @NonNull
            public TimeInterval build() {
                return TimeInterval.fromProto(mImpl.build());
            }
        }
    }

    /** One piece of renderable content along with the time that it is valid for. */
    public static final class TimelineEntry {
        private final TimelineProto.TimelineEntry mImpl;

        private TimelineEntry(TimelineProto.TimelineEntry impl) {
            this.mImpl = impl;
        }

        /** Gets the validity period for this timeline entry. Intended for testing purposes only. */
        @Nullable
        public TimeInterval getValidity() {
            if (mImpl.hasValidity()) {
                return TimeInterval.fromProto(mImpl.getValidity());
            } else {
                return null;
            }
        }

        /** Gets the contents of this timeline entry. Intended for testing purposes only. */
        @Nullable
        public LayoutElementBuilders.Layout getLayout() {
            if (mImpl.hasLayout()) {
                return LayoutElementBuilders.Layout.fromProto(mImpl.getLayout());
            } else {
                return null;
            }
        }

        /** @hide */
        @RestrictTo(Scope.LIBRARY_GROUP)
        @NonNull
        public static TimelineEntry fromProto(@NonNull TimelineProto.TimelineEntry proto) {
            return new TimelineEntry(proto);
        }

        /** Returns the {@link TimelineEntry} object containing the given layout element. */
        @NonNull
        public static TimelineEntry fromLayoutElement(
                @NonNull LayoutElementBuilders.LayoutElement layoutElement) {
            return new Builder()
                    .setLayout(LayoutElementBuilders.Layout.fromLayoutElement(layoutElement))
                    .build();
        }

        /** @hide */
        @RestrictTo(Scope.LIBRARY_GROUP)
        @NonNull
        public TimelineProto.TimelineEntry toProto() {
            return mImpl;
        }

        /** Builder for {@link TimelineEntry} */
        public static final class Builder {
            private final TimelineProto.TimelineEntry.Builder mImpl =
                    TimelineProto.TimelineEntry.newBuilder();

            public Builder() {}

            /** Sets the validity period for this timeline entry. */
            @NonNull
            public Builder setValidity(@NonNull TimeInterval validity) {
                mImpl.setValidity(validity.toProto());
                return this;
            }

            /** Sets the contents of this timeline entry. */
            @NonNull
            public Builder setLayout(@NonNull LayoutElementBuilders.Layout layout) {
                mImpl.setLayout(layout.toProto());
                return this;
            }

            /** Builds an instance from accumulated values. */
            @NonNull
            public TimelineEntry build() {
                return TimelineEntry.fromProto(mImpl.build());
            }
        }
    }

    /**
     * A collection of {@link TimelineEntry} items.
     *
     * <p>{@link TimelineEntry} items can be used to update a layout on-screen at known times,
     * without having to explicitly update a layout. This allows for cases where, say, a calendar
     * can be used to show the next event, and automatically switch to showing the next event when
     * one has passed.
     *
     * <p>The active {@link TimelineEntry} is switched, at most, once a minute. In the case where
     * the validity periods of {@link TimelineEntry} items overlap, the item with the shortest*
     * validity period will be shown. This allows a layout provider to show a "default" layout, and
     * override it at set points without having to explicitly insert the default layout between the
     * "override" layout.
     */
    public static final class Timeline {
        private final TimelineProto.Timeline mImpl;

        private Timeline(TimelineProto.Timeline impl) {
            this.mImpl = impl;
        }

        /** Gets the entries in a timeline. Intended for testing purposes only. */
        @NonNull
        public List<TimelineEntry> getTimelineEntries() {
            List<TimelineEntry> list = new ArrayList<>();
            for (TimelineProto.TimelineEntry item : mImpl.getTimelineEntriesList()) {
                list.add(TimelineEntry.fromProto(item));
            }
            return Collections.unmodifiableList(list);
        }

        /** @hide */
        @RestrictTo(Scope.LIBRARY_GROUP)
        @NonNull
        public static Timeline fromProto(@NonNull TimelineProto.Timeline proto) {
            return new Timeline(proto);
        }

        /** Returns the {@link Timeline} object containing the given layout element. */
        @NonNull
        public static Timeline fromLayoutElement(
                @NonNull LayoutElementBuilders.LayoutElement layoutElement) {
            return new Builder()
                    .addTimelineEntry(TimelineEntry.fromLayoutElement(layoutElement))
                    .build();
        }

        /** @hide */
        @RestrictTo(Scope.LIBRARY_GROUP)
        @NonNull
        public TimelineProto.Timeline toProto() {
            return mImpl;
        }

        /** Builder for {@link Timeline} */
        public static final class Builder {
            private final TimelineProto.Timeline.Builder mImpl =
                    TimelineProto.Timeline.newBuilder();

            public Builder() {}

            /** Adds one item to the entries in a timeline. */
            @NonNull
            public Builder addTimelineEntry(@NonNull TimelineEntry timelineEntry) {
                mImpl.addTimelineEntries(timelineEntry.toProto());
                return this;
            }

            /** Builds an instance from accumulated values. */
            @NonNull
            public Timeline build() {
                return Timeline.fromProto(mImpl.build());
            }
        }
    }
}<|MERGE_RESOLUTION|>--- conflicted
+++ resolved
@@ -62,21 +62,11 @@
             return mImpl.getEndMillis();
         }
 
-<<<<<<< HEAD
-        /** @hide */
-        @RestrictTo(Scope.LIBRARY_GROUP)
-=======
->>>>>>> fdff00cc
         @NonNull
         static TimeInterval fromProto(@NonNull TimelineProto.TimeInterval proto) {
             return new TimeInterval(proto);
         }
 
-<<<<<<< HEAD
-        /** @hide */
-        @RestrictTo(Scope.LIBRARY_GROUP)
-=======
->>>>>>> fdff00cc
         @NonNull
         TimelineProto.TimeInterval toProto() {
             return mImpl;
@@ -139,7 +129,6 @@
             }
         }
 
-        /** @hide */
         @RestrictTo(Scope.LIBRARY_GROUP)
         @NonNull
         public static TimelineEntry fromProto(@NonNull TimelineProto.TimelineEntry proto) {
@@ -155,7 +144,6 @@
                     .build();
         }
 
-        /** @hide */
         @RestrictTo(Scope.LIBRARY_GROUP)
         @NonNull
         public TimelineProto.TimelineEntry toProto() {
@@ -222,7 +210,6 @@
             return Collections.unmodifiableList(list);
         }
 
-        /** @hide */
         @RestrictTo(Scope.LIBRARY_GROUP)
         @NonNull
         public static Timeline fromProto(@NonNull TimelineProto.Timeline proto) {
@@ -238,7 +225,6 @@
                     .build();
         }
 
-        /** @hide */
         @RestrictTo(Scope.LIBRARY_GROUP)
         @NonNull
         public TimelineProto.Timeline toProto() {
