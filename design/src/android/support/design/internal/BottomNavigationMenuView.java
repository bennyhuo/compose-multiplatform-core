--- conflicted
+++ resolved
@@ -304,12 +304,8 @@
             }
         }
         if (previousSelectedId != mSelectedItemId) {
-<<<<<<< HEAD
-            TransitionManager.beginDelayedTransition(this);
-=======
             // Note: this has to be called before BottomNavigationItemView#initialize().
-            mAnimationHelper.beginDelayedTransition(this);
->>>>>>> a793edf6
+            TransitionManager.beginDelayedTransition(this, mSet);
         }
 
         for (int i = 0; i < menuSize; i++) {
