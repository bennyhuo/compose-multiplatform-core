/*
 * Copyright (C) 2022 The Android Open Source Project
 *
 * Licensed under the Apache License, Version 2.0 (the "License");
 * you may not use this file except in compliance with the License.
 * You may obtain a copy of the License at
 *
 *      http://www.apache.org/licenses/LICENSE-2.0
 *
 * Unless required by applicable law or agreed to in writing, software
 * distributed under the License is distributed on an "AS IS" BASIS,
 * WITHOUT WARRANTIES OR CONDITIONS OF ANY KIND, either express or implied.
 * See the License for the specific language governing permissions and
 * limitations under the License.
 */
package androidx.health.connect.client.impl

import android.app.Application
import android.content.ComponentName
import android.content.Context
import android.content.Intent
import android.content.pm.ApplicationInfo
import android.content.pm.PackageInfo
import android.os.Looper
import androidx.health.connect.client.changes.DeletionChange
import androidx.health.connect.client.changes.UpsertionChange
<<<<<<< HEAD
import androidx.health.connect.client.impl.converters.datatype.toDataType
=======
import androidx.health.connect.client.permission.HealthPermission
>>>>>>> fdff00cc
import androidx.health.connect.client.permission.HealthPermission.Companion.getReadPermission
import androidx.health.connect.client.permission.HealthPermission.Companion.getWritePermission
import androidx.health.connect.client.records.ActiveCaloriesBurnedRecord
import androidx.health.connect.client.records.HeartRateRecord
import androidx.health.connect.client.records.MealType
import androidx.health.connect.client.records.NutritionRecord
import androidx.health.connect.client.records.StepsRecord
import androidx.health.connect.client.records.StepsRecord.Companion.COUNT_TOTAL
import androidx.health.connect.client.records.WeightRecord
import androidx.health.connect.client.records.metadata.DataOrigin
import androidx.health.connect.client.records.metadata.Metadata
import androidx.health.connect.client.request.AggregateGroupByDurationRequest
import androidx.health.connect.client.request.AggregateGroupByPeriodRequest
import androidx.health.connect.client.request.AggregateRequest
import androidx.health.connect.client.request.ChangesTokenRequest
import androidx.health.connect.client.request.ReadRecordsRequest
import androidx.health.connect.client.time.TimeRangeFilter
import androidx.health.connect.client.units.grams
import androidx.health.connect.client.units.kilograms
import androidx.health.platform.client.impl.ServiceBackedHealthDataClient
import androidx.health.platform.client.impl.error.errorCodeExceptionMap
import androidx.health.platform.client.impl.ipc.ClientConfiguration
import androidx.health.platform.client.impl.ipc.internal.ConnectionManager
import androidx.health.platform.client.impl.testing.FakeHealthDataService
import androidx.health.platform.client.proto.ChangeProto
import androidx.health.platform.client.proto.DataProto
import androidx.health.platform.client.proto.PermissionProto
import androidx.health.platform.client.proto.RequestProto
import androidx.health.platform.client.proto.ResponseProto
import androidx.health.platform.client.proto.TimeProto
import androidx.health.platform.client.response.AggregateDataResponse
import androidx.health.platform.client.response.GetChangesResponse
import androidx.health.platform.client.response.GetChangesTokenResponse
import androidx.health.platform.client.response.InsertDataResponse
import androidx.health.platform.client.response.ReadDataRangeResponse
import androidx.health.platform.client.response.ReadDataResponse
import androidx.test.core.app.ApplicationProvider
import androidx.test.espresso.intent.Intents
import androidx.test.ext.junit.runners.AndroidJUnit4
import com.google.common.truth.Truth.assertThat
import java.time.Duration
import java.time.Instant
import java.time.LocalDateTime
import java.time.Period
import java.time.ZoneOffset
import kotlin.test.assertFailsWith
import kotlinx.coroutines.CoroutineScope
import kotlinx.coroutines.Deferred
import kotlinx.coroutines.async
import kotlinx.coroutines.test.TestScope
import kotlinx.coroutines.test.advanceUntilIdle
import kotlinx.coroutines.test.runTest
import org.junit.After
import org.junit.Before
import org.junit.Test
import org.junit.runner.RunWith
import org.robolectric.Shadows

private const val PROVIDER_PACKAGE_NAME = "com.google.fake.provider"

private val API_METHOD_LIST =
    listOf<suspend HealthConnectClientImpl.() -> Unit>(
        { revokeAllPermissions() },
        { insertRecords(listOf()) },
        { updateRecords(listOf()) },
        { deleteRecords(ActiveCaloriesBurnedRecord::class, listOf(), listOf()) },
        { deleteRecords(ActiveCaloriesBurnedRecord::class, TimeRangeFilter.none()) },
        { readRecord(StepsRecord::class, "uid") },
        {
            readRecords(
                ReadRecordsRequest(
                    StepsRecord::class,
                    TimeRangeFilter.between(
                        Instant.ofEpochMilli(1234L),
                        Instant.ofEpochMilli(1235L)
                    ),
                )
            )
        },
        { aggregate(AggregateRequest(setOf(), TimeRangeFilter.none())) },
        {
            aggregateGroupByDuration(
                AggregateGroupByDurationRequest(setOf(), TimeRangeFilter.none(), Duration.ZERO)
            )
        },
        {
            aggregateGroupByPeriod(
                AggregateGroupByPeriodRequest(setOf(), TimeRangeFilter.none(), Period.ZERO)
            )
        },
        { getChanges("token") },
        { getChangesToken(ChangesTokenRequest(recordTypes = setOf(StepsRecord::class))) },
        {
            registerForDataNotifications(
                notificationIntentAction = "action",
                recordTypes = emptyList(),
            )
        },
        { unregisterFromDataNotifications(notificationIntentAction = "action") }
    )

@Suppress("GoodTime") // Safe to use in test setup
@RunWith(AndroidJUnit4::class)
@OptIn(kotlinx.coroutines.ExperimentalCoroutinesApi::class)
class HealthConnectClientImplTest {

    private lateinit var healthConnectClient: HealthConnectClientImpl
    private lateinit var fakeAhpServiceStub: FakeHealthDataService

    @Before
    fun setup() {
        val clientConfig =
            ClientConfiguration("FakeAHPProvider", PROVIDER_PACKAGE_NAME, "FakeProvider")

        healthConnectClient =
            HealthConnectClientImpl(
                ServiceBackedHealthDataClient(
                    ApplicationProvider.getApplicationContext(),
                    clientConfig,
                    ConnectionManager(
                        ApplicationProvider.getApplicationContext(),
                        Looper.getMainLooper()
                    )
                )
            )
        fakeAhpServiceStub = FakeHealthDataService()

        Shadows.shadowOf(ApplicationProvider.getApplicationContext<Context>() as Application)
            .setComponentNameAndServiceForBindServiceForIntent(
                Intent()
                    .setPackage(clientConfig.servicePackageName)
                    .setAction(clientConfig.bindAction),
                ComponentName(clientConfig.servicePackageName, clientConfig.bindAction),
                fakeAhpServiceStub
            )
        installPackage(ApplicationProvider.getApplicationContext(), PROVIDER_PACKAGE_NAME, true)
        Intents.init()
    }

    @After
    fun teardown() {
        Intents.release()
    }

    @Test
    fun apiMethods_hasError_throwsException() = runTest {
        for (error in errorCodeExceptionMap) {
            fakeAhpServiceStub.errorCode = error.key
            val responseList = mutableListOf<Deferred<Any>>()
            for (method in API_METHOD_LIST) {
                responseList.add(
                    async { assertFailsWith(error.value) { healthConnectClient.method() } }
                )
            }
            advanceUntilIdle()
            waitForMainLooperIdle()
            for (response in responseList) {
                response.await()
            }
        }
    }

    @Test
    fun getGrantedPermissions_none() = runTest {
        val response = testBlocking { healthConnectClient.getGrantedPermissions() }

        assertThat(response).isEmpty()
    }

    @Test
    fun getGrantedPermissions() = runTest {
        fakeAhpServiceStub.addGrantedPermission(
            androidx.health.platform.client.permission.Permission(
                PermissionProto.Permission.newBuilder()
                    .setPermission(getReadPermission(StepsRecord::class))
                    .build()
            )
        )
        fakeAhpServiceStub.addGrantedPermission(
            androidx.health.platform.client.permission.Permission(
                PermissionProto.Permission.newBuilder()
                    .setPermission(getWritePermission(HeartRateRecord::class))
                    .build()
            )
        )
        val response = testBlocking { healthConnectClient.getGrantedPermissions() }

        assertThat(response)
            .containsExactly(
                getReadPermission(StepsRecord::class),
                getWritePermission(HeartRateRecord::class)
            )
    }

    @Test
    fun getGrantedPermissions_exerciseRoute() = runTest {
        fakeAhpServiceStub.addGrantedPermission(
            androidx.health.platform.client.permission.Permission(
                PermissionProto.Permission.newBuilder()
                    .setPermission(HealthPermission.PERMISSION_WRITE_EXERCISE_ROUTE)
                    .build()
            )
        )
        val response = testBlocking { healthConnectClient.getGrantedPermissions() }

        assertThat(response).containsExactly(HealthPermission.PERMISSION_WRITE_EXERCISE_ROUTE)
    }

    @Test
    fun getGrantedPermissions_backgroundRead() = runTest {
        fakeAhpServiceStub.addGrantedPermission(
            androidx.health.platform.client.permission.Permission(
                PermissionProto.Permission.newBuilder()
                    .setPermission(HealthPermission.PERMISSION_READ_HEALTH_DATA_IN_BACKGROUND)
                    .build()
            )
        )

        val response = testBlocking { healthConnectClient.getGrantedPermissions() }

        assertThat(response)
            .containsExactly(HealthPermission.PERMISSION_READ_HEALTH_DATA_IN_BACKGROUND)
    }

    @Test
    fun insertRecords_steps() = runTest {
        fakeAhpServiceStub.insertDataResponse = InsertDataResponse(listOf("0"))
        val response = testBlocking {
            healthConnectClient.insertRecords(
                listOf(
                    StepsRecord(
                        count = 100,
                        startTime = Instant.ofEpochMilli(1234L),
                        startZoneOffset = null,
                        endTime = Instant.ofEpochMilli(5678L),
                        endZoneOffset = null,
                        metadata =
                            Metadata(recordingMethod = Metadata.RECORDING_METHOD_ACTIVELY_RECORDED)
                    )
                )
            )
        }

        assertThat(response.recordIdsList).containsExactly("0")
        assertThat(fakeAhpServiceStub.lastUpsertDataRequest?.dataPoints)
            .containsExactly(
                DataProto.DataPoint.newBuilder()
                    .setStartTimeMillis(1234L)
                    .setEndTimeMillis(5678L)
                    .putValues("count", DataProto.Value.newBuilder().setLongVal(100).build())
                    .setDataType(DataProto.DataType.newBuilder().setName("Steps"))
                    .setRecordingMethod(Metadata.RECORDING_METHOD_ACTIVELY_RECORDED)
                    .build()
            )
    }

    @Test
    fun insertRecords_weight() = runTest {
        fakeAhpServiceStub.insertDataResponse = InsertDataResponse(listOf("0"))

        val response = testBlocking {
            healthConnectClient.insertRecords(
                listOf(
                    WeightRecord(
                        weight = 45.8.kilograms,
                        time = Instant.ofEpochMilli(1234L),
                        zoneOffset = null,
                    )
                )
            )
        }

        assertThat(response.recordIdsList).containsExactly("0")
        assertThat(fakeAhpServiceStub.lastUpsertDataRequest?.dataPoints)
            .containsExactly(
                DataProto.DataPoint.newBuilder()
                    .setInstantTimeMillis(1234L)
                    .putValues("weight", DataProto.Value.newBuilder().setDoubleVal(45.8).build())
                    .setDataType(DataProto.DataType.newBuilder().setName("Weight"))
                    .build()
            )
    }

    @Test
    fun insertRecords_nutrition() = runTest {
        fakeAhpServiceStub.insertDataResponse = InsertDataResponse(listOf("0"))

        val response = testBlocking {
            healthConnectClient.insertRecords(
                listOf(
                    NutritionRecord(
                        vitaminE = 10.grams,
                        vitaminC = 20.grams,
                        startTime = Instant.ofEpochMilli(1234L),
                        startZoneOffset = null,
                        endTime = Instant.ofEpochMilli(5678L),
                        endZoneOffset = null
                    )
                )
            )
        }

        assertThat(response.recordIdsList).containsExactly("0")
        assertThat(fakeAhpServiceStub.lastUpsertDataRequest?.dataPoints)
            .containsExactly(
                DataProto.DataPoint.newBuilder()
                    .setStartTimeMillis(1234L)
                    .setEndTimeMillis(5678L)
                    .putValues("vitaminC", DataProto.Value.newBuilder().setDoubleVal(20.0).build())
                    .putValues("vitaminE", DataProto.Value.newBuilder().setDoubleVal(10.0).build())
                    .putValues(
                        "mealType",
                        DataProto.Value.newBuilder().setEnumVal(MealType.UNKNOWN).build()
                    )
                    .setDataType(DataProto.DataType.newBuilder().setName("Nutrition"))
                    .build()
            )
    }

    @Test
    fun readRecordById_steps() = runTest {
        fakeAhpServiceStub.readDataResponse =
            ReadDataResponse(
                ResponseProto.ReadDataResponse.newBuilder()
                    .setDataPoint(
                        DataProto.DataPoint.newBuilder()
                            .setUid("testUid")
                            .setStartTimeMillis(1234L)
                            .setEndTimeMillis(5678L)
                            .putValues(
                                "count",
                                DataProto.Value.newBuilder().setLongVal(100).build()
                            )
                            .setDataType(DataProto.DataType.newBuilder().setName("Steps"))
                    )
                    .build()
            )

        val response = testBlocking {
            healthConnectClient.readRecord(
                StepsRecord::class,
                recordId = "testUid",
            )
        }

        assertThat(fakeAhpServiceStub.lastReadDataRequest?.proto)
            .isEqualTo(
                RequestProto.ReadDataRequest.newBuilder()
                    .setDataTypeIdPair(
                        RequestProto.DataTypeIdPair.newBuilder()
                            .setDataType(DataProto.DataType.newBuilder().setName("Steps"))
                            .setId("testUid")
                    )
                    .build()
            )
        assertThat(response.record)
            .isEqualTo(
                StepsRecord(
                    count = 100,
                    startTime = Instant.ofEpochMilli(1234L),
                    startZoneOffset = null,
                    endTime = Instant.ofEpochMilli(5678L),
                    endZoneOffset = null,
                    metadata = Metadata(id = "testUid")
                )
            )
    }

    @Test
    fun readRecords_steps() = runTest {
        fakeAhpServiceStub.readDataRangeResponse =
            ReadDataRangeResponse(
                ResponseProto.ReadDataRangeResponse.newBuilder()
                    .addDataPoint(
                        DataProto.DataPoint.newBuilder()
                            .setUid("testUid")
                            .setStartTimeMillis(1234L)
                            .setEndTimeMillis(5678L)
                            .setRecordingMethod(Metadata.RECORDING_METHOD_ACTIVELY_RECORDED)
                            .putValues(
                                "count",
                                DataProto.Value.newBuilder().setLongVal(100).build()
                            )
                            .setDataType(DataProto.DataType.newBuilder().setName("Steps"))
                    )
                    .setPageToken("nextPageToken")
                    .build()
            )

        val response = testBlocking {
            healthConnectClient.readRecords(
                ReadRecordsRequest(
                    StepsRecord::class,
                    timeRangeFilter = TimeRangeFilter.before(endTime = Instant.ofEpochMilli(7890L)),
                    pageSize = 10
                )
            )
        }

        assertThat(fakeAhpServiceStub.lastReadDataRangeRequest?.proto)
            .isEqualTo(
                RequestProto.ReadDataRangeRequest.newBuilder()
                    .setTimeSpec(TimeProto.TimeSpec.newBuilder().setEndTimeEpochMs(7890L))
                    .setDataType(DataProto.DataType.newBuilder().setName("Steps"))
                    .setAscOrdering(true)
                    .setPageSize(10)
                    .build()
            )
        assertThat(response.pageToken).isEqualTo("nextPageToken")
        assertThat(response.records)
            .containsExactly(
                StepsRecord(
                    count = 100,
                    startTime = Instant.ofEpochMilli(1234L),
                    startZoneOffset = null,
                    endTime = Instant.ofEpochMilli(5678L),
                    endZoneOffset = null,
                    metadata =
                        Metadata(
                            id = "testUid",
                            recordingMethod = Metadata.RECORDING_METHOD_ACTIVELY_RECORDED,
                        )
                )
            )
    }

    @Test
    fun deleteRecordsById_steps() = runTest {
        testBlocking {
            healthConnectClient.deleteRecords(
                StepsRecord::class,
                listOf("myUid"),
                listOf("myClientId")
            )
        }

        val stepsTypeProto = DataProto.DataType.newBuilder().setName("Steps")
        assertThat(fakeAhpServiceStub.lastDeleteDataRequest?.clientIds)
            .containsExactly(
                RequestProto.DataTypeIdPair.newBuilder()
                    .setDataType(stepsTypeProto)
                    .setId("myClientId")
                    .build()
            )
        assertThat(fakeAhpServiceStub.lastDeleteDataRequest?.uids)
            .containsExactly(
                RequestProto.DataTypeIdPair.newBuilder()
                    .setDataType(stepsTypeProto)
                    .setId("myUid")
                    .build()
            )
    }

    @Test
    fun deleteRecordsByRange_steps() = runTest {
        testBlocking {
            healthConnectClient.deleteRecords(
                StepsRecord::class,
                timeRangeFilter = TimeRangeFilter.before(endTime = Instant.ofEpochMilli(7890L)),
            )
        }

        assertThat(fakeAhpServiceStub.lastDeleteDataRangeRequest?.proto)
            .isEqualTo(
                RequestProto.DeleteDataRangeRequest.newBuilder()
                    .setTimeSpec(TimeProto.TimeSpec.newBuilder().setEndTimeEpochMs(7890L))
                    .addDataType(DataProto.DataType.newBuilder().setName("Steps"))
                    .build()
            )
    }

    @Test
    fun updateRecords_steps() = runTest {
        testBlocking {
            healthConnectClient.updateRecords(
                listOf(
                    StepsRecord(
                        count = 100,
                        startTime = Instant.ofEpochMilli(1234L),
                        startZoneOffset = null,
                        endTime = Instant.ofEpochMilli(5678L),
                        endZoneOffset = null,
                        metadata = Metadata(id = "testUid")
                    )
                )
            )
        }

        assertThat(fakeAhpServiceStub.lastUpsertDataRequest?.dataPoints)
            .containsExactly(
                DataProto.DataPoint.newBuilder()
                    .setUid("testUid")
                    .setStartTimeMillis(1234L)
                    .setEndTimeMillis(5678L)
                    .putValues("count", DataProto.Value.newBuilder().setLongVal(100).build())
                    .setDataType(DataProto.DataType.newBuilder().setName("Steps"))
                    .build()
            )
    }

    @Test
    fun aggregate_totalSteps(): Unit = runTest {
        val dataOrigin = DataProto.DataOrigin.newBuilder().setApplicationId("id").build()
        val aggregateDataRow =
            DataProto.AggregateDataRow.newBuilder()
                .setStartTimeEpochMs(1234)
                .setEndTimeEpochMs(4567)
                .setZoneOffsetSeconds(999)
                .addDataOrigins(dataOrigin)
                .build()
        fakeAhpServiceStub.aggregateDataResponse =
            AggregateDataResponse(
                ResponseProto.AggregateDataResponse.newBuilder().addRows(aggregateDataRow).build()
            )

        val response = testBlocking {
            val startTime = Instant.ofEpochMilli(1234)
            val endTime = Instant.ofEpochMilli(4567)
            healthConnectClient.aggregate(
                AggregateRequest(
                    setOf(StepsRecord.COUNT_TOTAL),
                    TimeRangeFilter.between(startTime, endTime)
                )
            )
        }

        // This is currently impossible to test for 3p devs, we'll need to override equals()
        assertThat(response.longValues).isEmpty()
        assertThat(response.doubleValues).isEmpty()
        assertThat(response.dataOrigins).contains(DataOrigin("id"))
        assertThat(fakeAhpServiceStub.lastAggregateRequest?.proto)
            .isEqualTo(
                RequestProto.AggregateDataRequest.newBuilder()
                    .setTimeSpec(
                        TimeProto.TimeSpec.newBuilder()
                            .setStartTimeEpochMs(1234)
                            .setEndTimeEpochMs(4567)
                            .build()
                    )
                    .addMetricSpec(
                        RequestProto.AggregateMetricSpec.newBuilder()
                            .setDataTypeName("Steps")
                            .setAggregationType("total")
                            .setFieldName("count")
                            .build()
                    )
                    .build()
            )
    }

    @Test
    fun aggregateGroupByDuration_totalSteps() = runTest {
        val bucket1 =
            DataProto.AggregateDataRow.newBuilder()
                .setStartTimeEpochMs(1234)
                .setEndTimeEpochMs(2234)
                .setZoneOffsetSeconds(999)
                .addDataOrigins(DataProto.DataOrigin.newBuilder().setApplicationId("id"))
                .putLongValues("Steps_count_total", 1000)
                .build()
        val bucket2 =
            DataProto.AggregateDataRow.newBuilder()
                .setStartTimeEpochMs(2234)
                .setEndTimeEpochMs(3234)
                .setZoneOffsetSeconds(999)
                .addDataOrigins(DataProto.DataOrigin.newBuilder().setApplicationId("id2"))
                .putLongValues("Steps_count_total", 1500)
                .build()
        fakeAhpServiceStub.aggregateDataResponse =
            AggregateDataResponse(
                ResponseProto.AggregateDataResponse.newBuilder()
                    .addRows(bucket1)
                    .addRows(bucket2)
                    .build()
            )

        val response = testBlocking {
            val startTime = Instant.ofEpochMilli(1234)
            val endTime = Instant.ofEpochMilli(4567)
            healthConnectClient.aggregateGroupByDuration(
                AggregateGroupByDurationRequest(
                    setOf(COUNT_TOTAL),
                    TimeRangeFilter.between(startTime, endTime),
                    Duration.ofMillis(1000)
                )
            )
        }

        assertThat(response[0].result.contains(COUNT_TOTAL)).isTrue()
        assertThat(response[0].result[COUNT_TOTAL]).isEqualTo(1000)
        assertThat(response[0].result.dataOrigins).contains(DataOrigin("id"))
        assertThat(response[0].startTime).isEqualTo(Instant.ofEpochMilli(1234))
        assertThat(response[0].endTime).isEqualTo(Instant.ofEpochMilli(2234))
        assertThat(response[0].zoneOffset).isEqualTo(ZoneOffset.ofTotalSeconds(999))
        assertThat(response[1].result.contains(COUNT_TOTAL)).isTrue()
        assertThat(response[1].result[COUNT_TOTAL]).isEqualTo(1500)
        assertThat(response[1].result.dataOrigins).contains(DataOrigin("id2"))
        assertThat(response[1].startTime).isEqualTo(Instant.ofEpochMilli(2234))
        assertThat(response[1].endTime).isEqualTo(Instant.ofEpochMilli(3234))
        assertThat(response[1].zoneOffset).isEqualTo(ZoneOffset.ofTotalSeconds(999))
        assertThat(fakeAhpServiceStub.lastAggregateRequest?.proto)
            .isEqualTo(
                RequestProto.AggregateDataRequest.newBuilder()
                    .setTimeSpec(
                        TimeProto.TimeSpec.newBuilder()
                            .setStartTimeEpochMs(1234)
                            .setEndTimeEpochMs(4567)
                            .build()
                    )
                    .setSliceDurationMillis(1000)
                    .addMetricSpec(
                        RequestProto.AggregateMetricSpec.newBuilder()
                            .setDataTypeName("Steps")
                            .setAggregationType("total")
                            .setFieldName("count")
                            .build()
                    )
                    .build()
            )
    }

    @Test
    fun aggregateGroupByPeriod_totalSteps() = runTest {
        val dataOrigin = DataProto.DataOrigin.newBuilder().setApplicationId("id").build()
        val bucket1 =
            DataProto.AggregateDataRow.newBuilder()
                .setStartLocalDateTime("2022-02-11T20:22:02")
                .setEndLocalDateTime("2022-02-12T20:22:02")
                .addDataOrigins(dataOrigin)
                .putLongValues("Steps_count_total", 1500)
                .build()
        val bucket2 =
            DataProto.AggregateDataRow.newBuilder()
                .setStartLocalDateTime("2022-02-12T20:22:02")
                .setEndLocalDateTime("2022-02-13T20:22:02")
                .addDataOrigins(dataOrigin)
                .putLongValues("Steps_count_total", 2000)
                .build()
        fakeAhpServiceStub.aggregateDataResponse =
            AggregateDataResponse(
                ResponseProto.AggregateDataResponse.newBuilder()
                    .addRows(bucket1)
                    .addRows(bucket2)
                    .build()
            )

        val response = testBlocking {
            val startTime = LocalDateTime.parse("2022-02-11T20:22:02")
            val endTime = LocalDateTime.parse("2022-02-22T20:22:02")
            healthConnectClient.aggregateGroupByPeriod(
                AggregateGroupByPeriodRequest(
                    setOf(COUNT_TOTAL),
                    TimeRangeFilter.between(startTime, endTime),
                    Period.ofDays(1)
                )
            )
        }

        assertThat(response[0].result.contains(COUNT_TOTAL)).isTrue()
        assertThat(response[0].result[COUNT_TOTAL]).isEqualTo(1500)
        assertThat(response[0].result.dataOrigins).contains(DataOrigin("id"))
        assertThat(response[0].startTime).isEqualTo(LocalDateTime.parse("2022-02-11T20:22:02"))
        assertThat(response[0].endTime).isEqualTo(LocalDateTime.parse("2022-02-12T20:22:02"))
        assertThat(response[1].result.contains(COUNT_TOTAL)).isTrue()
        assertThat(response[1].result[COUNT_TOTAL]).isEqualTo(2000)
        assertThat(response[1].result.dataOrigins).contains(DataOrigin("id"))
        assertThat(response[1].startTime).isEqualTo(LocalDateTime.parse("2022-02-12T20:22:02"))
        assertThat(response[1].endTime).isEqualTo(LocalDateTime.parse("2022-02-13T20:22:02"))
        assertThat(fakeAhpServiceStub.lastAggregateRequest?.proto)
            .isEqualTo(
                RequestProto.AggregateDataRequest.newBuilder()
                    .setTimeSpec(
                        TimeProto.TimeSpec.newBuilder()
                            .setStartLocalDateTime("2022-02-11T20:22:02")
                            .setEndLocalDateTime("2022-02-22T20:22:02")
                            .build()
                    )
                    .setSlicePeriod(Period.ofDays(1).toString())
                    .addMetricSpec(
                        RequestProto.AggregateMetricSpec.newBuilder()
                            .setDataTypeName("Steps")
                            .setAggregationType("total")
                            .setFieldName("count")
                            .build()
                    )
                    .build()
            )
    }

    @Test
    fun getChangesToken() = runTest {
        fakeAhpServiceStub.changesTokenResponse =
            GetChangesTokenResponse(
                ResponseProto.GetChangesTokenResponse.newBuilder()
                    .setChangesToken("changesToken")
                    .build()
            )

        val response = testBlocking {
            healthConnectClient.getChangesToken(ChangesTokenRequest(setOf(StepsRecord::class)))
        }

        assertThat(response).isEqualTo("changesToken")
        assertThat(fakeAhpServiceStub.lastGetChangesTokenRequest?.proto)
            .isEqualTo(
                RequestProto.GetChangesTokenRequest.newBuilder()
                    .addDataType(DataProto.DataType.newBuilder().setName("Steps"))
                    .build()
            )
    }

    @Test
    fun getChanges_steps() = runTest {
        fakeAhpServiceStub.changesResponse =
            GetChangesResponse(
                ResponseProto.GetChangesResponse.newBuilder()
                    .addChanges(ChangeProto.DataChange.newBuilder().setDeleteUid("deleteUid"))
                    .addChanges(
                        ChangeProto.DataChange.newBuilder()
                            .setUpsertDataPoint(
                                DataProto.DataPoint.newBuilder()
                                    .setUid("testUid")
                                    .setStartTimeMillis(1234L)
                                    .setEndTimeMillis(5678L)
                                    .putValues(
                                        "count",
                                        DataProto.Value.newBuilder().setLongVal(100).build()
                                    )
                                    .setDataType(DataProto.DataType.newBuilder().setName("Steps"))
                                    .build()
                            )
                    )
                    .setHasMore(true)
                    .setChangesTokenExpired(false)
                    .build()
            )

        val response = testBlocking { healthConnectClient.getChanges("steps_changes_token") }

        assertThat(response.changes).hasSize(2)
        assertThat(response.changes[0]).isInstanceOf(DeletionChange::class.java)
        assertThat(response.changes[1]).isInstanceOf(UpsertionChange::class.java)
        assertThat(response.hasMore).isTrue()
        assertThat(response.changesTokenExpired).isFalse()
        assertThat(fakeAhpServiceStub.lastGetChangesRequest?.proto)
            .isEqualTo(
                RequestProto.GetChangesRequest.newBuilder()
                    .setChangesToken("steps_changes_token")
                    .build()
            )
    }

    @Test
    fun registerForDataNotifications() = runTest {
        testBlocking {
            healthConnectClient.registerForDataNotifications(
                notificationIntentAction = "action",
                recordTypes = listOf(HeartRateRecord::class, StepsRecord::class),
            )
        }

        assertThat(fakeAhpServiceStub.lastRegisterForDataNotificationsRequest?.proto)
            .isEqualTo(
                RequestProto.RegisterForDataNotificationsRequest.newBuilder()
                    .setNotificationIntentAction("action")
                    .addDataTypes(HeartRateRecord::class.toDataType())
                    .addDataTypes(StepsRecord::class.toDataType())
                    .build()
            )
    }

    @Test
    fun unregisterFromDataNotifications() = runTest {
        testBlocking {
            healthConnectClient.unregisterFromDataNotifications(notificationIntentAction = "action")
        }

        assertThat(fakeAhpServiceStub.lastUnregisterFromDataNotificationsRequest?.proto)
            .isEqualTo(
                RequestProto.UnregisterFromDataNotificationsRequest.newBuilder()
                    .setNotificationIntentAction("action")
                    .build()
            )
    }

    private suspend fun <T> TestScope.testBlocking(block: suspend CoroutineScope.() -> T): T =
        asyncAndWaitForIdle(block).await()

    private fun <T> TestScope.asyncAndWaitForIdle(
        block: suspend CoroutineScope.() -> T,
    ): Deferred<T> =
        async(block = block).also {
            advanceUntilIdle()
            waitForMainLooperIdle()
        }

    private fun waitForMainLooperIdle() {
        Shadows.shadowOf(Looper.getMainLooper()).idle()
    }

    private fun installPackage(context: Context, packageName: String, enabled: Boolean) {
        val packageInfo = PackageInfo()
        packageInfo.packageName = packageName
        packageInfo.applicationInfo = ApplicationInfo()
        packageInfo.applicationInfo.enabled = enabled
        val packageManager = context.packageManager
        Shadows.shadowOf(packageManager).installPackage(packageInfo)
    }
}<|MERGE_RESOLUTION|>--- conflicted
+++ resolved
@@ -24,11 +24,7 @@
 import android.os.Looper
 import androidx.health.connect.client.changes.DeletionChange
 import androidx.health.connect.client.changes.UpsertionChange
-<<<<<<< HEAD
-import androidx.health.connect.client.impl.converters.datatype.toDataType
-=======
 import androidx.health.connect.client.permission.HealthPermission
->>>>>>> fdff00cc
 import androidx.health.connect.client.permission.HealthPermission.Companion.getReadPermission
 import androidx.health.connect.client.permission.HealthPermission.Companion.getWritePermission
 import androidx.health.connect.client.records.ActiveCaloriesBurnedRecord
@@ -121,13 +117,6 @@
         },
         { getChanges("token") },
         { getChangesToken(ChangesTokenRequest(recordTypes = setOf(StepsRecord::class))) },
-        {
-            registerForDataNotifications(
-                notificationIntentAction = "action",
-                recordTypes = emptyList(),
-            )
-        },
-        { unregisterFromDataNotifications(notificationIntentAction = "action") }
     )
 
 @Suppress("GoodTime") // Safe to use in test setup
@@ -781,39 +770,6 @@
             )
     }
 
-    @Test
-    fun registerForDataNotifications() = runTest {
-        testBlocking {
-            healthConnectClient.registerForDataNotifications(
-                notificationIntentAction = "action",
-                recordTypes = listOf(HeartRateRecord::class, StepsRecord::class),
-            )
-        }
-
-        assertThat(fakeAhpServiceStub.lastRegisterForDataNotificationsRequest?.proto)
-            .isEqualTo(
-                RequestProto.RegisterForDataNotificationsRequest.newBuilder()
-                    .setNotificationIntentAction("action")
-                    .addDataTypes(HeartRateRecord::class.toDataType())
-                    .addDataTypes(StepsRecord::class.toDataType())
-                    .build()
-            )
-    }
-
-    @Test
-    fun unregisterFromDataNotifications() = runTest {
-        testBlocking {
-            healthConnectClient.unregisterFromDataNotifications(notificationIntentAction = "action")
-        }
-
-        assertThat(fakeAhpServiceStub.lastUnregisterFromDataNotificationsRequest?.proto)
-            .isEqualTo(
-                RequestProto.UnregisterFromDataNotificationsRequest.newBuilder()
-                    .setNotificationIntentAction("action")
-                    .build()
-            )
-    }
-
     private suspend fun <T> TestScope.testBlocking(block: suspend CoroutineScope.() -> T): T =
         asyncAndWaitForIdle(block).await()
 
