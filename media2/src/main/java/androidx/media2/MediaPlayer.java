/*
 * Copyright 2018 The Android Open Source Project
 *
 * Licensed under the Apache License, Version 2.0 (the "License");
 * you may not use this file except in compliance with the License.
 * You may obtain a copy of the License at
 *
 *      http://www.apache.org/licenses/LICENSE-2.0
 *
 * Unless required by applicable law or agreed to in writing, software
 * distributed under the License is distributed on an "AS IS" BASIS,
 * WITHOUT WARRANTIES OR CONDITIONS OF ANY KIND, either express or implied.
 * See the License for the specific language governing permissions and
 * limitations under the License.
 */

package androidx.media2;

import static androidx.annotation.RestrictTo.Scope.LIBRARY_GROUP_PREFIX;
import static androidx.media2.SessionPlayer.PlayerResult.RESULT_ERROR_BAD_VALUE;
import static androidx.media2.SessionPlayer.PlayerResult.RESULT_ERROR_INVALID_STATE;
import static androidx.media2.SessionPlayer.PlayerResult.RESULT_ERROR_IO;
import static androidx.media2.SessionPlayer.PlayerResult.RESULT_ERROR_PERMISSION_DENIED;
import static androidx.media2.SessionPlayer.PlayerResult.RESULT_ERROR_UNKNOWN;
import static androidx.media2.SessionPlayer.PlayerResult.RESULT_INFO_SKIPPED;
import static androidx.media2.SessionPlayer.PlayerResult.RESULT_SUCCESS;

import android.content.Context;
import android.graphics.SurfaceTexture;
import android.media.AudioManager;
import android.media.DeniedByServerException;
import android.media.MediaDrm;
import android.media.MediaDrmException;
import android.media.MediaFormat;
import android.os.PersistableBundle;
import android.util.Log;
import android.view.Surface;

import androidx.annotation.FloatRange;
import androidx.annotation.GuardedBy;
import androidx.annotation.IntDef;
import androidx.annotation.IntRange;
import androidx.annotation.NonNull;
import androidx.annotation.Nullable;
import androidx.annotation.RequiresApi;
import androidx.annotation.RestrictTo;
import androidx.annotation.VisibleForTesting;
import androidx.collection.ArrayMap;
import androidx.concurrent.futures.AbstractResolvableFuture;
import androidx.concurrent.futures.ResolvableFuture;
import androidx.core.util.Pair;
import androidx.media.AudioAttributesCompat;

import com.google.common.util.concurrent.ListenableFuture;

import java.lang.annotation.Retention;
import java.lang.annotation.RetentionPolicy;
import java.util.ArrayDeque;
import java.util.ArrayList;
import java.util.Collection;
import java.util.Collections;
import java.util.HashMap;
import java.util.Iterator;
import java.util.List;
import java.util.Map;
import java.util.Objects;
import java.util.UUID;
import java.util.concurrent.Executor;
import java.util.concurrent.ExecutorService;
import java.util.concurrent.Executors;

/**
 * A media player which plays {@link MediaItem}s. The details on playback control and player states
 * can be found in the documentation of the base class, {@link SessionPlayer}.
 * <p>
 * Topic covered here:
 * <ol>
 * <li><a href="#AudioFocusAndNoisyIntent">Audio focus and noisy intent</a>
 * </ol>
 * <a name="AudioFocusAndNoisyIntent"></a>
 * <h3>Audio focus and noisy intent</h3>
 * <p>
 * By default, {@link MediaPlayer} handles audio focus and noisy intent with
 * {@link AudioAttributesCompat} set to this player. You need to call
 * {@link #setAudioAttributes(AudioAttributesCompat)} set the audio attribute while in the
 * {@link #PLAYER_STATE_IDLE}.
 * <p>
 * Here's the table of automatic audio focus behavior with audio attributes.
 * <table>
 * <tr><th>Audio Attributes</th><th>Audio Focus Gain Type</th><th>Misc</th></tr>
 * <tr><td>{@link AudioAttributesCompat#USAGE_VOICE_COMMUNICATION_SIGNALLING}</td>
 *     <td>{@link android.media.AudioManager#AUDIOFOCUS_NONE}</td>
 *     <td /></tr>
 * <tr><td><ul><li>{@link AudioAttributesCompat#USAGE_GAME}</li>
 *             <li>{@link AudioAttributesCompat#USAGE_MEDIA}</li>
 *             <li>{@link AudioAttributesCompat#USAGE_UNKNOWN}</li></ul></td>
 *     <td>{@link android.media.AudioManager#AUDIOFOCUS_GAIN}</td>
 *     <td>Developers should specific a proper usage instead of
 *         {@link AudioAttributesCompat#USAGE_UNKNOWN}</td></tr>
 * <tr><td><ul><li>{@link AudioAttributesCompat#USAGE_ALARM}</li>
 *             <li>{@link AudioAttributesCompat#USAGE_VOICE_COMMUNICATION}</li></ul></td>
 *     <td>{@link android.media.AudioManager#AUDIOFOCUS_GAIN_TRANSIENT}</td>
 *     <td /></tr>
 * <tr><td><ul><li>{@link AudioAttributesCompat#USAGE_ASSISTANCE_NAVIGATION_GUIDANCE}</li>
 *             <li>{@link AudioAttributesCompat#USAGE_ASSISTANCE_SONIFICATION}</li>
 *             <li>{@link AudioAttributesCompat#USAGE_NOTIFICATION}</li>
 *             <li>{@link AudioAttributesCompat#USAGE_NOTIFICATION_COMMUNICATION_DELAYED}</li>
 *             <li>{@link AudioAttributesCompat#USAGE_NOTIFICATION_COMMUNICATION_INSTANT}</li>
 *             <li>{@link AudioAttributesCompat#USAGE_NOTIFICATION_COMMUNICATION_REQUEST}</li>
 *             <li>{@link AudioAttributesCompat#USAGE_NOTIFICATION_EVENT}</li>
 *             <li>{@link AudioAttributesCompat#USAGE_NOTIFICATION_RINGTONE}</li></ul></td>
 *     <td>{@link android.media.AudioManager#AUDIOFOCUS_GAIN_TRANSIENT_MAY_DUCK}</td>
 *     <td /></tr>
 * <tr><td><ul><li>{@link AudioAttributesCompat#USAGE_ASSISTANT}</li></ul></td>
 *     <td>{@link android.media.AudioManager#AUDIOFOCUS_GAIN_TRANSIENT_EXCLUSIVE}</td>
 *     <td /></tr>
 * <tr><td>{@link AudioAttributesCompat#USAGE_ASSISTANCE_ACCESSIBILITY}</td>
 *     <td>{@link android.media.AudioManager#AUDIOFOCUS_GAIN_TRANSIENT} if
 *         {@link AudioAttributesCompat#CONTENT_TYPE_SPEECH},
 *         {@link android.media.AudioManager#AUDIOFOCUS_GAIN_TRANSIENT_MAY_DUCK} otherwise</td>
 *     <td /></tr>
 * <tr><td>{@code null}</td>
 *     <td>No audio focus handling, and sets the player volume to {@code 0}</td>
 *     <td>Only valid if your media contents don't have audio</td></tr>
 * <tr><td>Any other AudioAttributes</td>
 *     <td>No audio focus handling, and sets the player volume to {@code 0}</td>
 *     <td>This is to handle error</td></tr>
 * </table>
 * <p>
 * For more information about the audio focus, take a look at
 * <a href="{@docRoot}guide/topics/media-apps/audio-focus.html">Managing audio focus</a>
 * <p>
 */
public class MediaPlayer extends SessionPlayer {
    private static final String TAG = "MediaPlayer";

    /**
     * Unspecified player error.
     * @see PlayerCallback#onError
     */
    public static final int PLAYER_ERROR_UNKNOWN = 1;
    /**
     * File or network related operation errors.
     * @see PlayerCallback#onError
     */
    public static final int PLAYER_ERROR_IO = -1004;
    /**
     * Bitstream is not conforming to the related coding standard or file spec.
     * @see PlayerCallback#onError
     */
    public static final int PLAYER_ERROR_MALFORMED = -1007;
    /**
     * Bitstream is conforming to the related coding standard or file spec, but
     * the media framework does not support the feature.
     * @see PlayerCallback#onError
     */
    public static final int PLAYER_ERROR_UNSUPPORTED = -1010;
    /**
     * Some operation takes too long to complete, usually more than 3-5 seconds.
     * @see PlayerCallback#onError
     */
    public static final int PLAYER_ERROR_TIMED_OUT = -110;
    /** Unspecified low-level system error. This value originated from UNKNOWN_ERROR in
     * system/core/include/utils/Errors.h
     * @see PlayerCallback#onError
     * @hide
     */
    @RestrictTo(LIBRARY_GROUP_PREFIX)
    public static final int PLAYER_ERROR_SYSTEM = -2147483648;

    /**
     * @hide
     */
    @IntDef(flag = false, /*prefix = "PLAYER_ERROR",*/ value = {
            PLAYER_ERROR_UNKNOWN,
            PLAYER_ERROR_IO,
            PLAYER_ERROR_MALFORMED,
            PLAYER_ERROR_UNSUPPORTED,
            PLAYER_ERROR_TIMED_OUT,
            PLAYER_ERROR_SYSTEM
    })
    @Retention(RetentionPolicy.SOURCE)
    @RestrictTo(LIBRARY_GROUP_PREFIX)
    public @interface MediaError {}

    /**
     * Unspecified media player info.
     * @see PlayerCallback#onInfo
     * @hide
     */
    @RestrictTo(LIBRARY_GROUP_PREFIX)
    public static final int MEDIA_INFO_UNKNOWN = 1;

    /**
     * The player just started the playback of this media item.
     * @see PlayerCallback#onInfo
     * @hide
     */
    @RestrictTo(LIBRARY_GROUP_PREFIX)
    public static final int MEDIA_INFO_MEDIA_ITEM_START = 2;

    /**
     * The player just pushed the very first video frame for rendering.
     * @see PlayerCallback#onInfo
     */
    public static final int MEDIA_INFO_VIDEO_RENDERING_START = 3;

    /**
     * The player just completed the playback of this media item.
     * @see PlayerCallback#onInfo
     * @hide
     */
    @RestrictTo(LIBRARY_GROUP_PREFIX)
    public static final int MEDIA_INFO_MEDIA_ITEM_END = 5;

    /**
     * The player just completed the playback of all the media items set by {@link #setPlaylist}
     * and {@link #setMediaItem}.
     * @see PlayerCallback#onInfo
     * @hide
     */
    @RestrictTo(LIBRARY_GROUP_PREFIX)
    public static final int MEDIA_INFO_MEDIA_ITEM_LIST_END = 6;

    /**
     * The player just completed an iteration of playback loop. This event is sent only when
     * looping is enabled by {@link #setRepeatMode(int)}.
     * @see PlayerCallback#onInfo
     * @hide
     */
    @RestrictTo(LIBRARY_GROUP_PREFIX)
    public static final int MEDIA_INFO_MEDIA_ITEM_REPEAT = 7;

    /**
     * The player just finished preparing a media item for playback.
     * @see #prepare()
     * @see PlayerCallback#onInfo
     */
    public static final int MEDIA_INFO_PREPARED = 100;

    /**
     * The video is too complex for the decoder: it can't decode frames fast
     * enough. Possibly only the audio plays fine at this stage.
     * @see PlayerCallback#onInfo
     */
    public static final int MEDIA_INFO_VIDEO_TRACK_LAGGING = 700;

    /**
     * The player is temporarily pausing playback internally in order to
     * buffer more data.
     * @see PlayerCallback#onInfo
     * @hide
     */
    @RestrictTo(LIBRARY_GROUP_PREFIX)
    public static final int MEDIA_INFO_BUFFERING_START = 701;

    /**
     * The player is resuming playback after filling buffers.
     * @see PlayerCallback#onInfo
     * @hide
     */
    @RestrictTo(LIBRARY_GROUP_PREFIX)
    public static final int MEDIA_INFO_BUFFERING_END = 702;

    /**
     * Estimated network bandwidth information (kbps) is available; currently this event fires
     * simultaneously as {@link #MEDIA_INFO_BUFFERING_START} and {@link #MEDIA_INFO_BUFFERING_END}
     * when playing network files.
     * @see PlayerCallback#onInfo
     * @hide
     */
    @RestrictTo(LIBRARY_GROUP_PREFIX)
    public static final int MEDIA_INFO_NETWORK_BANDWIDTH = 703;

    /**
     * Update status in buffering a media source received through progressive downloading.
     * The received buffering percentage indicates how much of the content has been buffered
     * or played. For example a buffering update of 80 percent when half the content
     * has already been played indicates that the next 30 percent of the
     * content to play has been buffered.
     *
     * <p>The {@code extra} parameter in {@link PlayerCallback#onInfo} is the
     * percentage (0-100) of the content that has been buffered or played thus far.
     * @see PlayerCallback#onInfo
     */
    public static final int MEDIA_INFO_BUFFERING_UPDATE = 704;

    /**
     * Bad interleaving means that a media has been improperly interleaved or
     * not interleaved at all, e.g has all the video samples first then all the
     * audio ones. Video is playing but a lot of disk seeks may be happening.
     * @see PlayerCallback#onInfo
     */
    public static final int MEDIA_INFO_BAD_INTERLEAVING = 800;

    /**
     * The media cannot be seeked (e.g live stream)
     * @see PlayerCallback#onInfo
     */
    public static final int MEDIA_INFO_NOT_SEEKABLE = 801;

    /**
     * A new set of metadata is available.
     * @see PlayerCallback#onInfo
     * @hide
     */
    @RestrictTo(LIBRARY_GROUP_PREFIX)
    public static final int MEDIA_INFO_METADATA_UPDATE = 802;

    /**
     * A new set of external-only metadata is available.  Used by
     * JAVA framework to avoid triggering track scanning.
     * @hide
     */
    @RestrictTo(LIBRARY_GROUP_PREFIX)
    public static final int MEDIA_INFO_EXTERNAL_METADATA_UPDATE = 803;

    /**
     * Informs that audio is not playing. Note that playback of the video
     * is not interrupted.
     * @see PlayerCallback#onInfo
     */
    public static final int MEDIA_INFO_AUDIO_NOT_PLAYING = 804;

    /**
     * Informs that video is not playing. Note that playback of the audio
     * is not interrupted.
     * @see PlayerCallback#onInfo
     */
    public static final int MEDIA_INFO_VIDEO_NOT_PLAYING = 805;

    /** Failed to handle timed text track properly.
     * @see PlayerCallback#onInfo
     * @hide
     */
    @RestrictTo(LIBRARY_GROUP_PREFIX)
    public static final int MEDIA_INFO_TIMED_TEXT_ERROR = 900;

    /**
     * Subtitle track was not supported by the media framework.
     * @see PlayerCallback#onInfo
     * @hide
     */
    @RestrictTo(LIBRARY_GROUP_PREFIX)
    public static final int MEDIA_INFO_UNSUPPORTED_SUBTITLE = 901;

    /**
     * Reading the subtitle track takes too long.
     * @see PlayerCallback#onInfo
     * @hide
     */
    @RestrictTo(LIBRARY_GROUP_PREFIX)
    public static final int MEDIA_INFO_SUBTITLE_TIMED_OUT = 902;

    /**
     * @hide
     */
    @IntDef(flag = false, /*prefix = "MEDIA_INFO",*/ value = {
            MEDIA_INFO_UNKNOWN,
            MEDIA_INFO_MEDIA_ITEM_START,
            MEDIA_INFO_VIDEO_RENDERING_START,
            MEDIA_INFO_MEDIA_ITEM_END,
            MEDIA_INFO_MEDIA_ITEM_LIST_END,
            MEDIA_INFO_MEDIA_ITEM_REPEAT,
            MEDIA_INFO_PREPARED,
            MEDIA_INFO_VIDEO_TRACK_LAGGING,
            MEDIA_INFO_BUFFERING_START,
            MEDIA_INFO_BUFFERING_END,
            MEDIA_INFO_NETWORK_BANDWIDTH,
            MEDIA_INFO_BUFFERING_UPDATE,
            MEDIA_INFO_BAD_INTERLEAVING,
            MEDIA_INFO_NOT_SEEKABLE,
            MEDIA_INFO_METADATA_UPDATE,
            MEDIA_INFO_EXTERNAL_METADATA_UPDATE,
            MEDIA_INFO_AUDIO_NOT_PLAYING,
            MEDIA_INFO_VIDEO_NOT_PLAYING,
            MEDIA_INFO_TIMED_TEXT_ERROR,
            MEDIA_INFO_UNSUPPORTED_SUBTITLE,
            MEDIA_INFO_SUBTITLE_TIMED_OUT
    })
    @Retention(RetentionPolicy.SOURCE)
    @RestrictTo(LIBRARY_GROUP_PREFIX)
    public @interface MediaInfo {}

    /**
     * This mode is used with {@link #seekTo(long, int)} to move media position to
     * a sync (or key) frame associated with a media item that is located
     * right before or at the given time.
     *
     * @see #seekTo(long, int)
     */
    public static final int SEEK_PREVIOUS_SYNC    = 0x00;
    /**
     * This mode is used with {@link #seekTo(long, int)} to move media position to
     * a sync (or key) frame associated with a media item that is located
     * right after or at the given time.
     *
     * @see #seekTo(long, int)
     */
    public static final int SEEK_NEXT_SYNC        = 0x01;
    /**
     * This mode is used with {@link #seekTo(long, int)} to move media position to
     * a sync (or key) frame associated with a media item that is located
     * closest to (in time) or at the given time.
     *
     * @see #seekTo(long, int)
     */
    public static final int SEEK_CLOSEST_SYNC     = 0x02;
    /**
     * This mode is used with {@link #seekTo(long, int)} to move media position to
     * a frame (not necessarily a key frame) associated with a media item that
     * is located closest to or at the given time.
     *
     * @see #seekTo(long, int)
     */
    public static final int SEEK_CLOSEST          = 0x03;

    /** @hide */
    @IntDef(flag = false, /*prefix = "SEEK",*/ value = {
            SEEK_PREVIOUS_SYNC,
            SEEK_NEXT_SYNC,
            SEEK_CLOSEST_SYNC,
            SEEK_CLOSEST,
    })
    @Retention(RetentionPolicy.SOURCE)
    @RestrictTo(LIBRARY_GROUP_PREFIX)
    public @interface SeekMode {}

    private static final int CALL_COMPLETE_PLAYLIST_BASE = -1000;
    private static final int END_OF_PLAYLIST = -1;
    private static final int NO_MEDIA_ITEM = -2;

    @SuppressWarnings("WeakerAccess") /* synthetic access */
    static ArrayMap<Integer, Integer> sResultCodeMap;
    @SuppressWarnings("WeakerAccess") /* synthetic access */
    static ArrayMap<Integer, Integer> sErrorCodeMap;
    @SuppressWarnings("WeakerAccess") /* synthetic access */
    static ArrayMap<Integer, Integer> sInfoCodeMap;
    @SuppressWarnings("WeakerAccess") /* synthetic access */
    static ArrayMap<Integer, Integer> sSeekModeMap;
    @SuppressWarnings("WeakerAccess") /* synthetic access */
    static ArrayMap<Integer, Integer> sPrepareDrmStatusMap;

    static {
        sResultCodeMap = new ArrayMap<>();
        sResultCodeMap.put(MediaPlayer2.CALL_STATUS_NO_ERROR, RESULT_SUCCESS);
        sResultCodeMap.put(MediaPlayer2.CALL_STATUS_ERROR_UNKNOWN, RESULT_ERROR_UNKNOWN);
        sResultCodeMap.put(
                MediaPlayer2.CALL_STATUS_INVALID_OPERATION, RESULT_ERROR_INVALID_STATE);
        sResultCodeMap.put(MediaPlayer2.CALL_STATUS_BAD_VALUE, RESULT_ERROR_BAD_VALUE);
        sResultCodeMap.put(
                MediaPlayer2.CALL_STATUS_PERMISSION_DENIED, RESULT_ERROR_PERMISSION_DENIED);
        sResultCodeMap.put(MediaPlayer2.CALL_STATUS_ERROR_IO, RESULT_ERROR_IO);
        sResultCodeMap.put(MediaPlayer2.CALL_STATUS_SKIPPED, RESULT_INFO_SKIPPED);

        sErrorCodeMap = new ArrayMap<>();
        sErrorCodeMap.put(MediaPlayer2.MEDIA_ERROR_UNKNOWN, PLAYER_ERROR_UNKNOWN);
        sErrorCodeMap.put(MediaPlayer2.MEDIA_ERROR_IO, PLAYER_ERROR_IO);
        sErrorCodeMap.put(MediaPlayer2.MEDIA_ERROR_MALFORMED, PLAYER_ERROR_MALFORMED);
        sErrorCodeMap.put(MediaPlayer2.MEDIA_ERROR_UNSUPPORTED, PLAYER_ERROR_UNSUPPORTED);
        sErrorCodeMap.put(MediaPlayer2.MEDIA_ERROR_TIMED_OUT, PLAYER_ERROR_TIMED_OUT);

        sInfoCodeMap = new ArrayMap<>();
        sInfoCodeMap.put(MediaPlayer2.MEDIA_INFO_UNKNOWN, MEDIA_INFO_UNKNOWN);
        sInfoCodeMap.put(
                MediaPlayer2.MEDIA_INFO_VIDEO_RENDERING_START, MEDIA_INFO_VIDEO_RENDERING_START);
        sInfoCodeMap.put(
                MediaPlayer2.MEDIA_INFO_VIDEO_TRACK_LAGGING, MEDIA_INFO_VIDEO_TRACK_LAGGING);
        sInfoCodeMap.put(MediaPlayer2.MEDIA_INFO_BUFFERING_START, MEDIA_INFO_BUFFERING_START);
        sInfoCodeMap.put(MediaPlayer2.MEDIA_INFO_BUFFERING_END, MEDIA_INFO_BUFFERING_END);
        sInfoCodeMap.put(MediaPlayer2.MEDIA_INFO_BAD_INTERLEAVING, MEDIA_INFO_BAD_INTERLEAVING);
        sInfoCodeMap.put(MediaPlayer2.MEDIA_INFO_NOT_SEEKABLE, MEDIA_INFO_NOT_SEEKABLE);
        sInfoCodeMap.put(MediaPlayer2.MEDIA_INFO_METADATA_UPDATE, MEDIA_INFO_METADATA_UPDATE);
        sInfoCodeMap.put(MediaPlayer2.MEDIA_INFO_AUDIO_NOT_PLAYING, MEDIA_INFO_AUDIO_NOT_PLAYING);
        sInfoCodeMap.put(MediaPlayer2.MEDIA_INFO_VIDEO_NOT_PLAYING, MEDIA_INFO_VIDEO_NOT_PLAYING);
        sInfoCodeMap.put(
                MediaPlayer2.MEDIA_INFO_UNSUPPORTED_SUBTITLE, MEDIA_INFO_UNSUPPORTED_SUBTITLE);
        sInfoCodeMap.put(MediaPlayer2.MEDIA_INFO_SUBTITLE_TIMED_OUT, MEDIA_INFO_SUBTITLE_TIMED_OUT);

        sSeekModeMap = new ArrayMap<>();
        sSeekModeMap.put(SEEK_PREVIOUS_SYNC, MediaPlayer2.SEEK_PREVIOUS_SYNC);
        sSeekModeMap.put(SEEK_NEXT_SYNC, MediaPlayer2.SEEK_NEXT_SYNC);
        sSeekModeMap.put(SEEK_CLOSEST_SYNC, MediaPlayer2.SEEK_CLOSEST_SYNC);
        sSeekModeMap.put(SEEK_CLOSEST, MediaPlayer2.SEEK_CLOSEST);

        sPrepareDrmStatusMap = new ArrayMap<>();
        sPrepareDrmStatusMap.put(MediaPlayer2.PREPARE_DRM_STATUS_SUCCESS,
                DrmResult.RESULT_SUCCESS);
        sPrepareDrmStatusMap.put(MediaPlayer2.PREPARE_DRM_STATUS_PROVISIONING_NETWORK_ERROR,
                DrmResult.RESULT_ERROR_PROVISIONING_NETWORK_ERROR);
        sPrepareDrmStatusMap.put(MediaPlayer2.PREPARE_DRM_STATUS_PROVISIONING_SERVER_ERROR,
                DrmResult.RESULT_ERROR_PREPARATION_ERROR);
        sPrepareDrmStatusMap.put(MediaPlayer2.PREPARE_DRM_STATUS_PREPARATION_ERROR,
                DrmResult.RESULT_ERROR_PREPARATION_ERROR);
        sPrepareDrmStatusMap.put(MediaPlayer2.PREPARE_DRM_STATUS_UNSUPPORTED_SCHEME,
                DrmResult.RESULT_ERROR_UNSUPPORTED_SCHEME);
        sPrepareDrmStatusMap.put(MediaPlayer2.PREPARE_DRM_STATUS_RESOURCE_BUSY,
                DrmResult.RESULT_ERROR_RESOURCE_BUSY);
    }

    @SuppressWarnings("WeakerAccess") /* synthetic access */
    MediaPlayer2 mPlayer;
    private ExecutorService mExecutor;

    @SuppressWarnings("WeakerAccess") /* synthetic access */
    static final class PendingCommand {
        @SuppressWarnings("WeakerAccess") /* synthetic access */
        @MediaPlayer2.CallCompleted final int mCallType;
        @SuppressWarnings("WeakerAccess") /* synthetic access */
        final ResolvableFuture mFuture;

        @SuppressWarnings("WeakerAccess") /* synthetic access */
        PendingCommand(int callType, ResolvableFuture future) {
            mCallType = callType;
            mFuture = future;
        }
    }

    /* A list for tracking the commands submitted to MediaPlayer2.*/
    @SuppressWarnings("WeakerAccess") /* synthetic access */
    @GuardedBy("mPendingCommands")
    final ArrayDeque<PendingCommand> mPendingCommands = new ArrayDeque<>();

    /**
     * PendingFuture is a future for the result of execution which will be executed later via
     * the onExecute() method.
     */
    @SuppressWarnings("WeakerAccess") /* synthetic access */
    abstract static class PendingFuture<V extends PlayerResult>
            extends AbstractResolvableFuture<V> {
        @SuppressWarnings("WeakerAccess") /* synthetic access */
        final boolean mIsSeekTo;
        @SuppressWarnings("WeakerAccess") /* synthetic access */
        boolean mExecuteCalled = false;
        @SuppressWarnings("WeakerAccess") /* synthetic access */
        List<ResolvableFuture<V>> mFutures;

        PendingFuture(Executor executor) {
            this(executor, false);
        }

        PendingFuture(Executor executor, boolean isSeekTo) {
            mIsSeekTo = isSeekTo;
            addListener(new Runnable() {
                @Override
                public void run() {
                    if (isCancelled() && mExecuteCalled) {
                        cancelFutures();
                    }
                }
            }, executor);
        }

        @Override
        public boolean set(@Nullable V value) {
            return super.set(value);
        }

        @Override
        public boolean setException(Throwable throwable) {
            return super.setException(throwable);
        }

        public boolean execute() {
            if (!mExecuteCalled && !isCancelled()) {
                mExecuteCalled = true;
                mFutures = onExecute();
            }
            if (!isCancelled() && !isDone()) {
                setResultIfFinished();
            }
            return isCancelled() || isDone();
        }

        private void setResultIfFinished() {
            V result = null;
            for (int i = 0; i < mFutures.size(); ++i) {
                ResolvableFuture<V> future = mFutures.get(i);
                if (!future.isDone() && !future.isCancelled()) {
                    return;
                }
                try {
                    result = future.get();
                    int resultCode = result.getResultCode();
                    if (resultCode != RESULT_SUCCESS && resultCode != RESULT_INFO_SKIPPED) {
                        cancelFutures();
                        set(result);
                        return;
                    }
                } catch (Exception e) {
                    cancelFutures();
                    setException(e);
                    return;
                }
            }
            try {
                set(result);
            } catch (Exception e) {
                setException(e);
            }
        }

        abstract List<ResolvableFuture<V>> onExecute();

        @SuppressWarnings("WeakerAccess") /* synthetic access */
        void cancelFutures() {
            for (ResolvableFuture<V> future : mFutures) {
                if (!future.isCancelled() && !future.isDone()) {
                    future.cancel(true);
                }
            }
        }
    }

    /* A list of pending operations within this MediaPlayer that will be executed sequentially. */
    @SuppressWarnings("WeakerAccess") /* synthetic access */
    @GuardedBy("mPendingFutures")
    final ArrayDeque<PendingFuture<? super PlayerResult>> mPendingFutures = new ArrayDeque<>();

    private final Object mStateLock = new Object();
    @GuardedBy("mStateLock")
    private @PlayerState int mState;
    @GuardedBy("mStateLock")
    private Map<MediaItem, Integer> mMediaItemToBuffState = new HashMap<>();
    @SuppressWarnings("WeakerAccess") /* synthetic access */
    final AudioFocusHandler mAudioFocusHandler;

    @SuppressWarnings("WeakerAccess") /* synthetic access */
    final Object mPlaylistLock = new Object();
    @GuardedBy("mPlaylistLock")
    @SuppressWarnings("WeakerAccess") /* synthetic access */
    MediaItemList mPlaylist = new MediaItemList();
    @GuardedBy("mPlaylistLock")
    @SuppressWarnings("WeakerAccess") /* synthetic access */
    ArrayList<MediaItem> mShuffledList = new ArrayList<>();
    @GuardedBy("mPlaylistLock")
    @SuppressWarnings("WeakerAccess") /* synthetic access */
            MediaMetadata mPlaylistMetadata;
    @GuardedBy("mPlaylistLock")
    @SuppressWarnings("WeakerAccess") /* synthetic access */
    int mRepeatMode;
    @GuardedBy("mPlaylistLock")
    @SuppressWarnings("WeakerAccess") /* synthetic access */
    int mShuffleMode;
    @GuardedBy("mPlaylistLock")
    @SuppressWarnings("WeakerAccess") /* synthetic access */
    int mCurrentShuffleIdx;
    @GuardedBy("mPlaylistLock")
    @SuppressWarnings("WeakerAccess") /* synthetic access */
            MediaItem mCurPlaylistItem;
    @GuardedBy("mPlaylistLock")
    @SuppressWarnings("WeakerAccess") /* synthetic access */
            MediaItem mNextPlaylistItem;
    @GuardedBy("mPlaylistLock")
    private boolean mSetMediaItemCalled;

<<<<<<< HEAD
=======
    /**
     * Constructor to create a MediaPlayer instance.
     *
     * @param context A {@link Context} that will be used to resolve {@link UriMediaItem}.
     */
    @SuppressLint("RestrictedApi")
>>>>>>> d24aba7d
    public MediaPlayer(@NonNull Context context) {
        mState = PLAYER_STATE_IDLE;
        mPlayer = MediaPlayer2.create(context);
        mExecutor = Executors.newFixedThreadPool(1);
        mPlayer.setEventCallback(mExecutor, new Mp2Callback());
        mPlayer.setDrmEventCallback(mExecutor, new Mp2DrmCallback());
        mCurrentShuffleIdx = NO_MEDIA_ITEM;
        mAudioFocusHandler = new AudioFocusHandler(context, this);
    }

    @GuardedBy("mPendingCommands")
    @SuppressWarnings("WeakerAccess") /* synthetic access */
    void addPendingCommandLocked(
            int callType, final ResolvableFuture future, final Object token) {
        final PendingCommand pendingCommand = new PendingCommand(callType, future);
        mPendingCommands.add(pendingCommand);
        future.addListener(new Runnable() {
            @Override
            public void run() {
                // Propagate the cancellation to the MediaPlayer2 implementation.
                if (future.isCancelled()) {
                    synchronized (mPendingCommands) {
                        if (mPlayer.cancel(token)) {
                            mPendingCommands.remove(pendingCommand);
                        }
                    }
                }
            }
        }, mExecutor);
    }

    private void addPendingFuture(final PendingFuture pendingFuture) {
        synchronized (mPendingFutures) {
            mPendingFutures.add(pendingFuture);
            executePendingFutures();
        }
    }

    @Override
    @NonNull
    public ListenableFuture<PlayerResult> play() {
        PendingFuture<PlayerResult> pendingFuture = new PendingFuture<PlayerResult>(mExecutor) {
            @Override
            List<ResolvableFuture<PlayerResult>> onExecute() {
                ArrayList<ResolvableFuture<PlayerResult>> futures = new ArrayList<>();
                final ResolvableFuture<PlayerResult> future;
                if (mAudioFocusHandler.onPlay()) {
                    if (mPlayer.getAudioAttributes() == null) {
                        futures.add(setPlayerVolumeInternal(0f));
                    }
                    future = ResolvableFuture.create();
                    synchronized (mPendingCommands) {
                        Object token = mPlayer.play();
                        addPendingCommandLocked(MediaPlayer2.CALL_COMPLETED_PLAY, future, token);
                    }
                } else {
                    future = createFutureForResultCode(RESULT_ERROR_UNKNOWN);
                }
                futures.add(future);
                return futures;
            }
        };
        addPendingFuture(pendingFuture);
        return pendingFuture;
    }

    @Override
    @NonNull
    public ListenableFuture<PlayerResult> pause() {
        PendingFuture<PlayerResult> pendingFuture = new PendingFuture<PlayerResult>(mExecutor) {
            @Override
            List<ResolvableFuture<PlayerResult>> onExecute() {
                ArrayList<ResolvableFuture<PlayerResult>> futures = new ArrayList<>();
                ResolvableFuture<PlayerResult> future = ResolvableFuture.create();
                mAudioFocusHandler.onPause();
                synchronized (mPendingCommands) {
                    Object token = mPlayer.pause();
                    addPendingCommandLocked(MediaPlayer2.CALL_COMPLETED_PAUSE, future, token);
                }
                futures.add(future);
                return futures;
            }
        };
        addPendingFuture(pendingFuture);
        return pendingFuture;
    }

    /**
     * Prepares the media items for playback.
     *
     * <p>
     * After setting the media items and the display surface, you need to call this method.
     * During this preparation, the player may allocate resources required to play, such as audio
     * and video decoders.
     *
     * @return a {@link ListenableFuture} which represents the pending completion of the command.
     * {@link PlayerResult} will be delivered when the command completes.
     */
    @Override
    @NonNull
    public ListenableFuture<PlayerResult> prepare() {
        PendingFuture<PlayerResult> pendingFuture = new PendingFuture<PlayerResult>(mExecutor) {
            @Override
            List<ResolvableFuture<PlayerResult>> onExecute() {
                ArrayList<ResolvableFuture<PlayerResult>> futures = new ArrayList<>();
                ResolvableFuture<PlayerResult> future = ResolvableFuture.create();
                synchronized (mPendingCommands) {
                    Object token = mPlayer.prepare();
                    addPendingCommandLocked(MediaPlayer2.CALL_COMPLETED_PREPARE, future, token);
                }
                // TODO: Changing buffering state is not correct. Think about changing MP2 event
                // APIs for the initial buffering for prepare case.
                setBufferingState(mPlayer.getCurrentMediaItem(),
                        BUFFERING_STATE_BUFFERING_AND_STARVED);
                futures.add(future);
                return futures;
            }
        };
        addPendingFuture(pendingFuture);
        return pendingFuture;
    }

    @Override
    @NonNull
    public ListenableFuture<PlayerResult> seekTo(final long position) {
        PendingFuture<PlayerResult> pendingFuture =
                new PendingFuture<PlayerResult>(mExecutor, true) {
            @Override
            List<ResolvableFuture<PlayerResult>> onExecute() {
                ArrayList<ResolvableFuture<PlayerResult>> futures = new ArrayList<>();
                ResolvableFuture<PlayerResult> future = ResolvableFuture.create();
                synchronized (mPendingCommands) {
                    Object token = mPlayer.seekTo(position);
                    addPendingCommandLocked(MediaPlayer2.CALL_COMPLETED_SEEK_TO, future, token);
                }
                futures.add(future);
                return futures;
            }
        };
        addPendingFuture(pendingFuture);
        return pendingFuture;
    }

    @Override
    @NonNull
<<<<<<< HEAD
    public ListenableFuture<PlayerResult> setPlaybackSpeed(final float playbackSpeed) {
=======
    @SuppressLint("RestrictedApi")
    public ListenableFuture<PlayerResult> setPlaybackSpeed(
            @FloatRange(from = 0, to = 1) final float playbackSpeed) {
>>>>>>> d24aba7d
        PendingFuture<PlayerResult> pendingFuture = new PendingFuture<PlayerResult>(mExecutor) {
            @Override
            List<ResolvableFuture<PlayerResult>> onExecute() {
                ArrayList<ResolvableFuture<PlayerResult>> futures = new ArrayList<>();
                ResolvableFuture<PlayerResult> future = ResolvableFuture.create();
                synchronized (mPendingCommands) {
                    Object token = mPlayer.setPlaybackParams(new PlaybackParams.Builder(
                            mPlayer.getPlaybackParams())
                            .setSpeed(playbackSpeed).build());
                    addPendingCommandLocked(MediaPlayer2.CALL_COMPLETED_SET_PLAYBACK_PARAMS,
                            future, token);
                }
                futures.add(future);
                return futures;
            }
        };
        addPendingFuture(pendingFuture);
        return pendingFuture;
    }

    @NonNull
    @Override
    public ListenableFuture<PlayerResult> setAudioAttributes(
            @NonNull final AudioAttributesCompat attr) {
        PendingFuture<PlayerResult> pendingFuture = new PendingFuture<PlayerResult>(mExecutor) {
            @Override
            List<ResolvableFuture<PlayerResult>> onExecute() {
                ArrayList<ResolvableFuture<PlayerResult>> futures = new ArrayList<>();
                ResolvableFuture<PlayerResult> future = ResolvableFuture.create();
                synchronized (mPendingCommands) {
                    Object token = mPlayer.setAudioAttributes(attr);
                    addPendingCommandLocked(MediaPlayer2.CALL_COMPLETED_SET_AUDIO_ATTRIBUTES,
                            future, token);
                }
                futures.add(future);
                return futures;
            }
        };
        addPendingFuture(pendingFuture);
        return pendingFuture;
    }

    @Override
    public @PlayerState int getPlayerState() {
        synchronized (mStateLock) {
            return mState;
        }
    }

    @Override
    public long getCurrentPosition() {
        try {
            long pos = mPlayer.getCurrentPosition();
            if (pos >= 0) {
                return pos;
            }
        } catch (IllegalStateException e) {
            // fall-through.
        }
        return UNKNOWN_TIME;
    }

    @Override
    public long getDuration() {
        try {
            long duration = mPlayer.getDuration();
            if (duration >= 0) {
                return duration;
            }
        } catch (IllegalStateException e) {
            // fall-through.
        }
        return UNKNOWN_TIME;
    }

    @Override
    public long getBufferedPosition() {
        try {
            long pos = mPlayer.getBufferedPosition();
            if (pos >= 0) {
                return pos;
            }
        } catch (IllegalStateException e) {
            // fall-through.
        }
        return UNKNOWN_TIME;
    }

    @Override
<<<<<<< HEAD
    public int getBufferingState() {
=======
    @SuppressLint("RestrictedApi")
    public @BuffState int getBufferingState() {
>>>>>>> d24aba7d
        Integer buffState;
        synchronized (mStateLock) {
            buffState = mMediaItemToBuffState.get(mPlayer.getCurrentMediaItem());
        }
        return buffState == null ? BUFFERING_STATE_UNKNOWN : buffState;
    }

    @Override
    public float getPlaybackSpeed() {
        try {
            return mPlayer.getPlaybackParams().getSpeed();
        } catch (IllegalStateException e) {
            return 1.0f;
        }
    }

    @Override
    @Nullable
    public AudioAttributesCompat getAudioAttributes() {
        try {
            return mPlayer.getAudioAttributes();
        } catch (IllegalStateException e) {
            return null;
        }
    }

    @Override
    @NonNull
    public ListenableFuture<PlayerResult> setMediaItem(@NonNull final MediaItem item) {
        if (item == null) {
            throw new NullPointerException("item shouldn't be null");
        }
        if (item instanceof FileMediaItem) {
            if (((FileMediaItem) item).isClosed()) {
                throw new IllegalArgumentException("File descriptor is closed. " + item);
            }
        }
        PendingFuture<PlayerResult> pendingFuture = new PendingFuture<PlayerResult>(mExecutor) {
            @Override
            List<ResolvableFuture<PlayerResult>> onExecute() {
                ArrayList<ResolvableFuture<PlayerResult>> futures = new ArrayList<>();
                synchronized (mPlaylistLock) {
                    mPlaylist.clear();
                    mShuffledList.clear();
                    mCurPlaylistItem = item;
                    mNextPlaylistItem = null;
                    mCurrentShuffleIdx = END_OF_PLAYLIST;
                }
                futures.addAll(setMediaItemsInternal(item, null));
                return futures;
            }
        };
        addPendingFuture(pendingFuture);
        return pendingFuture;
    }

    @NonNull
    @Override
    public ListenableFuture<PlayerResult> setPlaylist(
            @NonNull final List<MediaItem> playlist, @Nullable final MediaMetadata metadata) {
        if (playlist == null) {
            throw new NullPointerException("playlist shouldn't be null");
        } else if (playlist.isEmpty()) {
            throw new IllegalArgumentException("playlist shouldn't be empty");
        }
        String errorString = null;
        for (MediaItem item : playlist) {
            if (item == null) {
                errorString = "playlist shouldn't contain null item";
                break;
            }
            if (item instanceof FileMediaItem) {
                if (((FileMediaItem) item).isClosed()) {
                    errorString = "File descriptor is closed. " + item;
                    break;
                }
            }
        }
        if (errorString != null) {
            // Close all the given FileMediaItems on error case.
            for (MediaItem item : playlist) {
                if (item instanceof FileMediaItem) {
                    ((FileMediaItem) item).increaseRefCount();
                    ((FileMediaItem) item).decreaseRefCount();
                }
            }
            throw new IllegalArgumentException(errorString);
        }

        PendingFuture<PlayerResult> pendingFuture = new PendingFuture<PlayerResult>(mExecutor) {
            @Override
            List<ResolvableFuture<PlayerResult>> onExecute() {
                MediaItem curItem;
                MediaItem nextItem;
                synchronized (mPlaylistLock) {
                    mPlaylistMetadata = metadata;
                    mPlaylist.replaceAll(playlist);
                    applyShuffleModeLocked();
                    mCurrentShuffleIdx = 0;
                    updateAndGetCurrentNextItemIfNeededLocked();
                    curItem = mCurPlaylistItem;
                    nextItem = mNextPlaylistItem;
                }
                notifySessionPlayerCallback(new SessionPlayerCallbackNotifier() {
                    @Override
                    public void callCallback(
                            SessionPlayer.PlayerCallback callback) {
                        callback.onPlaylistChanged(MediaPlayer.this, playlist, metadata);
                    }
                });
                if (curItem != null) {
                    return setMediaItemsInternal(curItem, nextItem);
                }
                return createFuturesForResultCode(RESULT_SUCCESS);
            }
        };
        addPendingFuture(pendingFuture);
        return pendingFuture;
    }

    @NonNull
    @Override
    public ListenableFuture<PlayerResult> addPlaylistItem(
            final int index, @NonNull final MediaItem item) {
        if (item == null) {
            throw new NullPointerException("item shouldn't be null");
        }
        if (item instanceof FileMediaItem) {
            if (((FileMediaItem) item).isClosed()) {
                throw new IllegalArgumentException("File descriptor is closed. " + item);
            }
        }
        if (index < 0) {
            throw new IllegalArgumentException("index shouldn't be negative");
        }

        PendingFuture<PlayerResult> pendingFuture = new PendingFuture<PlayerResult>(mExecutor) {
            @Override
            List<ResolvableFuture<PlayerResult>> onExecute() {
                Pair<MediaItem, MediaItem> updatedCurNextItem;
                synchronized (mPlaylistLock) {
                    if (mPlaylist.contains(item)) {
                        return createFuturesForResultCode(RESULT_ERROR_BAD_VALUE, item);
                    }
                    int clampedIndex = clamp(index, mPlaylist.size());
                    int addedShuffleIdx = clampedIndex;
                    mPlaylist.add(clampedIndex, item);
                    if (mShuffleMode == SessionPlayer.SHUFFLE_MODE_NONE) {
                        mShuffledList.add(clampedIndex, item);
                    } else {
                        // Add the item in random position of mShuffledList.
                        addedShuffleIdx = (int) (Math.random() * (mShuffledList.size() + 1));
                        mShuffledList.add(addedShuffleIdx, item);
                    }
                    if (addedShuffleIdx <= mCurrentShuffleIdx) {
                        mCurrentShuffleIdx++;
                    }
                    updatedCurNextItem = updateAndGetCurrentNextItemIfNeededLocked();
                }
                final List<MediaItem> playlist = getPlaylist();
                final MediaMetadata metadata = getPlaylistMetadata();
                notifySessionPlayerCallback(new SessionPlayerCallbackNotifier() {
                    @Override
                    public void callCallback(
                            SessionPlayer.PlayerCallback callback) {
                        callback.onPlaylistChanged(MediaPlayer.this, playlist, metadata);
                    }
                });

                if (updatedCurNextItem.second == null) {
                    return createFuturesForResultCode(RESULT_SUCCESS);
                }
                ArrayList<ResolvableFuture<PlayerResult>> futures = new ArrayList<>();
                futures.add(setNextMediaItemInternal(updatedCurNextItem.second));
                return futures;
            }
        };
        addPendingFuture(pendingFuture);
        return pendingFuture;
    }

    @Override
    @NonNull
    public ListenableFuture<PlayerResult> removePlaylistItem(@IntRange(from = 0) final int index) {
        if (index < 0) {
            throw new IllegalArgumentException("index shouldn't be negative");
        }

        PendingFuture<PlayerResult> pendingFuture = new PendingFuture<PlayerResult>(mExecutor) {
            @Override
            List<ResolvableFuture<PlayerResult>> onExecute() {
                int removedItemShuffleIdx;
                MediaItem curItem;
                MediaItem nextItem;
                Pair<MediaItem, MediaItem> updatedCurNextItem = null;
                synchronized (mPlaylistLock) {
                    if (index >= mPlaylist.size()) {
                        return createFuturesForResultCode(RESULT_ERROR_BAD_VALUE);
                    }
                    MediaItem item = mPlaylist.remove(index);
                    removedItemShuffleIdx = mShuffledList.indexOf(item);
                    mShuffledList.remove(removedItemShuffleIdx);
                    if (removedItemShuffleIdx < mCurrentShuffleIdx) {
                        mCurrentShuffleIdx--;
                    }
                    updatedCurNextItem = updateAndGetCurrentNextItemIfNeededLocked();
                    curItem = mCurPlaylistItem;
                    nextItem = mNextPlaylistItem;
                }
                final List<MediaItem> playlist = getPlaylist();
                final MediaMetadata metadata = getPlaylistMetadata();
                notifySessionPlayerCallback(new SessionPlayerCallbackNotifier() {
                    @Override
                    public void callCallback(
                            SessionPlayer.PlayerCallback callback) {
                        callback.onPlaylistChanged(MediaPlayer.this, playlist, metadata);
                    }
                });

                ArrayList<ResolvableFuture<PlayerResult>> futures = new ArrayList<>();
                if (updatedCurNextItem != null) {
                    if (updatedCurNextItem.first != null) {
                        futures.addAll(setMediaItemsInternal(curItem, nextItem));
                    } else if (updatedCurNextItem.second != null) {
                        futures.add(setNextMediaItemInternal(nextItem));
                    }
                } else {
                    futures.add(createFutureForResultCode(RESULT_SUCCESS));
                }
                return futures;
            }
        };
        addPendingFuture(pendingFuture);
        return pendingFuture;
    }

    @NonNull
    @Override
    public ListenableFuture<PlayerResult> replacePlaylistItem(
            final int index, @NonNull final MediaItem item) {
        if (item == null) {
            throw new NullPointerException("item shouldn't be null");
        }
        if (item instanceof FileMediaItem) {
            if (((FileMediaItem) item).isClosed()) {
                throw new IllegalArgumentException("File descriptor is closed. " + item);
            }
        }
        if (index < 0) {
            throw new IllegalArgumentException("index shouldn't be negative");
        }

        PendingFuture<PlayerResult> pendingFuture = new PendingFuture<PlayerResult>(mExecutor) {
            @Override
            List<ResolvableFuture<PlayerResult>> onExecute() {
                MediaItem curItem;
                MediaItem nextItem;
                Pair<MediaItem, MediaItem> updatedCurNextItem = null;
                synchronized (mPlaylistLock) {
                    if (index >= mPlaylist.size() || mPlaylist.contains(item)) {
                        return createFuturesForResultCode(RESULT_ERROR_BAD_VALUE, item);
                    }

                    int shuffleIdx = mShuffledList.indexOf(mPlaylist.get(index));
                    mShuffledList.set(shuffleIdx, item);
                    mPlaylist.set(index, item);
                    updatedCurNextItem = updateAndGetCurrentNextItemIfNeededLocked();
                    curItem = mCurPlaylistItem;
                    nextItem = mNextPlaylistItem;
                }
                // TODO: Should we notify current media item changed if it is replaced?
                final List<MediaItem> playlist = getPlaylist();
                final MediaMetadata metadata = getPlaylistMetadata();
                notifySessionPlayerCallback(new SessionPlayerCallbackNotifier() {
                    @Override
                    public void callCallback(
                            SessionPlayer.PlayerCallback callback) {
                        callback.onPlaylistChanged(MediaPlayer.this, playlist, metadata);
                    }
                });

                ArrayList<ResolvableFuture<PlayerResult>> futures = new ArrayList<>();
                if (updatedCurNextItem != null) {
                    if (updatedCurNextItem.first != null) {
                        futures.addAll(setMediaItemsInternal(curItem, nextItem));
                    } else if (updatedCurNextItem.second != null) {
                        futures.add(setNextMediaItemInternal(nextItem));
                    }
                } else {
                    futures.add(createFutureForResultCode(RESULT_SUCCESS));
                }
                return futures;
            }
        };
        addPendingFuture(pendingFuture);
        return pendingFuture;
    }

    @Override
    @NonNull
    public ListenableFuture<PlayerResult> skipToPreviousPlaylistItem() {
        PendingFuture<PlayerResult> pendingFuture = new PendingFuture<PlayerResult>(mExecutor) {
            @Override
            List<ResolvableFuture<PlayerResult>> onExecute() {
                MediaItem curItem;
                MediaItem nextItem;
                synchronized (mPlaylistLock) {
                    if (mCurrentShuffleIdx < 0) {
                        return createFuturesForResultCode(RESULT_ERROR_INVALID_STATE);
                    }
                    int prevShuffleIdx = mCurrentShuffleIdx - 1;
                    if (prevShuffleIdx < 0) {
                        if (mRepeatMode == REPEAT_MODE_ALL || mRepeatMode == REPEAT_MODE_GROUP) {
                            prevShuffleIdx = mShuffledList.size() - 1;
                        } else {
                            return createFuturesForResultCode(RESULT_ERROR_INVALID_STATE);
                        }
                    }
                    mCurrentShuffleIdx = prevShuffleIdx;
                    updateAndGetCurrentNextItemIfNeededLocked();
                    curItem = mCurPlaylistItem;
                    nextItem = mNextPlaylistItem;
                }
                return setMediaItemsInternal(curItem, nextItem);
            }
        };
        addPendingFuture(pendingFuture);
        return pendingFuture;
    }

    @Override
    @NonNull
    public ListenableFuture<PlayerResult> skipToNextPlaylistItem() {
        PendingFuture<PlayerResult> pendingFuture = new PendingFuture<PlayerResult>(mExecutor) {
            @Override
            List<ResolvableFuture<PlayerResult>> onExecute() {
                MediaItem curItem;
                MediaItem nextItem;
                synchronized (mPlaylistLock) {
                    if (mCurrentShuffleIdx < 0) {
                        return createFuturesForResultCode(RESULT_ERROR_INVALID_STATE);
                    }
                    int nextShuffleIdx = mCurrentShuffleIdx + 1;
                    if (nextShuffleIdx >= mShuffledList.size()) {
                        if (mRepeatMode == REPEAT_MODE_ALL || mRepeatMode == REPEAT_MODE_GROUP) {
                            nextShuffleIdx = 0;
                        } else {
                            return createFuturesForResultCode(RESULT_ERROR_INVALID_STATE);
                        }
                    }
                    mCurrentShuffleIdx = nextShuffleIdx;
                    updateAndGetCurrentNextItemIfNeededLocked();
                    curItem = mCurPlaylistItem;
                    nextItem = mNextPlaylistItem;
                }
                if (curItem != null) {
                    return setMediaItemsInternal(curItem, nextItem);
                }
                ArrayList<ResolvableFuture<PlayerResult>> futures = new ArrayList<>();
                futures.add(skipToNextInternal());
                return futures;
            }
        };
        addPendingFuture(pendingFuture);
        return pendingFuture;
    }

    @Override
    @NonNull
    public ListenableFuture<PlayerResult> skipToPlaylistItem(@IntRange(from = 0) final int index) {
        if (index < 0) {
            throw new IllegalArgumentException("index shouldn't be negative");
        }

        PendingFuture<PlayerResult> pendingFuture = new PendingFuture<PlayerResult>(mExecutor) {
            @Override
            List<ResolvableFuture<PlayerResult>> onExecute() {
                MediaItem curItem;
                MediaItem nextItem;
                synchronized (mPlaylistLock) {
                    if (index >= mPlaylist.size()) {
                        return createFuturesForResultCode(RESULT_ERROR_BAD_VALUE);
                    }
                    mCurrentShuffleIdx = mShuffledList.indexOf(mPlaylist.get(index));
                    updateAndGetCurrentNextItemIfNeededLocked();
                    curItem = mCurPlaylistItem;
                    nextItem = mNextPlaylistItem;
                }
                return setMediaItemsInternal(curItem, nextItem);
            }
        };
        addPendingFuture(pendingFuture);
        return pendingFuture;
    }

    @NonNull
    @Override
    public ListenableFuture<PlayerResult> updatePlaylistMetadata(
            @Nullable final MediaMetadata metadata) {
        PendingFuture<PlayerResult> pendingFuture = new PendingFuture<PlayerResult>(mExecutor) {
            @Override
            List<ResolvableFuture<PlayerResult>> onExecute() {
                synchronized (mPlaylistLock) {
                    mPlaylistMetadata = metadata;
                }
                notifySessionPlayerCallback(new SessionPlayerCallbackNotifier() {
                    @Override
                    public void callCallback(
                            SessionPlayer.PlayerCallback callback) {
                        callback.onPlaylistMetadataChanged(MediaPlayer.this, metadata);
                    }
                });
                return createFuturesForResultCode(RESULT_SUCCESS);
            }
        };
        addPendingFuture(pendingFuture);
        return pendingFuture;
    }

    @Override
    @NonNull
    public ListenableFuture<PlayerResult> setRepeatMode(final int repeatMode) {
        PendingFuture<PlayerResult> pendingFuture = new PendingFuture<PlayerResult>(mExecutor) {
            @Override
            List<ResolvableFuture<PlayerResult>> onExecute() {
                if (repeatMode < SessionPlayer.REPEAT_MODE_NONE
                        || repeatMode > SessionPlayer.REPEAT_MODE_GROUP) {
                    return createFuturesForResultCode(RESULT_ERROR_BAD_VALUE);
                }

                boolean changed;
                synchronized (mPlaylistLock) {
                    changed = mRepeatMode != repeatMode;
                    mRepeatMode = repeatMode;
                }
                if (changed) {
                    notifySessionPlayerCallback(new SessionPlayerCallbackNotifier() {
                        @Override
                        public void callCallback(
                                SessionPlayer.PlayerCallback callback) {
                            callback.onRepeatModeChanged(MediaPlayer.this, repeatMode);
                        }
                    });
                }
                return createFuturesForResultCode(RESULT_SUCCESS);
            }
        };
        addPendingFuture(pendingFuture);
        return pendingFuture;
    }

    @Override
    @NonNull
    public ListenableFuture<PlayerResult> setShuffleMode(final int shuffleMode) {
        PendingFuture<PlayerResult> pendingFuture = new PendingFuture<PlayerResult>(mExecutor) {
            @Override
            List<ResolvableFuture<PlayerResult>> onExecute() {
                if (shuffleMode < SessionPlayer.SHUFFLE_MODE_NONE
                        || shuffleMode > SessionPlayer.SHUFFLE_MODE_GROUP) {
                    return createFuturesForResultCode(RESULT_ERROR_BAD_VALUE);
                }

                boolean changed;
                synchronized (mPlaylistLock) {
                    changed = mShuffleMode != shuffleMode;
                    mShuffleMode = shuffleMode;
                }
                if (changed) {
                    notifySessionPlayerCallback(new SessionPlayerCallbackNotifier() {
                        @Override
                        public void callCallback(
                                SessionPlayer.PlayerCallback callback) {
                            callback.onShuffleModeChanged(MediaPlayer.this, shuffleMode);
                        }
                    });
                }
                return createFuturesForResultCode(RESULT_SUCCESS);
            }
        };
        addPendingFuture(pendingFuture);
        return pendingFuture;
    }

    @Override
    @Nullable
    public List<MediaItem> getPlaylist() {
        synchronized (mPlaylistLock) {
            return mPlaylist.isEmpty() ? null : new ArrayList<>(mPlaylist.getCollection());
        }
    }

    @Override
    @Nullable
    public MediaMetadata getPlaylistMetadata() {
        synchronized (mPlaylistLock) {
            return mPlaylistMetadata;
        }
    }

    @Override
    public int getRepeatMode() {
        synchronized (mPlaylistLock) {
            return mRepeatMode;
        }
    }

    @Override
    public int getShuffleMode() {
        synchronized (mPlaylistLock) {
            return mShuffleMode;
        }
    }

    @Override
    @Nullable
    public MediaItem getCurrentMediaItem() {
        return mPlayer.getCurrentMediaItem();
    }

    @Override
    public int getCurrentMediaItemIndex() {
        synchronized (mPlaylistLock) {
            if (mCurrentShuffleIdx < 0) {
                return END_OF_PLAYLIST;
            }
            return mPlaylist.indexOf(mShuffledList.get(mCurrentShuffleIdx));
        }
    }

    @Override
    public int getPreviousMediaItemIndex() {
        synchronized (mPlaylistLock) {
            if (mCurrentShuffleIdx < 0) {
                return END_OF_PLAYLIST;
            }
            int prevShuffleIdx = mCurrentShuffleIdx - 1;
            if (prevShuffleIdx < 0) {
                if (mRepeatMode == REPEAT_MODE_ALL || mRepeatMode == REPEAT_MODE_GROUP) {
                    return mPlaylist.indexOf(mShuffledList.get(mShuffledList.size() - 1));
                } else {
                    return END_OF_PLAYLIST;
                }
            }
            return mPlaylist.indexOf(mShuffledList.get(prevShuffleIdx));
        }
    }

    @Override
    public int getNextMediaItemIndex() {
        synchronized (mPlaylistLock) {
            if (mCurrentShuffleIdx < 0) {
                return END_OF_PLAYLIST;
            }
            int nextShuffleIdx = mCurrentShuffleIdx + 1;
            if (nextShuffleIdx >= mShuffledList.size()) {
                if (mRepeatMode == REPEAT_MODE_ALL || mRepeatMode == REPEAT_MODE_GROUP) {
                    return mPlaylist.indexOf(mShuffledList.get(0));
                } else {
                    return END_OF_PLAYLIST;
                }
            }
            return mPlaylist.indexOf(mShuffledList.get(nextShuffleIdx));
        }
    }

    @Override
    public void close() throws Exception {
        reset();
        mAudioFocusHandler.close();
        mPlayer.close();
        mExecutor.shutdown();
    }

    /**
     * @hide
     */
    @RestrictTo(LIBRARY_GROUP_PREFIX)
    @VisibleForTesting(otherwise = VisibleForTesting.PACKAGE_PRIVATE)
    public AudioFocusHandler getAudioFocusHandler() {
        return mAudioFocusHandler;
    }

    /**
     * Resets {@link MediaPlayer} to its uninitialized state. After calling
     * this method, you will have to initialize it again by setting the
     * media item and calling {@link #prepare()}.
     */
    public void reset() {
        // Cancel the pending commands.
        synchronized (mPendingCommands) {
            for (PendingCommand c : mPendingCommands) {
                c.mFuture.cancel(true);
            }
            mPendingCommands.clear();
        }
        // Cancel the pending futures.
        synchronized (mPendingFutures) {
            for (PendingFuture f : mPendingFutures) {
                if (f.mExecuteCalled && !f.isDone() && !f.isCancelled()) {
                    f.cancel(true);
                }
            }
            mPendingFutures.clear();
        }
        synchronized (mStateLock) {
            mState = PLAYER_STATE_IDLE;
            mMediaItemToBuffState.clear();
        }
        synchronized (mPlaylistLock) {
            mPlaylist.clear();
            mShuffledList.clear();
            mCurPlaylistItem = null;
            mNextPlaylistItem = null;
            mCurrentShuffleIdx = END_OF_PLAYLIST;
            mSetMediaItemCalled = false;
        }
        mAudioFocusHandler.onReset();
        mPlayer.reset();
    }

    /**
     * Sets the {@link Surface} to be used as the sink for the video portion of
     * the media.
     * <p>
     * Setting a Surface will un-set any Surface or SurfaceHolder that was previously set.
     * A null surface will result in only the audio track being played.
     * <p>
     * If the Surface sends frames to a {@link SurfaceTexture}, the timestamps
     * returned from {@link SurfaceTexture#getTimestamp()} will have an
     * unspecified zero point.  These timestamps cannot be directly compared
     * between different media sources, different instances of the same media
     * source, or multiple runs of the same program.  The timestamp is normally
     * monotonically increasing and is unaffected by time-of-day adjustments,
     * but it is reset when the position is set.
     *
     * @param surface The {@link Surface} to be used for the video portion of
     * the media.
     * @return a {@link ListenableFuture} which represents the pending completion of the command.
     * {@link PlayerResult} will be delivered when the command completes.
     */
    @NonNull
    public ListenableFuture<PlayerResult> setSurface(@Nullable final Surface surface) {
        PendingFuture<PlayerResult> pendingFuture = new PendingFuture<PlayerResult>(mExecutor) {
            @Override
            List<ResolvableFuture<PlayerResult>> onExecute() {
                ArrayList<ResolvableFuture<PlayerResult>> futures = new ArrayList<>();
                ResolvableFuture<PlayerResult> future = ResolvableFuture.create();
                synchronized (mPendingCommands) {
                    Object token = mPlayer.setSurface(surface);
                    addPendingCommandLocked(MediaPlayer2.CALL_COMPLETED_SET_SURFACE, future, token);
                }
                futures.add(future);
                return futures;
            }
        };
        addPendingFuture(pendingFuture);
        return pendingFuture;
    }

    /**
     * Sets the volume of the audio of the media to play, expressed as a linear multiplier
     * on the audio samples.
     * <p>
     * Note that this volume is specific to the player, and is separate from stream volume
     * used across the platform.
     * <p>
     * A value of 0.0f indicates muting, a value of 1.0f is the nominal unattenuated and unamplified
     * gain. See {@link #getMaxPlayerVolume()} for the volume range supported by this player.
     * <p>
     * The default player volume is 1.0f.
     *
     * @param volume a value between 0.0f and {@link #getMaxPlayerVolume()}.
     * @return a {@link ListenableFuture} which represents the pending completion of the command.
     * {@link PlayerResult} will be delivered when the command completes.
     */
    @NonNull
    public ListenableFuture<PlayerResult> setPlayerVolume(
            @FloatRange(from = 0, to = 1) final float volume) {
        PendingFuture<PlayerResult> pendingFuture = new PendingFuture<PlayerResult>(mExecutor) {
            @Override
            List<ResolvableFuture<PlayerResult>> onExecute() {
                ArrayList<ResolvableFuture<PlayerResult>> futures = new ArrayList<>();
                futures.add(setPlayerVolumeInternal(volume));
                return futures;
            }
        };
        addPendingFuture(pendingFuture);
        return pendingFuture;
    }

    /**
     * @return the current volume of this player to this player. Note that it does not take into
     * account the associated stream volume.
     */
    public float getPlayerVolume() {
        return mPlayer.getPlayerVolume();
    }

    /**
     * @return the maximum volume that can be used in {@link #setPlayerVolume(float)}.
     */
    public float getMaxPlayerVolume() {
        return mPlayer.getMaxPlayerVolume();
    }


    /**
     * Returns the size of the video.
     *
     * @return the size of the video. The width and height of size could be 0 if there is no video,
     * no display surface was set, or the size has not been determined yet.
     * The {@link PlayerCallback} can be registered via {@link #registerPlayerCallback} to
     * receive a notification {@link PlayerCallback#onVideoSizeChanged} when the size
     * is available.
     */
    public @NonNull VideoSize getVideoSize() {
        return new VideoSize(mPlayer.getVideoWidth(), mPlayer.getVideoHeight());
    }

    /**
     * @return a {@link PersistableBundle} containing the set of attributes and values
     * available for the media being handled by this player instance.
     * The attributes are described in {@link MetricsConstants}.
     *
     * Additional vendor-specific fields may also be present in the return value.
     * @hide
     */
    @RestrictTo(LIBRARY_GROUP_PREFIX)
    @RequiresApi(21)
    public PersistableBundle getMetrics() {
        return mPlayer.getMetrics();
    }

    /**
     * Sets playback rate using {@link PlaybackParams}.
     * <p>
     * The player sets its internal PlaybackParams to the given input. This does not change the
     * player state. For example, if this is called with the speed of 2.0f in
     * {@link #PLAYER_STATE_PAUSED}, the player will just update internal property and stay paused.
     * Once the client calls {@link #play()} afterwards, the player will start playback with the
     * given speed. Calling this with zero speed is not allowed.
     *
     * @param params the playback params.
     * @return a {@link ListenableFuture} which represents the pending completion of the command.
     * {@link PlayerResult} will be delivered when the command completes.
     */
    @NonNull
    public ListenableFuture<PlayerResult> setPlaybackParams(@NonNull final PlaybackParams params) {
        PendingFuture<PlayerResult> pendingFuture = new PendingFuture<PlayerResult>(mExecutor) {
            @Override
            List<ResolvableFuture<PlayerResult>> onExecute() {
                ArrayList<ResolvableFuture<PlayerResult>> futures = new ArrayList<>();
                ResolvableFuture<PlayerResult> future = ResolvableFuture.create();
                synchronized (mPendingCommands) {
                    Object token = mPlayer.setPlaybackParams(params);
                    addPendingCommandLocked(MediaPlayer2.CALL_COMPLETED_SET_PLAYBACK_PARAMS,
                            future, token);
                }
                futures.add(future);
                return futures;
            }
        };
        addPendingFuture(pendingFuture);
        return pendingFuture;
    }

    /**
     * Gets the playback params, containing the current playback rate.
     *
     * @return the playback params.
     */
    @NonNull
    public PlaybackParams getPlaybackParams() {
        return mPlayer.getPlaybackParams();
    }

    /**
     * Moves the media to specified time position by considering the given mode.
     * <p>
     * There is at most one active seekTo processed at any time. If there is a to-be-completed
     * seekTo, new seekTo requests will be queued in such a way that only the last request
     * is kept. When current seekTo is completed, the queued request will be processed if
     * that request is different from just-finished seekTo operation, i.e., the requested
     * position or mode is different.
     *
     * @param position the offset in milliseconds from the start to seek to.
     * When seeking to the given time position, there is no guarantee that the media item
     * has a frame located at the position. When this happens, a frame nearby will be rendered.
     * The value should be in the range of start and end positions defined in {@link MediaItem}.
     * @param mode the mode indicating where exactly to seek to.
     * @return a {@link ListenableFuture} which represents the pending completion of the command.
     * {@link PlayerResult} will be delivered when the command completes.
     */
    @NonNull
<<<<<<< HEAD
    public ListenableFuture<PlayerResult> seekTo(final long msec, @SeekMode final int mode) {
=======
    @SuppressLint("RestrictedApi")
    public ListenableFuture<PlayerResult> seekTo(final long position, @SeekMode final int mode) {
>>>>>>> d24aba7d
        PendingFuture<PlayerResult> pendingFuture =
                new PendingFuture<PlayerResult>(mExecutor, true) {
            @Override
            List<ResolvableFuture<PlayerResult>> onExecute() {
                ArrayList<ResolvableFuture<PlayerResult>> futures = new ArrayList<>();
                ResolvableFuture<PlayerResult> future = ResolvableFuture.create();
                int mp2SeekMode = sSeekModeMap.containsKey(mode)
                        ? sSeekModeMap.get(mode) : MediaPlayer2.SEEK_NEXT_SYNC;
                synchronized (mPendingCommands) {
                    Object token = mPlayer.seekTo(position, mp2SeekMode);
                    addPendingCommandLocked(MediaPlayer2.CALL_COMPLETED_SEEK_TO, future, token);
                }
                futures.add(future);
                return futures;
            }
        };
        addPendingFuture(pendingFuture);
        return pendingFuture;
    }

    /**
     * Gets current playback position as a {@link MediaTimestamp}.
     * <p>
     * The MediaTimestamp represents how the media time correlates to the system time in
     * a linear fashion using an anchor and a clock rate. During regular playback, the media
     * time moves fairly constantly (though the anchor frame may be rebased to a current
     * system time, the linear correlation stays steady). Therefore, this method does not
     * need to be called often.
     * <p>
     * To help users get current playback position, this method always anchors the timestamp
     * to the current {@link System#nanoTime system time}, so
     * {@link MediaTimestamp#getAnchorMediaTimeUs} can be used as current playback position.
     *
     * @return a MediaTimestamp object if a timestamp is available, or {@code null} if no timestamp
     *         is available, e.g. because the media player has not been initialized.
     *
     * @see MediaTimestamp
     */
    @Nullable
    public MediaTimestamp getTimestamp() {
        return mPlayer.getTimestamp();
    }

    /**
     * Sets the audio session ID.
     *
     * @param sessionId the audio session ID.
     * The audio session ID is a system wide unique identifier for the audio stream played by
     * this MediaPlayer2 instance.
     * The primary use of the audio session ID  is to associate audio effects to a particular
     * instance of MediaPlayer2: if an audio session ID is provided when creating an audio effect,
     * this effect will be applied only to the audio content of media players within the same
     * audio session and not to the output mix.
     * When created, a MediaPlayer2 instance automatically generates its own audio session ID.
     * However, it is possible to force this player to be part of an already existing audio session
     * by calling this method.
     * <p>This method must be called before {@link #setMediaItem} and {@link #setPlaylist} methods.
     * @return a {@link ListenableFuture} which represents the pending completion of the command.
     * {@link PlayerResult} will be delivered when the command completes.
     *
     * @see AudioManager#generateAudioSessionId
     */
    @NonNull
    public ListenableFuture<PlayerResult> setAudioSessionId(final int sessionId) {
        PendingFuture<PlayerResult> pendingFuture = new PendingFuture<PlayerResult>(mExecutor) {
            @Override
            List<ResolvableFuture<PlayerResult>> onExecute() {
                ArrayList<ResolvableFuture<PlayerResult>> futures = new ArrayList<>();
                ResolvableFuture<PlayerResult> future = ResolvableFuture.create();
                synchronized (mPendingCommands) {
                    Object token = mPlayer.setAudioSessionId(sessionId);
                    addPendingCommandLocked(MediaPlayer2.CALL_COMPLETED_SET_AUDIO_SESSION_ID,
                            future, token);
                }
                futures.add(future);
                return futures;
            }
        };
        addPendingFuture(pendingFuture);
        return pendingFuture;
    }

    /**
     * Returns the audio session ID.
     *
     * @return the audio session ID. {@see #setAudioSessionId(int)}
     * Note that the audio session ID is 0 only if a problem occurred when the MediaPlayer2 was
     * constructed.
     */
    public int getAudioSessionId() {
        return mPlayer.getAudioSessionId();
    }

    /**
     * Attaches an auxiliary effect to the player. A typical auxiliary effect is a reverberation
     * effect which can be applied on any sound source that directs a certain amount of its
     * energy to this effect. This amount is defined by setAuxEffectSendLevel().
     * See {@link #setAuxEffectSendLevel(float)}.
     * <p>After creating an auxiliary effect (e.g.
     * {@link android.media.audiofx.EnvironmentalReverb}), retrieve its ID with
     * {@link android.media.audiofx.AudioEffect#getId()} and use it when calling this method
     * to attach the player to the effect.
     * <p>To detach the effect from the player, call this method with a null effect id.
     * <p>This method must be called before {@link #setMediaItem} and {@link #setPlaylist} methods.
     * @param effectId system wide unique id of the effect to attach
     * @return a {@link ListenableFuture} which represents the pending completion of the command.
     * {@link PlayerResult} will be delivered when the command completes.
     */
    @NonNull
    public ListenableFuture<PlayerResult> attachAuxEffect(final int effectId) {
        PendingFuture<PlayerResult> pendingFuture = new PendingFuture<PlayerResult>(mExecutor) {
            @Override
            List<ResolvableFuture<PlayerResult>> onExecute() {
                ArrayList<ResolvableFuture<PlayerResult>> futures = new ArrayList<>();
                ResolvableFuture<PlayerResult> future = ResolvableFuture.create();
                synchronized (mPendingCommands) {
                    Object token = mPlayer.attachAuxEffect(effectId);
                    addPendingCommandLocked(MediaPlayer2.CALL_COMPLETED_ATTACH_AUX_EFFECT,
                            future, token);
                }
                futures.add(future);
                return futures;
            }
        };
        addPendingFuture(pendingFuture);
        return pendingFuture;
    }


    /**
     * Sets the send level of the player to the attached auxiliary effect.
     * See {@link #attachAuxEffect(int)}. The level value range is 0 to 1.0.
     * <p>By default the send level is 0, so even if an effect is attached to the player
     * this method must be called for the effect to be applied.
     * <p>Note that the passed level value is a raw scalar. UI controls should be scaled
     * logarithmically: the gain applied by audio framework ranges from -72dB to 0dB,
     * so an appropriate conversion from linear UI input x to level is:
     * x == 0 -> level = 0
     * 0 < x <= R -> level = 10^(72*(x-R)/20/R)
     * @param level send level scalar
     * @return a {@link ListenableFuture} which represents the pending completion of the command.
     * {@link PlayerResult} will be delivered when the command completes.
     */
    @NonNull
<<<<<<< HEAD
    public ListenableFuture<PlayerResult> setAuxEffectSendLevel(final float level) {
=======
    @SuppressLint("RestrictedApi")
    public ListenableFuture<PlayerResult> setAuxEffectSendLevel(
            @FloatRange(from = 0, to = 1) final float level) {
>>>>>>> d24aba7d
        PendingFuture<PlayerResult> pendingFuture = new PendingFuture<PlayerResult>(mExecutor) {
            @Override
            List<ResolvableFuture<PlayerResult>> onExecute() {
                ArrayList<ResolvableFuture<PlayerResult>> futures = new ArrayList<>();
                ResolvableFuture<PlayerResult> future = ResolvableFuture.create();
                synchronized (mPendingCommands) {
                    Object token = mPlayer.setAuxEffectSendLevel(level);
                    addPendingCommandLocked(MediaPlayer2.CALL_COMPLETED_SET_AUX_EFFECT_SEND_LEVEL,
                            future, token);
                }
                futures.add(future);
                return futures;
            }
        };
        addPendingFuture(pendingFuture);
        return pendingFuture;
    }

    /**
     * Returns a List of track information.
     *
     * @return List of track info. The total number of tracks is the size of the list.
     */
    @NonNull
    public List<TrackInfo> getTrackInfo() {
        List<MediaPlayer2.TrackInfo> list = mPlayer.getTrackInfo();
        List<TrackInfo> trackList = new ArrayList<>();
        for (MediaPlayer2.TrackInfo info : list) {
            trackList.add(new TrackInfo(info.getTrackType(), info.getFormat()));
        }
        return trackList;
    }

    /**
     * Returns the index of the audio, video, or subtitle track currently selected for playback,
     * The return value is an index into the array returned by {@link #getTrackInfo()}, and can
     * be used in calls to {@link #selectTrack(int)} or {@link #deselectTrack(int)}.
     *
     * @param trackType should be one of {@link TrackInfo#MEDIA_TRACK_TYPE_VIDEO},
     * {@link TrackInfo#MEDIA_TRACK_TYPE_AUDIO}, or
     * {@link TrackInfo#MEDIA_TRACK_TYPE_SUBTITLE}
     * @return index of the audio, video, or subtitle track currently selected for playback;
     * a negative integer is returned when there is no selected track for {@code trackType} or
     * when {@code trackType} is not one of audio, video, or subtitle.
     * @throws IllegalStateException if called after {@link #close()}
     *
     * @see #getTrackInfo()
     * @see #selectTrack(int)
     * @see #deselectTrack(int)
     */
    public int getSelectedTrack(int trackType) {
        return mPlayer.getSelectedTrack(trackType);
    }

    /**
     * Selects a track.
     * <p>
     * If the player is in invalid state, {@link PlayerResult#RESULT_ERROR_INVALID_STATE} will be
     * reported with {@link PlayerResult}.
     * If a player is in <em>Playing</em> state, the selected track is presented immediately.
     * If a player is not in Playing state, it just marks the track to be played.
     * </p>
     * <p>
     * In any valid state, if it is called multiple times on the same type of track (ie. Video,
     * Audio, Timed Text), the most recent one will be chosen.
     * </p>
     * <p>
     * The first audio and video tracks are selected by default if available, even though
     * this method is not called. However, no timed text track will be selected until
     * this function is called.
     * </p>
     * <p>
     * Currently, only timed text tracks or audio tracks can be selected via this method.
     * </p>
     * @param index the index of the track to be selected. The valid range of the index
     * is 0..total number of track - 1. The total number of tracks as well as the type of
     * each individual track can be found by calling {@link #getTrackInfo()} method.
     *
     * @see #getTrackInfo
     * @return a {@link ListenableFuture} which represents the pending completion of the command.
     * {@link PlayerResult} will be delivered when the command completes.
     */
    @NonNull
    public ListenableFuture<PlayerResult> selectTrack(final int index) {
        PendingFuture<PlayerResult> pendingFuture = new PendingFuture<PlayerResult>(mExecutor) {
            @Override
            List<ResolvableFuture<PlayerResult>> onExecute() {
                ArrayList<ResolvableFuture<PlayerResult>> futures = new ArrayList<>();
                ResolvableFuture<PlayerResult> future = ResolvableFuture.create();
                synchronized (mPendingCommands) {
                    Object token = mPlayer.selectTrack(index);
                    addPendingCommandLocked(MediaPlayer2.CALL_COMPLETED_SELECT_TRACK,
                            future, token);
                }
                futures.add(future);
                return futures;
            }
        };
        addPendingFuture(pendingFuture);
        return pendingFuture;
    }

    /**
     * Deselects a track.
     * <p>
     * Currently, the track must be a timed text track and no audio or video tracks can be
     * deselected.
     * </p>
     * @param index the index of the track to be deselected. The valid range of the index
     * is 0..total number of tracks - 1. The total number of tracks as well as the type of
     * each individual track can be found by calling {@link #getTrackInfo()} method.
     *
     * @see #getTrackInfo
     * @return a {@link ListenableFuture} which represents the pending completion of the command.
     * {@link PlayerResult} will be delivered when the command completes.
     */
    @NonNull
    public ListenableFuture<PlayerResult> deselectTrack(final int index) {
        PendingFuture<PlayerResult> pendingFuture = new PendingFuture<PlayerResult>(mExecutor) {
            @Override
            List<ResolvableFuture<PlayerResult>> onExecute() {
                ArrayList<ResolvableFuture<PlayerResult>> futures = new ArrayList<>();
                ResolvableFuture<PlayerResult> future = ResolvableFuture.create();
                synchronized (mPendingCommands) {
                    Object token = mPlayer.deselectTrack(index);
                    addPendingCommandLocked(MediaPlayer2.CALL_COMPLETED_DESELECT_TRACK,
                            future, token);
                }
                futures.add(future);
                return futures;
            }
        };
        addPendingFuture(pendingFuture);
        return pendingFuture;
    }

    /**
     * Retrieves the DRM Info associated with the current media item.
     *
     * @throws IllegalStateException if called before being prepared
     * @hide
     */
    @Nullable
    @RestrictTo(LIBRARY_GROUP_PREFIX)
    public DrmInfo getDrmInfo() {
        MediaPlayer2.DrmInfo info = mPlayer.getDrmInfo();
        return info == null ? null : new DrmInfo(info);
    }

    /**
     * Prepares the DRM for the current media item.
     * <p>
     * If {@link OnDrmConfigHelper} is registered, it will be called during
     * preparation to allow configuration of the DRM properties before opening the
     * DRM session. Note that the callback is called synchronously in the thread that called
     * {@link #prepareDrm}. It should be used only for a series of {@code getDrmPropertyString}
     * and {@code setDrmPropertyString} calls and refrain from any lengthy operation.
     * <p>
     * If the device has not been provisioned before, this call also provisions the device
     * which involves accessing the provisioning server and can take a variable time to
     * complete depending on the network connectivity.
     * prepareDrm() runs in non-blocking mode by launching the provisioning in the background and
     * returning. The application should check the {@link DrmResult#getResultCode()} returned with
     * {@link ListenableFuture} to proceed.
     * <p>
     *
     * @param uuid The UUID of the crypto scheme. If not known beforehand, it can be retrieved
     * from the source through {#link getDrmInfo} or registering
     * {@link PlayerCallback#onDrmInfo}.
     * @return a {@link ListenableFuture} which represents the pending completion of the command.
     * {@link DrmResult} will be delivered when the command completes.
     * @hide
     */
    @RestrictTo(LIBRARY_GROUP_PREFIX)
    // This is an asynchronous call.
    @NonNull
    public ListenableFuture<DrmResult> prepareDrm(@NonNull final UUID uuid) {
        PendingFuture<DrmResult> pendingFuture = new PendingFuture<DrmResult>(mExecutor) {
            @Override
            List<ResolvableFuture<DrmResult>> onExecute() {
                ArrayList<ResolvableFuture<DrmResult>> futures = new ArrayList<>();
                ResolvableFuture<DrmResult> future = ResolvableFuture.create();
                synchronized (mPendingCommands) {
                    Object token = mPlayer.prepareDrm(uuid);
                    addPendingCommandLocked(MediaPlayer2.CALL_COMPLETED_PREPARE_DRM, future, token);
                }
                futures.add(future);
                return futures;
            }
        };

        addPendingFuture(pendingFuture);
        return pendingFuture;
    }

    /**
     * Releases the DRM session
     * <p>
     * The player has to have an active DRM session and be in stopped, or prepared
     * state before this call is made.
     * A {@code reset()} call will release the DRM session implicitly.
     *
     * @throws NoDrmSchemeException if there is no active DRM session to release
     * @hide
     */
    @RestrictTo(LIBRARY_GROUP_PREFIX)
    public void releaseDrm() throws NoDrmSchemeException {
        try {
            mPlayer.releaseDrm();
        } catch (MediaPlayer2.NoDrmSchemeException e) {
            throw new NoDrmSchemeException(e.getMessage());
        }
    }

    /**
     * A key request/response exchange occurs between the app and a license server
     * to obtain or release keys used to decrypt encrypted content.
     * <p>
     * getDrmKeyRequest() is used to obtain an opaque key request byte array that is
     * delivered to the license server.  The opaque key request byte array is returned
     * in KeyRequest.data.  The recommended URL to deliver the key request to is
     * returned in KeyRequest.defaultUrl.
     * <p>
     * After the app has received the key request response from the server,
     * it should deliver to the response to the DRM engine plugin using the method
     * {@link #provideDrmKeyResponse}.
     *
     * @param keySetId is the key-set identifier of the offline keys being released when keyType is
     * {@link MediaDrm#KEY_TYPE_RELEASE}. It should be set to null for other key requests, when
     * keyType is {@link MediaDrm#KEY_TYPE_STREAMING} or {@link MediaDrm#KEY_TYPE_OFFLINE}.
     *
     * @param initData is the container-specific initialization data when the keyType is
     * {@link MediaDrm#KEY_TYPE_STREAMING} or {@link MediaDrm#KEY_TYPE_OFFLINE}. Its meaning is
     * interpreted based on the mime type provided in the mimeType parameter.  It could
     * contain, for example, the content ID, key ID or other data obtained from the content
     * metadata that is required in generating the key request.
     * When the keyType is {@link MediaDrm#KEY_TYPE_RELEASE}, it should be set to null.
     *
     * @param mimeType identifies the mime type of the content
     *
     * @param keyType specifies the type of the request. The request may be to acquire
     * keys for streaming, {@link MediaDrm#KEY_TYPE_STREAMING}, or for offline content
     * {@link MediaDrm#KEY_TYPE_OFFLINE}, or to release previously acquired
     * keys ({@link MediaDrm#KEY_TYPE_RELEASE}), which are identified by a keySetId.
     *
     * @param optionalParameters are included in the key request message to
     * allow a client application to provide additional message parameters to the server.
     * This may be {@code null} if no additional parameters are to be sent.
     *
     * @throws NoDrmSchemeException if there is no active DRM session
     * @hide
     */
    @RestrictTo(LIBRARY_GROUP_PREFIX)
    @NonNull
    public MediaDrm.KeyRequest getDrmKeyRequest(
            @Nullable byte[] keySetId, @Nullable byte[] initData,
            @Nullable String mimeType, int keyType,
            @Nullable Map<String, String> optionalParameters)
            throws NoDrmSchemeException {
        try {
            return mPlayer.getDrmKeyRequest(
                    keySetId, initData, mimeType, keyType, optionalParameters);
        } catch (MediaPlayer2.NoDrmSchemeException e) {
            throw new NoDrmSchemeException(e.getMessage());
        }
    }

    /**
     * A key response is received from the license server by the app, then it is
     * provided to the DRM engine plugin using provideDrmKeyResponse. When the
     * response is for an offline key request, a key-set identifier is returned that
     * can be used to later restore the keys to a new session with the method
     * {@link #restoreDrmKeys}.
     * <p>
     * When the response is for a streaming or release request, null is returned.
     *
     * @param keySetId When the response is for a release request, keySetId identifies
     * the saved key associated with the release request (i.e., the same keySetId
     * passed to the earlier {@link #getDrmKeyRequest} call. It MUST be null when the
     * response is for either streaming or offline key requests.
     *
     * @param response the byte array response from the server
     *
     * @throws NoDrmSchemeException if there is no active DRM session
     * @throws DeniedByServerException if the response indicates that the
     * server rejected the request
     * @hide
     */
    @Nullable
    @RestrictTo(LIBRARY_GROUP_PREFIX)
    public byte[] provideDrmKeyResponse(
            @Nullable byte[] keySetId, @NonNull byte[] response)
            throws NoDrmSchemeException, DeniedByServerException {
        try {
            return mPlayer.provideDrmKeyResponse(keySetId, response);
        } catch (MediaPlayer2.NoDrmSchemeException e) {
            throw new NoDrmSchemeException(e.getMessage());
        }
    }

    /**
     * Restore persisted offline keys into a new session.  keySetId identifies the
     * keys to load, obtained from a prior call to {@link #provideDrmKeyResponse}.
     *
     * @param keySetId identifies the saved key set to restore
     * @hide
     */
    @RestrictTo(LIBRARY_GROUP_PREFIX)
    public void restoreDrmKeys(@NonNull byte[] keySetId) throws NoDrmSchemeException {
        try {
            mPlayer.restoreDrmKeys(keySetId);
        } catch (MediaPlayer2.NoDrmSchemeException e) {
            throw new NoDrmSchemeException(e.getMessage());
        }
    }

    /**
     * Read a DRM engine plugin String property value, given the property name string.
     * <p>
     * @param propertyName the property name
     *
     * Standard fields names are:
     * {@link MediaDrm#PROPERTY_VENDOR}, {@link MediaDrm#PROPERTY_VERSION},
     * {@link MediaDrm#PROPERTY_DESCRIPTION}, {@link MediaDrm#PROPERTY_ALGORITHMS}
     * @hide
     */
    @RestrictTo(LIBRARY_GROUP_PREFIX)
    @NonNull
    public String getDrmPropertyString(@NonNull String propertyName) throws NoDrmSchemeException {
        try {
            return mPlayer.getDrmPropertyString(propertyName);
        } catch (MediaPlayer2.NoDrmSchemeException e) {
            throw new NoDrmSchemeException(e.getMessage());
        }
    }

    /**
     * Set a DRM engine plugin String property value.
     * <p>
     * @param propertyName the property name
     * @param value the property value
     *
     * Standard fields names are:
     * {@link MediaDrm#PROPERTY_VENDOR}, {@link MediaDrm#PROPERTY_VERSION},
     * {@link MediaDrm#PROPERTY_DESCRIPTION}, {@link MediaDrm#PROPERTY_ALGORITHMS}
     * @hide
     */
    @RestrictTo(LIBRARY_GROUP_PREFIX)
    public void setDrmPropertyString(@NonNull String propertyName, @NonNull String value)
            throws NoDrmSchemeException {
        try {
            mPlayer.setDrmPropertyString(propertyName, value);
        } catch (MediaPlayer2.NoDrmSchemeException e) {
            throw new NoDrmSchemeException(e.getMessage());
        }
    }

    /**
     * Register a callback to be invoked for configuration of the DRM object before
     * the session is created.
     * <p>
     * The callback will be invoked synchronously during the execution
     * of {@link #prepareDrm(UUID uuid)}.
     *
     * @param listener the callback that will be run
     * @hide
     */
    @RestrictTo(LIBRARY_GROUP_PREFIX)
    public void setOnDrmConfigHelper(@Nullable final OnDrmConfigHelper listener) {
        mPlayer.setOnDrmConfigHelper(listener == null ? null :
                new MediaPlayer2.OnDrmConfigHelper() {
                    @Override
                    public void onDrmConfig(MediaPlayer2 mp, MediaItem item) {
                        listener.onDrmConfig(MediaPlayer.this, item);
                    }
                });
    }

    @SuppressWarnings("WeakerAccess") /* synthetic access */
    void setState(@PlayerState final int state) {
        boolean needToNotify = false;
        synchronized (mStateLock) {
            if (mState != state) {
                mState = state;
                needToNotify = true;
            }
        }
        if (needToNotify) {
            notifySessionPlayerCallback(new SessionPlayerCallbackNotifier() {
                @Override
                public void callCallback(SessionPlayer.PlayerCallback callback) {
                    callback.onPlayerStateChanged(MediaPlayer.this, state);
                }
            });
        }
    }

    @SuppressWarnings("WeakerAccess") /* synthetic access */
    void setBufferingState(final MediaItem item, @BuffState final int state) {
        Integer previousState;
        synchronized (mStateLock) {
            previousState = mMediaItemToBuffState.put(item, state);
        }
        if (previousState == null || previousState.intValue() != state) {
            notifySessionPlayerCallback(new SessionPlayerCallbackNotifier() {
                @Override
                public void callCallback(SessionPlayer.PlayerCallback callback) {
                    callback.onBufferingStateChanged(MediaPlayer.this, item, state);
                }
            });
        }
    }

    @SuppressWarnings("WeakerAccess") /* synthetic access */
    void notifySessionPlayerCallback(final SessionPlayerCallbackNotifier notifier) {
        List<Pair<SessionPlayer.PlayerCallback, Executor>> callbacks = getCallbacks();
        for (Pair<SessionPlayer.PlayerCallback, Executor> pair : callbacks) {
            final SessionPlayer.PlayerCallback callback = pair.first;
            pair.second.execute(new Runnable() {
                @Override
                public void run() {
                    notifier.callCallback(callback);
                }
            });
        }
    }

    @SuppressWarnings("WeakerAccess") /* synthetic access */
    void notifyMediaPlayerCallback(final MediaPlayerCallbackNotifier notifier) {
        List<Pair<SessionPlayer.PlayerCallback, Executor>> callbacks = getCallbacks();
        for (Pair<SessionPlayer.PlayerCallback, Executor> pair : callbacks) {
            if (pair.first instanceof PlayerCallback) {
                final PlayerCallback callback = (PlayerCallback) pair.first;
                pair.second.execute(new Runnable() {
                    @Override
                    public void run() {
                        notifier.callCallback(callback);
                    }
                });
            }
        }
    }

    private interface SessionPlayerCallbackNotifier {
        void callCallback(SessionPlayer.PlayerCallback callback);
    }

    private interface MediaPlayerCallbackNotifier {
        void callCallback(PlayerCallback callback);
    }

    @SuppressWarnings("WeakerAccess") /* synthetic access */
    List<ResolvableFuture<PlayerResult>> setMediaItemsInternal(
            @NonNull MediaItem curItem, @Nullable MediaItem nextItem) {
        boolean setMediaItemCalled;
        synchronized (mPlaylistLock) {
            setMediaItemCalled = mSetMediaItemCalled;
        }

        ArrayList<ResolvableFuture<PlayerResult>> futures = new ArrayList<>();
        if (setMediaItemCalled) {
            futures.add(setNextMediaItemInternal(curItem));
            futures.add(skipToNextInternal());
        } else {
            futures.add(setMediaItemInternal(curItem));
        }

        if (nextItem != null) {
            futures.add(setNextMediaItemInternal(nextItem));
        }
        return futures;
    }

    private ResolvableFuture<PlayerResult> setMediaItemInternal(MediaItem item) {
        ResolvableFuture<PlayerResult> future = ResolvableFuture.create();
        synchronized (mPendingCommands) {
            Object token = mPlayer.setMediaItem(item);
            addPendingCommandLocked(MediaPlayer2.CALL_COMPLETED_SET_DATA_SOURCE, future, token);
        }
        synchronized (mPlaylistLock) {
            mSetMediaItemCalled = true;
        }
        return future;
    }

    @SuppressWarnings("WeakerAccess") /* synthetic access */
    ResolvableFuture<PlayerResult> setNextMediaItemInternal(MediaItem item) {
        ResolvableFuture<PlayerResult> future = ResolvableFuture.create();
        synchronized (mPendingCommands) {
            Object token = mPlayer.setNextMediaItem(item);
            addPendingCommandLocked(
                    MediaPlayer2.CALL_COMPLETED_SET_NEXT_DATA_SOURCE, future, token);
        }
        return future;
    }

    @SuppressWarnings("WeakerAccess") /* synthetic access */
    ResolvableFuture<PlayerResult> skipToNextInternal() {
        ResolvableFuture<PlayerResult> future = ResolvableFuture.create();
        synchronized (mPendingCommands) {
            Object token = mPlayer.skipToNext();
            addPendingCommandLocked(
                    MediaPlayer2.CALL_COMPLETED_SKIP_TO_NEXT, future, token);
        }
        return future;
    }

    @SuppressWarnings("WeakerAccess") /* synthetic access */
    ResolvableFuture<PlayerResult> setPlayerVolumeInternal(float volume) {
        ResolvableFuture<PlayerResult> future = ResolvableFuture.create();
        synchronized (mPendingCommands) {
            Object token = mPlayer.setPlayerVolume(volume);
            addPendingCommandLocked(
                    MediaPlayer2.CALL_COMPLETED_SET_PLAYER_VOLUME, future, token);
        }
        return future;
    }

    @SuppressWarnings("WeakerAccess") /* synthetic access */
    ResolvableFuture<PlayerResult> createFutureForResultCode(int resultCode) {
        return createFutureForResultCode(resultCode, null);
    }

    @SuppressWarnings("WeakerAccess") /* synthetic access */
    ResolvableFuture<PlayerResult> createFutureForResultCode(int resultCode, MediaItem item) {
        ResolvableFuture<PlayerResult> future = ResolvableFuture.create();
        future.set(new PlayerResult(resultCode,
                item == null ? mPlayer.getCurrentMediaItem() : item));
        return future;
    }

    @SuppressWarnings("WeakerAccess") /* synthetic access */
    List<ResolvableFuture<PlayerResult>> createFuturesForResultCode(int resultCode) {
        return createFuturesForResultCode(resultCode, null);
    }

    @SuppressWarnings("WeakerAccess") /* synthetic access */
    List<ResolvableFuture<PlayerResult>> createFuturesForResultCode(int resultCode,
            MediaItem item) {
        ArrayList<ResolvableFuture<PlayerResult>> futures = new ArrayList<>();
        futures.add(createFutureForResultCode(resultCode, item));
        return futures;
    }

    @SuppressWarnings({"GuardedBy", "WeakerAccess"}) /* synthetic access */
    void applyShuffleModeLocked() {
        mShuffledList.clear();
        mShuffledList.addAll(mPlaylist.getCollection());
        if (mShuffleMode == SessionPlayer.SHUFFLE_MODE_ALL
                || mShuffleMode == SessionPlayer.SHUFFLE_MODE_GROUP) {
            Collections.shuffle(mShuffledList);
        }
    }

    /**
     * Update mCurPlaylistItem and mNextPlaylistItem based on mCurrentShuffleIdx value.
     *
     * @return A pair contains the changed current item and next item. If current item or next item
     * is not changed, Pair.first or Pair.second will be null. If current item and next item are the
     * same, it will return null Pair. If non null Pair which contains two nulls, that means one of
     * current and next item or both are changed to null.
     */
    @SuppressWarnings({"GuardedBy", "WeakerAccess"}) /* synthetic access */
    Pair<MediaItem, MediaItem> updateAndGetCurrentNextItemIfNeededLocked() {
        MediaItem changedCurItem = null;
        MediaItem changedNextItem = null;
        if (mCurrentShuffleIdx < 0) {
            if (mCurPlaylistItem == null && mNextPlaylistItem == null) {
                return null;
            }
            mCurPlaylistItem = null;
            mNextPlaylistItem = null;
            return new Pair<>(null, null);
        }
        if (!Objects.equals(mCurPlaylistItem, mShuffledList.get(mCurrentShuffleIdx))) {
            changedCurItem = mCurPlaylistItem = mShuffledList.get(mCurrentShuffleIdx);
        }
        int nextShuffleIdx = mCurrentShuffleIdx + 1;
        if (nextShuffleIdx >= mShuffledList.size()) {
            if (mRepeatMode == REPEAT_MODE_ALL || mRepeatMode == REPEAT_MODE_GROUP) {
                nextShuffleIdx = 0;
            } else {
                nextShuffleIdx = END_OF_PLAYLIST;
            }
        }

        if (nextShuffleIdx == END_OF_PLAYLIST) {
            mNextPlaylistItem = null;
        } else if (!Objects.equals(mNextPlaylistItem, mShuffledList.get(nextShuffleIdx))) {
            changedNextItem = mNextPlaylistItem = mShuffledList.get(nextShuffleIdx);
        }

        return (changedCurItem == null && changedNextItem == null)
                ? null : new Pair<>(changedCurItem, changedNextItem);
    }

    // Clamps value to [0, maxValue]
    @SuppressWarnings("WeakerAccess") /* synthetic access */
    static int clamp(int value, int maxValue) {
        if (value < 0) {
            return 0;
        }
        return (value > maxValue) ? maxValue : value;
    }

    @SuppressWarnings("WeakerAccess") /* synthetic access */
    void handleCallComplete(MediaPlayer2 mp, final MediaItem item, int what, int status) {
        PendingCommand expected;
        synchronized (mPendingCommands) {
            expected = mPendingCommands.pollFirst();
        }
        if (expected == null) {
            Log.i(TAG, "No matching call type for " + what + ". Possibly because of reset().");
            return;
        }

        if (what != expected.mCallType) {
            Log.w(TAG, "Call type does not match. expeced:" + expected.mCallType
                    + " actual:" + what);
            status = MediaPlayer2.CALL_STATUS_ERROR_UNKNOWN;
        }
        if (status == MediaPlayer2.CALL_STATUS_NO_ERROR) {
            switch (what) {
                case MediaPlayer2.CALL_COMPLETED_PREPARE:
                case MediaPlayer2.CALL_COMPLETED_PAUSE:
                    setState(PLAYER_STATE_PAUSED);
                    break;
                case MediaPlayer2.CALL_COMPLETED_PLAY:
                    setState(PLAYER_STATE_PLAYING);
                    break;
                case MediaPlayer2.CALL_COMPLETED_SEEK_TO:
                    final long pos = getCurrentPosition();
                    notifySessionPlayerCallback(new SessionPlayerCallbackNotifier() {
                        @Override
                        public void callCallback(
                                SessionPlayer.PlayerCallback callback) {
                            callback.onSeekCompleted(MediaPlayer.this, pos);
                        }
                    });
                    break;
                case MediaPlayer2.CALL_COMPLETED_SET_DATA_SOURCE:
                    notifySessionPlayerCallback(new SessionPlayerCallbackNotifier() {
                        @Override
                        public void callCallback(
                                SessionPlayer.PlayerCallback callback) {
                            callback.onCurrentMediaItemChanged(MediaPlayer.this, item);
                        }
                    });
                    break;
                case MediaPlayer2.CALL_COMPLETED_SET_PLAYBACK_PARAMS:
                    // TODO: Need to check if the speed value is really changed.
                    final float speed = mPlayer.getPlaybackParams().getSpeed();
                    notifySessionPlayerCallback(new SessionPlayerCallbackNotifier() {
                        @Override
                        public void callCallback(
                                SessionPlayer.PlayerCallback callback) {
                            callback.onPlaybackSpeedChanged(MediaPlayer.this, speed);
                        }
                    });
                    break;
                case MediaPlayer2.CALL_COMPLETED_SET_AUDIO_ATTRIBUTES:
                    final AudioAttributesCompat attr = mPlayer.getAudioAttributes();
                    notifySessionPlayerCallback(new SessionPlayerCallbackNotifier() {
                        @Override
                        public void callCallback(SessionPlayer.PlayerCallback callback) {
                            callback.onAudioAttributesChanged(MediaPlayer.this, attr);
                        }
                    });
                    break;
            }
        }
        if (what != MediaPlayer2.CALL_COMPLETED_PREPARE_DRM) {
            Integer resultCode = sResultCodeMap.containsKey(status)
                    ? sResultCodeMap.get(status) : RESULT_ERROR_UNKNOWN;
            expected.mFuture.set(new PlayerResult(resultCode, item));
        } else {
            Integer resultCode = sPrepareDrmStatusMap.containsKey(status)
                    ? sPrepareDrmStatusMap.get(status) : DrmResult.RESULT_ERROR_PREPARATION_ERROR;
            expected.mFuture.set(new DrmResult(resultCode, item));
        }
        executePendingFutures();
    }

    private void executePendingFutures() {
        synchronized (mPendingFutures) {
            Iterator<PendingFuture<? super PlayerResult>> it = mPendingFutures.iterator();
            while (it.hasNext()) {
                PendingFuture f = it.next();
                if (f.isCancelled() || f.execute()) {
                    mPendingFutures.removeFirst();
                } else {
                    break;
                }
            }
            // Execute skip futures earlier for making them be skipped.
            while (it.hasNext()) {
                PendingFuture f = it.next();
                if (!f.mIsSeekTo) {
                    break;
                }
                f.execute();
            }
        }
    }

    @SuppressWarnings("WeakerAccess") /* synthetic access */
    class Mp2DrmCallback extends MediaPlayer2.DrmEventCallback {
        @Override
        public void onDrmInfo(
                MediaPlayer2 mp, final MediaItem item, final MediaPlayer2.DrmInfo drmInfo) {
            notifyMediaPlayerCallback(new MediaPlayerCallbackNotifier() {
                @Override
                public void callCallback(PlayerCallback callback) {
                    callback.onDrmInfo(MediaPlayer.this, item,
                            drmInfo == null ? null : new DrmInfo(drmInfo));
                }
            });
        }

        @Override
        public void onDrmPrepared(MediaPlayer2 mp, final MediaItem item, final int status) {
            handleCallComplete(mp, item, MediaPlayer2.CALL_COMPLETED_PREPARE_DRM, status);
        }
    }

    @SuppressWarnings("WeakerAccess") /* synthetic access */
    class Mp2Callback extends MediaPlayer2.EventCallback {
        @Override
        public void onVideoSizeChanged(
                MediaPlayer2 mp, final MediaItem item, final int width, final int height) {
            final VideoSize size = new VideoSize(width, height);
            notifyMediaPlayerCallback(new MediaPlayerCallbackNotifier() {
                @Override
                public void callCallback(PlayerCallback callback) {
                    callback.onVideoSizeChanged(MediaPlayer.this, item, size);
                }
            });
        }

        @Override
        public void onTimedMetaDataAvailable(
                MediaPlayer2 mp, final MediaItem item, final TimedMetaData data) {
            notifyMediaPlayerCallback(new MediaPlayerCallbackNotifier() {
                @Override
                public void callCallback(PlayerCallback callback) {
                    callback.onTimedMetaDataAvailable(MediaPlayer.this, item, data);
                }
            });
        }

        @Override
        public void onError(
                MediaPlayer2 mp, final MediaItem item, final int what, final int extra) {
            setState(PLAYER_STATE_ERROR);
            setBufferingState(item, BUFFERING_STATE_UNKNOWN);
            notifyMediaPlayerCallback(new MediaPlayerCallbackNotifier() {
                @Override
                public void callCallback(PlayerCallback callback) {
                    callback.onError(MediaPlayer.this, item, what, extra);
                }
            });
        }

        @Override
        public void onInfo(
                MediaPlayer2 mp, final MediaItem item, final int mp2What, final int extra) {
            switch (mp2What) {
                case MediaPlayer2.MEDIA_INFO_BUFFERING_START:
                    setBufferingState(item, BUFFERING_STATE_BUFFERING_AND_STARVED);
                    break;
                case MediaPlayer2.MEDIA_INFO_PREPARED:
                case MediaPlayer2.MEDIA_INFO_BUFFERING_END:
                    setBufferingState(item, BUFFERING_STATE_BUFFERING_AND_PLAYABLE);
                    break;
                case MediaPlayer2.MEDIA_INFO_BUFFERING_UPDATE:
                    if (extra /* percent */ >= 100) {
                        setBufferingState(item, BUFFERING_STATE_COMPLETE);
                    }
                    break;
                case MediaPlayer2.MEDIA_INFO_DATA_SOURCE_LIST_END:
                    setState(PLAYER_STATE_PAUSED);
                    notifySessionPlayerCallback(new SessionPlayerCallbackNotifier() {
                        @Override
                        public void callCallback(SessionPlayer.PlayerCallback callback) {
                            callback.onPlaybackCompleted(MediaPlayer.this);
                        }
                    });
                    break;
            }
            final int what = sInfoCodeMap.containsKey(mp2What)
                    ? sInfoCodeMap.get(mp2What) : MEDIA_INFO_UNKNOWN;
            notifyMediaPlayerCallback(new MediaPlayerCallbackNotifier() {
                @Override
                public void callCallback(PlayerCallback callback) {
                    callback.onInfo(MediaPlayer.this, item, what, extra);
                }
            });
        }

        @Override
        public void onCallCompleted(
                MediaPlayer2 mp, final MediaItem item, int what, int status) {
            handleCallComplete(mp, item, what, status);
        }

        @Override
        public void onMediaTimeDiscontinuity(
                MediaPlayer2 mp, final MediaItem item, final MediaTimestamp timestamp) {
            notifyMediaPlayerCallback(new MediaPlayerCallbackNotifier() {
                @Override
                public void callCallback(PlayerCallback callback) {
                    callback.onMediaTimeDiscontinuity(MediaPlayer.this, item, timestamp);
                }
            });
        }

        @Override
        public void onCommandLabelReached(MediaPlayer2 mp, Object label) {
            // Ignore. MediaPlayer does not use MediaPlayer2.notifyWhenCommandLabelReached().
        }

        @Override
        public void onSubtitleData(
                MediaPlayer2 mp, final MediaItem item, final SubtitleData data) {
            notifyMediaPlayerCallback(new MediaPlayerCallbackNotifier() {
                @Override
                public void callCallback(PlayerCallback callback) {
                    callback.onSubtitleData(MediaPlayer.this, item, data);
                }
            });
        }
    }

    /**
     * Interface definition for callbacks to be invoked when the player has the corresponding
     * events.
     */
    public abstract static class PlayerCallback extends SessionPlayer.PlayerCallback {
        /**
         * Called to indicate the video size
         * <p>
         * The video size (width and height) could be 0 if there was no video,
         * no display surface was set, or the value was not determined yet.
         *
         * @param mp the player associated with this callback
         * @param item the MediaItem of this media item
         * @param size the size of the video
         */
        public void onVideoSizeChanged(
                @NonNull MediaPlayer mp, @NonNull MediaItem item, @NonNull VideoSize size) { }

        /**
         * Called to indicate available timed metadata
         * <p>
         * This method will be called as timed metadata is extracted from the media,
         * in the same order as it occurs in the media. The timing of this event is
         * not controlled by the associated timestamp.
         * <p>
         * Currently only HTTP live streaming data URI's embedded with timed ID3 tags generates
         * {@link TimedMetaData}.
         *
         * @see TimedMetaData
         *
         * @param mp the player associated with this callback
         * @param item the MediaItem of this media item
         * @param data the timed metadata sample associated with this event
         */
        public void onTimedMetaDataAvailable(@NonNull MediaPlayer mp,
                @NonNull MediaItem item, @NonNull TimedMetaData data) { }

        /**
         * Called to indicate an error.
         *
         * @param mp the MediaPlayer2 the error pertains to
         * @param item the MediaItem of this media item
         * @param what the type of error that has occurred.
         * @param extra an extra code, specific to the error. Typically
         * implementation dependent.
         */
        public void onError(@NonNull MediaPlayer mp,
                @NonNull MediaItem item, @MediaError int what, int extra) { }

        /**
         * Called to indicate an info or a warning.
         *
         * @param mp the player the info pertains to.
         * @param item the MediaItem of this media item
         * @param what the type of info or warning.
         * @param extra an extra code, specific to the info. Typically
         * implementation dependent.
         */
        public void onInfo(@NonNull MediaPlayer mp,
                @NonNull MediaItem item, @MediaInfo int what, int extra) { }

        /**
         * Called when a discontinuity in the normal progression of the media time is detected.
         * <p>
         * The "normal progression" of media time is defined as the expected increase of the
         * playback position when playing media, relative to the playback speed (for instance every
         * second, media time increases by two seconds when playing at 2x).<br>
         * Discontinuities are encountered in the following cases:
         * <ul>
         * <li>when the player is starved for data and cannot play anymore</li>
         * <li>when the player encounters a playback error</li>
         * <li>when the a seek operation starts, and when it's completed</li>
         * <li>when the playback speed changes</li>
         * <li>when the playback state changes</li>
         * <li>when the player is reset</li>
         * </ul>
         *
         * @param mp the player the media time pertains to.
         * @param item the MediaItem of this media item
         * @param timestamp the timestamp that correlates media time, system time and clock rate,
         *     or {@link MediaTimestamp#TIMESTAMP_UNKNOWN} in an error case.
         */
        public void onMediaTimeDiscontinuity(@NonNull MediaPlayer mp,
                @NonNull MediaItem item, @NonNull MediaTimestamp timestamp) { }

        /**
         * Called when when a player subtitle track has new subtitle data available.
         * @param mp the player that reports the new subtitle data
         * @param item the MediaItem of this media item
         * @param data the subtitle data
         */
        public void onSubtitleData(@NonNull MediaPlayer mp,
                @NonNull MediaItem item, @NonNull SubtitleData data) { }

        /**
         * Called to indicate DRM info is available
         *
         * @param mp the {@code MediaPlayer2} associated with this callback
         * @param item the MediaItem of this media item
         * @param drmInfo DRM info of the source including PSSH, and subset
         *                of crypto schemes supported by this device
         * @hide
         */
        @RestrictTo(LIBRARY_GROUP_PREFIX)
        public void onDrmInfo(@NonNull MediaPlayer mp,
                @NonNull MediaItem item, @NonNull DrmInfo drmInfo) { }
    }

    /**
     * Class for the player to return each audio/video/subtitle track's metadata.
     *
     * @see #getTrackInfo
     */
    public static final class TrackInfo {
        public static final int MEDIA_TRACK_TYPE_UNKNOWN = 0;
        public static final int MEDIA_TRACK_TYPE_VIDEO = 1;
        public static final int MEDIA_TRACK_TYPE_AUDIO = 2;
        /** @hide */
        @RestrictTo(LIBRARY_GROUP_PREFIX)
        public static final int MEDIA_TRACK_TYPE_TIMEDTEXT = 3;
        public static final int MEDIA_TRACK_TYPE_SUBTITLE = 4;
        public static final int MEDIA_TRACK_TYPE_METADATA = 5;

        private final int mTrackType;
        private final MediaFormat mFormat;

        /**
         * Gets the track type.
         * @return TrackType which indicates if the track is video, audio, timed text.
         */
        public int getTrackType() {
            return mTrackType;
        }

        /**
         * Gets the language code of the track.
         * @return a language code in either way of ISO-639-1 or ISO-639-2.
         * When the language is unknown or could not be determined,
         * ISO-639-2 language code, "und", is returned.
         */
        @NonNull
        public String getLanguage() {
            String language = mFormat.getString(MediaFormat.KEY_LANGUAGE);
            return language == null ? "und" : language;
        }

        /**
         * Gets the {@link MediaFormat} of the track.  If the format is
         * unknown or could not be determined, null is returned.
         */
        @Nullable
        public MediaFormat getFormat() {
            if (mTrackType == MEDIA_TRACK_TYPE_TIMEDTEXT
                    || mTrackType == MEDIA_TRACK_TYPE_SUBTITLE) {
                return mFormat;
            }
            return null;
        }

        TrackInfo(int type, MediaFormat format) {
            mTrackType = type;
            mFormat = format;
        }

        @Override
        public String toString() {
            StringBuilder out = new StringBuilder(128);
            out.append(getClass().getName());
            out.append('{');
            switch (mTrackType) {
                case MEDIA_TRACK_TYPE_VIDEO:
                    out.append("VIDEO");
                    break;
                case MEDIA_TRACK_TYPE_AUDIO:
                    out.append("AUDIO");
                    break;
                case MEDIA_TRACK_TYPE_TIMEDTEXT:
                    out.append("TIMEDTEXT");
                    break;
                case MEDIA_TRACK_TYPE_SUBTITLE:
                    out.append("SUBTITLE");
                    break;
                default:
                    out.append("UNKNOWN");
                    break;
            }
            out.append(", " + mFormat.toString());
            out.append("}");
            return out.toString();
        }
    }

    /**
     * Encapsulates the DRM properties of the source.
     * @hide
     */
    @RestrictTo(LIBRARY_GROUP_PREFIX)
    public static final class DrmInfo {
        private final MediaPlayer2.DrmInfo mMp2DrmInfo;

        /**
         * Returns the PSSH info of the media item for each supported DRM scheme.
         */
        @NonNull
        public Map<UUID, byte[]> getPssh() {
            return mMp2DrmInfo.getPssh();
        }

        /**
         * Returns the intersection of the media item and the device DRM schemes.
         * It effectively identifies the subset of the source's DRM schemes which
         * are supported by the device too.
         */
        @NonNull
        public List<UUID> getSupportedSchemes() {
            return mMp2DrmInfo.getSupportedSchemes();
        }

        DrmInfo(MediaPlayer2.DrmInfo info) {
            mMp2DrmInfo = info;
        }
    };

    /**
     * Interface definition of a callback to be invoked when the app
     * can do DRM configuration (get/set properties) before the session
     * is opened. This facilitates configuration of the properties, like
     * 'securityLevel', which has to be set after DRM scheme creation but
     * before the DRM session is opened.
     * <p>
     * The only allowed DRM calls in this listener are {@link #getDrmPropertyString}
     * and {@link #setDrmPropertyString}.
     * @hide
     */
    @RestrictTo(LIBRARY_GROUP_PREFIX)
    public interface OnDrmConfigHelper {
        /**
         * Called to give the app the opportunity to configure DRM before the session is created
         *
         * @param mp the {@code MediaPlayer} associated with this callback
         * @param item the MediaItem of this media item
         */
        void onDrmConfig(@NonNull MediaPlayer mp, @NonNull MediaItem item);
    }

    /**
     * Thrown when a DRM method is called before preparing a DRM scheme through prepareDrm().
     * Extends MediaDrm.MediaDrmException
     * @hide
     */
    @RestrictTo(LIBRARY_GROUP_PREFIX)
    public static class NoDrmSchemeException extends MediaDrmException {
        public NoDrmSchemeException(@Nullable String detailMessage) {
            super(detailMessage);
        }
    }

    /**
     * Definitions for the metrics that are reported via the {@link #getMetrics} call.
     * @hide
     */
    @RestrictTo(LIBRARY_GROUP_PREFIX)
    public static final class MetricsConstants {
        private MetricsConstants() {}

        /**
         * Key to extract the MIME type of the video track
         * from the {@link #getMetrics} return value.
         * The value is a String.
         */
        public static final String MIME_TYPE_VIDEO = "android.media.mediaplayer.video.mime";

        /**
         * Key to extract the codec being used to decode the video track
         * from the {@link #getMetrics} return value.
         * The value is a String.
         */
        public static final String CODEC_VIDEO = "android.media.mediaplayer.video.codec";

        /**
         * Key to extract the width (in pixels) of the video track
         * from the {@link #getMetrics} return value.
         * The value is an integer.
         */
        public static final String WIDTH = "android.media.mediaplayer.width";

        /**
         * Key to extract the height (in pixels) of the video track
         * from the {@link #getMetrics} return value.
         * The value is an integer.
         */
        public static final String HEIGHT = "android.media.mediaplayer.height";

        /**
         * Key to extract the count of video frames played
         * from the {@link #getMetrics} return value.
         * The value is an integer.
         */
        public static final String FRAMES = "android.media.mediaplayer.frames";

        /**
         * Key to extract the count of video frames dropped
         * from the {@link #getMetrics} return value.
         * The value is an integer.
         */
        public static final String FRAMES_DROPPED = "android.media.mediaplayer.dropped";

        /**
         * Key to extract the MIME type of the audio track
         * from the {@link #getMetrics} return value.
         * The value is a String.
         */
        public static final String MIME_TYPE_AUDIO = "android.media.mediaplayer.audio.mime";

        /**
         * Key to extract the codec being used to decode the audio track
         * from the {@link #getMetrics} return value.
         * The value is a String.
         */
        public static final String CODEC_AUDIO = "android.media.mediaplayer.audio.codec";

        /**
         * Key to extract the duration (in milliseconds) of the
         * media being played
         * from the {@link #getMetrics} return value.
         * The value is a long.
         */
        public static final String DURATION = "android.media.mediaplayer.durationMs";

        /**
         * Key to extract the playing time (in milliseconds) of the
         * media being played
         * from the {@link #getMetrics} return value.
         * The value is a long.
         */
        public static final String PLAYING = "android.media.mediaplayer.playingMs";

        /**
         * Key to extract the count of errors encountered while
         * playing the media
         * from the {@link #getMetrics} return value.
         * The value is an integer.
         */
        public static final String ERRORS = "android.media.mediaplayer.err";

        /**
         * Key to extract an (optional) error code detected while
         * playing the media
         * from the {@link #getMetrics} return value.
         * The value is an integer.
         */
        public static final String ERROR_CODE = "android.media.mediaplayer.errcode";
    }

    /**
     * Result class of the asynchronous DRM APIs.
     * @hide
     */
    @RestrictTo(LIBRARY_GROUP_PREFIX)
    public static class DrmResult extends PlayerResult {
        /**
         * The device required DRM provisioning but couldn't reach the provisioning server.
         */
        public static final int RESULT_ERROR_PROVISIONING_NETWORK_ERROR = -1001;

        /**
         * The device required DRM provisioning but the provisioning server denied the request.
         */
        public static final int RESULT_ERROR_PROVISIONING_SERVER_ERROR = -1002;

        /**
         * The DRM preparation has failed.
         */
        public static final int RESULT_ERROR_PREPARATION_ERROR = -1003;

        /**
         * The crypto scheme UUID that is not supported by the device.
         */
        public static final int RESULT_ERROR_UNSUPPORTED_SCHEME = -1004;

        /**
         * The hardware resources are not available, due to being in use.
         */
        public static final int RESULT_ERROR_RESOURCE_BUSY = -1005;

        /** @hide */
        @IntDef(flag = false, /*prefix = "PREPARE_DRM_STATUS",*/ value = {
                RESULT_SUCCESS,
                RESULT_ERROR_PROVISIONING_NETWORK_ERROR,
                RESULT_ERROR_PROVISIONING_SERVER_ERROR,
                RESULT_ERROR_PREPARATION_ERROR,
                RESULT_ERROR_UNSUPPORTED_SCHEME,
                RESULT_ERROR_RESOURCE_BUSY,
        })
        @Retention(RetentionPolicy.SOURCE)
        @RestrictTo(LIBRARY_GROUP_PREFIX)
        public @interface DrmResultCode {}

        /**
         * Constructor that uses the current system clock as the completion time.
         *
         * @param resultCode result code. Recommends to use the standard code defined here.
         * @param item media item when the operation is completed
         */
        public DrmResult(@DrmResultCode int resultCode, @NonNull MediaItem item) {
            super(resultCode, item);
        }

        /**
         * Gets the result code.
         *
         * @return result code.
         */
        @Override
        @DrmResultCode
        public int getResultCode() {
            return super.getResultCode();
        }
    }

    /**
     * List for {@link MediaItem} which manages the resource life cycle of
     * {@link android.os.ParcelFileDescriptor} in {@link FileMediaItem}.
     */
    static class MediaItemList {
        private ArrayList<MediaItem> mList = new ArrayList<>();

        void add(int index, MediaItem item) {
            if (item instanceof FileMediaItem) {
                ((FileMediaItem) item).increaseRefCount();
            }
            mList.add(index, item);
        }

        boolean replaceAll(Collection<MediaItem> c) {
            for (MediaItem item : c) {
                if (item instanceof FileMediaItem) {
                    ((FileMediaItem) item).increaseRefCount();
                }
            }
            clear();
            return mList.addAll(c);
        }

        MediaItem remove(int index) {
            MediaItem item = mList.remove(index);
            if (item instanceof FileMediaItem) {
                ((FileMediaItem) item).decreaseRefCount();
            }
            return item;
        }

        MediaItem get(int index) {
            return mList.get(index);
        }

        MediaItem set(int index, MediaItem item) {
            if (item instanceof FileMediaItem) {
                ((FileMediaItem) item).increaseRefCount();
            }
            MediaItem removed = mList.set(index, item);
            if (removed instanceof FileMediaItem) {
                ((FileMediaItem) removed).decreaseRefCount();
            }
            return removed;
        }

        void clear() {
            for (MediaItem item : mList) {
                if (item instanceof FileMediaItem) {
                    ((FileMediaItem) item).decreaseRefCount();
                }
            }
            mList.clear();
        }

        int size() {
            return mList.size();
        }

        boolean contains(Object o) {
            return mList.contains(o);
        }

        int indexOf(Object o) {
            return mList.indexOf(o);
        }

        boolean isEmpty() {
            return mList.isEmpty();
        }

        Collection<MediaItem> getCollection() {
            return mList;
        }
    }
}<|MERGE_RESOLUTION|>--- conflicted
+++ resolved
@@ -654,15 +654,12 @@
     @GuardedBy("mPlaylistLock")
     private boolean mSetMediaItemCalled;
 
-<<<<<<< HEAD
-=======
     /**
      * Constructor to create a MediaPlayer instance.
      *
      * @param context A {@link Context} that will be used to resolve {@link UriMediaItem}.
      */
     @SuppressLint("RestrictedApi")
->>>>>>> d24aba7d
     public MediaPlayer(@NonNull Context context) {
         mState = PLAYER_STATE_IDLE;
         mPlayer = MediaPlayer2.create(context);
@@ -808,13 +805,9 @@
 
     @Override
     @NonNull
-<<<<<<< HEAD
-    public ListenableFuture<PlayerResult> setPlaybackSpeed(final float playbackSpeed) {
-=======
     @SuppressLint("RestrictedApi")
     public ListenableFuture<PlayerResult> setPlaybackSpeed(
             @FloatRange(from = 0, to = 1) final float playbackSpeed) {
->>>>>>> d24aba7d
         PendingFuture<PlayerResult> pendingFuture = new PendingFuture<PlayerResult>(mExecutor) {
             @Override
             List<ResolvableFuture<PlayerResult>> onExecute() {
@@ -904,12 +897,8 @@
     }
 
     @Override
-<<<<<<< HEAD
-    public int getBufferingState() {
-=======
     @SuppressLint("RestrictedApi")
     public @BuffState int getBufferingState() {
->>>>>>> d24aba7d
         Integer buffState;
         synchronized (mStateLock) {
             buffState = mMediaItemToBuffState.get(mPlayer.getCurrentMediaItem());
@@ -1704,12 +1693,8 @@
      * {@link PlayerResult} will be delivered when the command completes.
      */
     @NonNull
-<<<<<<< HEAD
-    public ListenableFuture<PlayerResult> seekTo(final long msec, @SeekMode final int mode) {
-=======
     @SuppressLint("RestrictedApi")
     public ListenableFuture<PlayerResult> seekTo(final long position, @SeekMode final int mode) {
->>>>>>> d24aba7d
         PendingFuture<PlayerResult> pendingFuture =
                 new PendingFuture<PlayerResult>(mExecutor, true) {
             @Override
@@ -1854,13 +1839,9 @@
      * {@link PlayerResult} will be delivered when the command completes.
      */
     @NonNull
-<<<<<<< HEAD
-    public ListenableFuture<PlayerResult> setAuxEffectSendLevel(final float level) {
-=======
     @SuppressLint("RestrictedApi")
     public ListenableFuture<PlayerResult> setAuxEffectSendLevel(
             @FloatRange(from = 0, to = 1) final float level) {
->>>>>>> d24aba7d
         PendingFuture<PlayerResult> pendingFuture = new PendingFuture<PlayerResult>(mExecutor) {
             @Override
             List<ResolvableFuture<PlayerResult>> onExecute() {
