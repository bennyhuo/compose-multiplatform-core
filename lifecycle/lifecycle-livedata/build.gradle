/*
 * Copyright 2017 The Android Open Source Project
 *
 * Licensed under the Apache License, Version 2.0 (the "License");
 * you may not use this file except in compliance with the License.
 * You may obtain a copy of the License at
 *
 *      http://www.apache.org/licenses/LICENSE-2.0
 *
 * Unless required by applicable law or agreed to in writing, software
 * distributed under the License is distributed on an "AS IS" BASIS,
 * WITHOUT WARRANTIES OR CONDITIONS OF ANY KIND, either express or implied.
 * See the License for the specific language governing permissions and
 * limitations under the License.
 */

import androidx.build.Publish

plugins {
    id("AndroidXPlugin")
    id("com.android.library")
    id("org.jetbrains.kotlin.android")
}

dependencies {
    api(libs.kotlinStdlib)
    api(libs.kotlinCoroutinesCore)
    api("androidx.arch.core:core-runtime:2.2.0")
    api(project(":lifecycle:lifecycle-livedata-core"))
    api(project(":lifecycle:lifecycle-livedata-core-ktx"))

    implementation("androidx.arch.core:core-common:2.2.0")

    testImplementation(project(":lifecycle:lifecycle-runtime-testing"))
    testImplementation("androidx.arch.core:core-testing:2.2.0")
    testImplementation(libs.kotlinCoroutinesTest)
    testImplementation(libs.junit)
    testImplementation(libs.mockitoCore4)
    testImplementation(libs.truth)
<<<<<<< HEAD
=======

    androidTestImplementation(libs.testExtJunit)
    androidTestImplementation(libs.testCore)
    androidTestImplementation(libs.testRules)
    androidTestImplementation(libs.testRunner)
    androidTestImplementation(libs.truth)
    androidTestImplementation(libs.kotlinCoroutinesTest)
    androidTestImplementation(libs.kotlinCoroutinesAndroid)
>>>>>>> 82174a26
}

androidx {
    name = "Lifecycle LiveData"
    publish = Publish.SNAPSHOT_AND_RELEASE
    inceptionYear = "2017"
    description = "Android Lifecycle LiveData"
    metalavaK2UastEnabled = true
}

android {
    namespace "androidx.lifecycle.livedata"
}<|MERGE_RESOLUTION|>--- conflicted
+++ resolved
@@ -37,8 +37,6 @@
     testImplementation(libs.junit)
     testImplementation(libs.mockitoCore4)
     testImplementation(libs.truth)
-<<<<<<< HEAD
-=======
 
     androidTestImplementation(libs.testExtJunit)
     androidTestImplementation(libs.testCore)
@@ -47,7 +45,6 @@
     androidTestImplementation(libs.truth)
     androidTestImplementation(libs.kotlinCoroutinesTest)
     androidTestImplementation(libs.kotlinCoroutinesAndroid)
->>>>>>> 82174a26
 }
 
 androidx {
