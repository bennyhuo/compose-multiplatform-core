--- conflicted
+++ resolved
@@ -108,13 +108,9 @@
     publish = Publish.SNAPSHOT_AND_RELEASE
     inceptionYear = "2017"
     description = "Android Lifecycle-Common"
-<<<<<<< HEAD
-    metalavaK2UastEnabled = true
 }
 
 java {
     sourceCompatibility = JavaVersion.VERSION_1_8
     targetCompatibility = JavaVersion.VERSION_1_8
-=======
->>>>>>> 67004410
 }