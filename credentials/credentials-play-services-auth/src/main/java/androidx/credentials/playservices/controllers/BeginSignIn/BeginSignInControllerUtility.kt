--- conflicted
+++ resolved
@@ -65,15 +65,9 @@
                     isPublicKeyCredReqFound = true
                 } else if (option is GetGoogleIdOption) {
                     requestBuilder.setGoogleIdTokenRequestOptions(
-<<<<<<< HEAD
-                        convertToGoogleIdTokenOption(option))
-                    // TODO(b/270239625) add this bit to GID
-                    // autoSelect = autoSelect || option.isAutoSelectEnabled
-=======
                         convertToGoogleIdTokenOption(option)
                     )
                     autoSelect = autoSelect || option.autoSelectEnabled
->>>>>>> fdff00cc
                 }
             }
             return requestBuilder
