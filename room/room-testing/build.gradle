/*
 * Copyright (C) 2017 The Android Open Source Project
 *
 * Licensed under the Apache License, Version 2.0 (the "License");
 * you may not use this file except in compliance with the License.
 * You may obtain a copy of the License at
 *
 *      http://www.apache.org/licenses/LICENSE-2.0
 *
 * Unless required by applicable law or agreed to in writing, software
 * distributed under the License is distributed on an "AS IS" BASIS,
 * WITHOUT WARRANTIES OR CONDITIONS OF ANY KIND, either express or implied.
 * See the License for the specific language governing permissions and
 * limitations under the License.
 */

import androidx.build.Publish

plugins {
    id("AndroidXPlugin")
    id("com.android.library")
    id("kotlin-android")
}

android {
    namespace "androidx.room.testing"
}

dependencies {
    api(project(":room:room-common"))
    api(project(":room:room-runtime"))
    api(project(":sqlite:sqlite"))
    api(project(":sqlite:sqlite-framework"))
    api(project(":room:room-migration"))
<<<<<<< HEAD
    implementation("androidx.arch.core:core-runtime:2.0.1")
    api(libs.junit)
=======
    api(libs.junit)
    implementation("androidx.arch.core:core-runtime:2.2.0")
    androidTestImplementation(libs.truth) // Kruth currently lacks StringSubject#containsMatch
    androidTestImplementation(project(":kruth:kruth"))
    androidTestImplementation(libs.kotlinStdlib)
    androidTestImplementation(libs.testExtJunit)
    androidTestImplementation(libs.testCore)
    androidTestImplementation(libs.testRunner)
    androidTestImplementation(libs.espressoCore)
    kspAndroidTest(
            project(path: ":room:room-compiler", configuration: "shadowAndImplementation")
    )
}

ksp {
    arg("room.schemaLocation", "$projectDir/schemas".toString())
>>>>>>> fdff00cc
}

androidx {
    name = "Room Testing"
    publish = Publish.SNAPSHOT_AND_RELEASE
    inceptionYear = "2017"
    description = "Android Room Testing"
    metalavaK2UastEnabled = true
}<|MERGE_RESOLUTION|>--- conflicted
+++ resolved
@@ -20,10 +20,14 @@
     id("AndroidXPlugin")
     id("com.android.library")
     id("kotlin-android")
+    id("com.google.devtools.ksp")
 }
 
 android {
     namespace "androidx.room.testing"
+    sourceSets {
+        androidTest.assets.srcDirs += files("$projectDir/schemas".toString())
+    }
 }
 
 dependencies {
@@ -32,10 +36,6 @@
     api(project(":sqlite:sqlite"))
     api(project(":sqlite:sqlite-framework"))
     api(project(":room:room-migration"))
-<<<<<<< HEAD
-    implementation("androidx.arch.core:core-runtime:2.0.1")
-    api(libs.junit)
-=======
     api(libs.junit)
     implementation("androidx.arch.core:core-runtime:2.2.0")
     androidTestImplementation(libs.truth) // Kruth currently lacks StringSubject#containsMatch
@@ -52,7 +52,6 @@
 
 ksp {
     arg("room.schemaLocation", "$projectDir/schemas".toString())
->>>>>>> fdff00cc
 }
 
 androidx {
