--- conflicted
+++ resolved
@@ -277,12 +277,6 @@
 // make sure we validate published artifacts on the build server.
 BuildOnServerKt.addToBuildOnServer(project, checkArtifactContentsTask)
 
-<<<<<<< HEAD
-tasks.findByName("compileKotlin").dependsOn(generateAntlrTask)
-tasks.findByName("sourceJar").dependsOn(generateAntlrTask)
-
-=======
->>>>>>> fdff00cc
 tasks.withType(KotlinCompile).configureEach {
     kotlinOptions {
         freeCompilerArgs += [
