/*
 * Copyright 2022 The Android Open Source Project
 *
 * Licensed under the Apache License, Version 2.0 (the "License");
 * you may not use this file except in compliance with the License.
 * You may obtain a copy of the License at
 *
 *      http://www.apache.org/licenses/LICENSE-2.0
 *
 * Unless required by applicable law or agreed to in writing, software
 * distributed under the License is distributed on an "AS IS" BASIS,
 * WITHOUT WARRANTIES OR CONDITIONS OF ANY KIND, either express or implied.
 * See the License for the specific language governing permissions and
 * limitations under the License.
 */

package androidx.core.uwb.common

import androidx.core.uwb.RangingParameters
import androidx.core.uwb.UwbDevice
import com.google.android.gms.internal.nearby.zzua
import com.google.android.gms.nearby.uwb.RangingCapabilities
import com.google.android.gms.nearby.uwb.UwbAddress
import com.google.android.gms.nearby.uwb.UwbComplexChannel

internal class TestCommons {
    companion object {
        val COMPLEX_CHANNEL = UwbComplexChannel.Builder()
            .setPreambleIndex(10)
            .setChannel(10)
            .build()
        val LOCAL_ADDRESS = UwbAddress(byteArrayOf(0xB0.toByte()))
<<<<<<< HEAD
        val RANGING_CAPABILITIES = RangingCapabilities(true, false, false, 200)
=======
        val RANGING_CAPABILITIES = RangingCapabilities(true, false, false, false,
            200, zzua.zzl(9), zzua.zzl(1), zzua.zzn(1, 2, 3), zzua.zzl(2), zzua.zzl(1), false)
>>>>>>> fdff00cc
        val NEIGHBOR_1 = byteArrayOf(0xA1.toByte())
        val NEIGHBOR_2 = byteArrayOf(0xA5.toByte())
        val UWB_DEVICE = UwbDevice.createForAddress(NEIGHBOR_1)
        val RANGING_PARAMETERS = RangingParameters(
            RangingParameters.UWB_CONFIG_ID_1,
            sessionId = 0,
            subSessionId = 0,
            sessionKeyInfo = null,
            subSessionKeyInfo = null,
            complexChannel = null,
            listOf(UWB_DEVICE),
            RangingParameters.RANGING_UPDATE_RATE_AUTOMATIC,
            uwbRangeDataNtfConfig = null,
            RangingParameters.RANGING_SLOT_DURATION_2_MILLIS,
            isAoaDisabled = false
        )
    }
}<|MERGE_RESOLUTION|>--- conflicted
+++ resolved
@@ -30,17 +30,13 @@
             .setChannel(10)
             .build()
         val LOCAL_ADDRESS = UwbAddress(byteArrayOf(0xB0.toByte()))
-<<<<<<< HEAD
-        val RANGING_CAPABILITIES = RangingCapabilities(true, false, false, 200)
-=======
         val RANGING_CAPABILITIES = RangingCapabilities(true, false, false, false,
             200, zzua.zzl(9), zzua.zzl(1), zzua.zzn(1, 2, 3), zzua.zzl(2), zzua.zzl(1), false)
->>>>>>> fdff00cc
         val NEIGHBOR_1 = byteArrayOf(0xA1.toByte())
         val NEIGHBOR_2 = byteArrayOf(0xA5.toByte())
         val UWB_DEVICE = UwbDevice.createForAddress(NEIGHBOR_1)
         val RANGING_PARAMETERS = RangingParameters(
-            RangingParameters.UWB_CONFIG_ID_1,
+            RangingParameters.CONFIG_UNICAST_DS_TWR,
             sessionId = 0,
             subSessionId = 0,
             sessionKeyInfo = null,
