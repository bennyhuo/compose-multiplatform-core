package androidx.car.widget;

import android.support.v7.widget.RecyclerView;
<<<<<<< HEAD
import android.text.TextUtils;
import android.view.View;
import android.widget.CompoundButton;
import android.widget.RelativeLayout;
=======
>>>>>>> 4e832ea4

import java.util.function.Function;

/**
 * Definition of items that can be inserted into {@link ListItemAdapter}.
 *
<<<<<<< HEAD
 * <p>An item visually composes of 3 parts; each part may contain multiple views.
 * <ul>
 *     <li>{@code Primary Action}: represented by an icon of following types.
 *     <ul>
 *         <li>Primary Icon - icon size could be large or small.
 *         <li>No Icon
 *         <li>Empty Icon - different from No Icon by how much margin {@code Text} offsets
 *     </ul>
 *     <li>{@code Text}: supports any combination of the follow text views.
 *     <ul>
 *         <li>Title
 *         <li>Body
 *     </ul>
 *     <li>{@code Supplemental Action(s)}: represented by one of the following types; aligned toward
 *     the end of item.
 *     <ul>
 *         <li>Supplemental Icon
 *         <li>One Action Button
 *         <li>Two Action Buttons
 *         <li>Switch</li>
 *     </ul>
 * </ul>
 *
 * {@link ListItem} can be built through its {@link ListItem.Builder}. It binds data
 * to {@link ListItemAdapter.ViewHolder} based on components selected.
=======
 * @param <VH> ViewHolder.
>>>>>>> 4e832ea4
 */
public abstract class ListItem<VH extends RecyclerView.ViewHolder> {

    /**
     * Classes that extends {@code ListItem} should register its view type in
     * {@link ListItemAdapter#registerListItemViewType(int, int, Function)}.
     *
     * @return type of this ListItem.
     */
<<<<<<< HEAD
    void bind(ListItemAdapter.ViewHolder viewHolder) {
        setAllSubViewsGone(viewHolder);
        for (ViewBinder binder : mBuilder.mBinders) {
            binder.bind(viewHolder);
        }
    }

    void setAllSubViewsGone(ListItemAdapter.ViewHolder vh) {
        View[] subviews = new View[] {
                vh.getPrimaryIcon(),
                vh.getTitle(), vh.getBody(),
                vh.getSupplementalIcon(), vh.getSupplementalIconDivider(),
                vh.getSwitch(), vh.getSwitchDivider(),
                vh.getAction1(), vh.getAction1Divider(), vh.getAction2(), vh.getAction2Divider()};
        for (View v : subviews) {
            v.setVisibility(View.GONE);
        }
    }
=======
    abstract int getViewType();
>>>>>>> 4e832ea4

    /**
     * Called when ListItem is bound to its ViewHolder.
     */
    public abstract void bind(VH viewHolder);

    /**
     * @return whether the divider that comes after this ListItem should be hidden. Defaults to
     *         false.
     */
    public boolean shouldHideDivider() {
        return false;
    };

    /**
     * Functional interface to provide a way to interact with views in {@code ViewHolder}.
     * {@code ListItem} calls all added ViewBinders when it {@code bind}s to {@code ViewHolder}.
     *
     * @param <VH> extends {@link RecyclerView.ViewHolder}.
     */
<<<<<<< HEAD
    public static class Builder {

        @Retention(SOURCE)
        @IntDef({
                PRIMARY_ACTION_TYPE_NO_ICON, PRIMARY_ACTION_TYPE_EMPTY_ICON,
                PRIMARY_ACTION_TYPE_LARGE_ICON, PRIMARY_ACTION_TYPE_SMALL_ICON})
        private @interface PrimaryActionType {}

        private static final int PRIMARY_ACTION_TYPE_NO_ICON = 0;
        private static final int PRIMARY_ACTION_TYPE_EMPTY_ICON = 1;
        private static final int PRIMARY_ACTION_TYPE_LARGE_ICON = 2;
        private static final int PRIMARY_ACTION_TYPE_SMALL_ICON = 3;

        @Retention(SOURCE)
        @IntDef({SUPPLEMENTAL_ACTION_NO_ACTION, SUPPLEMENTAL_ACTION_SUPPLEMENTAL_ICON,
                SUPPLEMENTAL_ACTION_ONE_ACTION, SUPPLEMENTAL_ACTION_TWO_ACTIONS,
                SUPPLEMENTAL_ACTION_SWITCH})
        private @interface SupplementalActionType {}

        private static final int SUPPLEMENTAL_ACTION_NO_ACTION = 0;
        private static final int SUPPLEMENTAL_ACTION_SUPPLEMENTAL_ICON = 1;
        private static final int SUPPLEMENTAL_ACTION_ONE_ACTION = 2;
        private static final int SUPPLEMENTAL_ACTION_TWO_ACTIONS = 3;
        private static final int SUPPLEMENTAL_ACTION_SWITCH = 4;

        private final Context mContext;
        private final List<ViewBinder> mBinders = new ArrayList<>();
        // Store custom binders separately so they will bind after binders are created in build().
        private final List<ViewBinder> mCustomBinders = new ArrayList<>();

        private View.OnClickListener mOnClickListener;

        @PrimaryActionType private int mPrimaryActionType = PRIMARY_ACTION_TYPE_NO_ICON;
        private int mPrimaryActionIconResId;
        private Drawable mPrimaryActionIconDrawable;

        private String mTitle;
        private String mBody;
        private boolean mIsBodyPrimary;
        // tag for indicating whether to hide the divider
        private boolean mHideDivider;

        @SupplementalActionType private int mSupplementalActionType = SUPPLEMENTAL_ACTION_NO_ACTION;
        private int mSupplementalIconResId;
        private View.OnClickListener mSupplementalIconOnClickListener;
        private boolean mShowSupplementalIconDivider;

        private boolean mSwitchChecked;
        private boolean mShowSwitchDivider;
        private CompoundButton.OnCheckedChangeListener mSwitchOnCheckedChangeListener;

        private String mAction1Text;
        private View.OnClickListener mAction1OnClickListener;
        private boolean mShowAction1Divider;
        private String mAction2Text;
        private View.OnClickListener mAction2OnClickListener;
        private boolean mShowAction2Divider;

        public Builder(Context context) {
            mContext = context;
        }

        /**
         * Builds a {@link ListItem}. Adds {@link ViewBinder}s that will adjust layout in
         * {@link ListItemAdapter.ViewHolder} depending on sub-views used.
         */
        public ListItem build() {
            setItemLayoutHeight();
            setPrimaryAction();
            setText();
            setSupplementalActions();
            setOnClickListener();

            mBinders.addAll(mCustomBinders);

            return new ListItem(this);
        }

        /**
         * Sets the height of item depending on which text field is set.
         */
        private void setItemLayoutHeight() {
            if (TextUtils.isEmpty(mBody)) {
                // If the item only has title or no text, it uses fixed-height as single line.
                int height = (int) mContext.getResources().getDimension(
                        R.dimen.car_single_line_list_item_height);
                mBinders.add((vh) -> {
                    RecyclerView.LayoutParams layoutParams =
                            (RecyclerView.LayoutParams) vh.itemView.getLayoutParams();
                    layoutParams.height = height;
                    vh.itemView.setLayoutParams(layoutParams);
                });
            } else {
                // If body is present, the item should be at least as tall as min height, and wraps
                // content.
                int minHeight = (int) mContext.getResources().getDimension(
                        R.dimen.car_double_line_list_item_height);
                mBinders.add((vh) -> {
                    vh.itemView.setMinimumHeight(minHeight);
                    vh.getContainerLayout().setMinimumHeight(minHeight);

                    RecyclerView.LayoutParams layoutParams =
                            (RecyclerView.LayoutParams) vh.itemView.getLayoutParams();
                    layoutParams.height = RecyclerView.LayoutParams.WRAP_CONTENT;
                    vh.itemView.setLayoutParams(layoutParams);
                });
            }
        }

        private void setPrimaryAction() {
            setPrimaryIconContent();
            setPrimaryIconLayout();
        }

        private void setText() {
            setTextContent();
            setTextVerticalMargin();
            // Only setting start margin because text end is relative to the start of supplemental
            // actions.
            setTextStartMargin();
        }

        private void setOnClickListener() {
            if (mOnClickListener != null) {
                mBinders.add(vh -> vh.itemView.setOnClickListener(mOnClickListener));
            }
        }

        private void setPrimaryIconContent() {
            switch (mPrimaryActionType) {
                case PRIMARY_ACTION_TYPE_SMALL_ICON:
                case PRIMARY_ACTION_TYPE_LARGE_ICON:
                    mBinders.add((vh) -> {
                        vh.getPrimaryIcon().setVisibility(View.VISIBLE);

                        if (mPrimaryActionIconDrawable != null) {
                            vh.getPrimaryIcon().setImageDrawable(mPrimaryActionIconDrawable);
                        } else if (mPrimaryActionIconResId != 0) {
                            vh.getPrimaryIcon().setImageResource(mPrimaryActionIconResId);
                        }
                    });
                    break;
                case PRIMARY_ACTION_TYPE_EMPTY_ICON:
                case PRIMARY_ACTION_TYPE_NO_ICON:
                    // Do nothing.
                    break;
                default:
                    throw new IllegalStateException("Unrecognizable primary action type.");
            }
        }

        /**
         * Sets layout params of primary icon.
         *
         * <p>Large icon will have no start margin, and always align center vertically.
         *
         * <p>Small icon will have start margin. When body text is present small icon uses a top
         * margin otherwise align center vertically.
         */
        private void setPrimaryIconLayout() {
            // Set all relevant fields in layout params to avoid carried over params when the item
            // gets bound to a recycled view holder.
            switch (mPrimaryActionType) {
                case PRIMARY_ACTION_TYPE_SMALL_ICON:
                    mBinders.add(vh -> {
                        int iconSize = mContext.getResources().getDimensionPixelSize(
                                R.dimen.car_primary_icon_size);
                        // Icon size.
                        RelativeLayout.LayoutParams layoutParams =
                                (RelativeLayout.LayoutParams) vh.getPrimaryIcon().getLayoutParams();
                        layoutParams.height = iconSize;
                        layoutParams.width = iconSize;

                        // Start margin.
                        layoutParams.setMarginStart(mContext.getResources().getDimensionPixelSize(
                                R.dimen.car_keyline_1));

                        if (!TextUtils.isEmpty(mBody)) {
                            // Set icon top margin so that the icon remains in the same position it
                            // would've been in for non-long-text item, namely so that the center
                            // line of icon matches that of line item.
                            layoutParams.removeRule(RelativeLayout.CENTER_VERTICAL);
                            int itemHeight = mContext.getResources().getDimensionPixelSize(
                                    R.dimen.car_double_line_list_item_height);
                            layoutParams.topMargin = (itemHeight - iconSize) / 2;
                        } else {
                            // If the icon can be centered vertically, leave the work for framework.
                            layoutParams.addRule(RelativeLayout.CENTER_VERTICAL);
                            layoutParams.topMargin = 0;
                        }
                        vh.getPrimaryIcon().setLayoutParams(layoutParams);
                    });
                    break;
                case PRIMARY_ACTION_TYPE_LARGE_ICON:
                    mBinders.add(vh -> {
                        int iconSize = mContext.getResources().getDimensionPixelSize(
                                R.dimen.car_single_line_list_item_height);
                        // Icon size.
                        RelativeLayout.LayoutParams layoutParams =
                                (RelativeLayout.LayoutParams) vh.getPrimaryIcon().getLayoutParams();
                        layoutParams.height = iconSize;
                        layoutParams.width = iconSize;

                        // No start margin.
                        layoutParams.setMarginStart(0);

                        // Always centered vertically.
                        layoutParams.addRule(RelativeLayout.CENTER_VERTICAL);
                        layoutParams.topMargin = 0;

                        vh.getPrimaryIcon().setLayoutParams(layoutParams);
                    });
                    break;
                case PRIMARY_ACTION_TYPE_EMPTY_ICON:
                case PRIMARY_ACTION_TYPE_NO_ICON:
                    // Do nothing.
                    break;
                default:
                    throw new IllegalStateException("Unrecognizable primary action type.");
            }
        }

        private void setTextContent() {
            if (!TextUtils.isEmpty(mTitle)) {
                mBinders.add(vh -> {
                    vh.getTitle().setVisibility(View.VISIBLE);
                    vh.getTitle().setText(mTitle);
                });
            }
            if (!TextUtils.isEmpty(mBody)) {
                mBinders.add(vh -> {
                    vh.getBody().setVisibility(View.VISIBLE);
                    vh.getBody().setText(mBody);
                });
            }

            if (mIsBodyPrimary) {
                mBinders.add((vh) -> {
                    vh.getTitle().setTextAppearance(R.style.CarBody2);
                    vh.getBody().setTextAppearance(R.style.CarBody1);
                });
            } else {
                mBinders.add((vh) -> {
                    vh.getTitle().setTextAppearance(R.style.CarBody1);
                    vh.getBody().setTextAppearance(R.style.CarBody2);
                });
            }
        }

        /**
         * Sets start margin of text view depending on icon type.
         */
        private void setTextStartMargin() {
            final int startMarginResId;
            switch (mPrimaryActionType) {
                case PRIMARY_ACTION_TYPE_NO_ICON:
                    startMarginResId = R.dimen.car_keyline_1;
                    break;
                case PRIMARY_ACTION_TYPE_EMPTY_ICON:
                    startMarginResId = R.dimen.car_keyline_3;
                    break;
                case PRIMARY_ACTION_TYPE_SMALL_ICON:
                    startMarginResId = R.dimen.car_keyline_3;
                    break;
                case PRIMARY_ACTION_TYPE_LARGE_ICON:
                    startMarginResId = R.dimen.car_keyline_4;
                    break;
                default:
                    throw new IllegalStateException("Unrecognizable primary action type.");
            }
            int startMargin = mContext.getResources().getDimensionPixelSize(startMarginResId);
            mBinders.add(vh -> {
                RelativeLayout.LayoutParams titleLayoutParams =
                        (RelativeLayout.LayoutParams) vh.getTitle().getLayoutParams();
                titleLayoutParams.setMarginStart(startMargin);
                vh.getTitle().setLayoutParams(titleLayoutParams);

                RelativeLayout.LayoutParams bodyLayoutParams =
                        (RelativeLayout.LayoutParams) vh.getBody().getLayoutParams();
                bodyLayoutParams.setMarginStart(startMargin);
                vh.getBody().setLayoutParams(bodyLayoutParams);
            });
        }

        /**
         * Sets top/bottom margins of {@code Title} and {@code Body}.
         */
        private void setTextVerticalMargin() {
            // Set all relevant fields in layout params to avoid carried over params when the item
            // gets bound to a recycled view holder.
            if (!TextUtils.isEmpty(mTitle) && TextUtils.isEmpty(mBody)) {
                // Title only - view is aligned center vertically by itself.
                mBinders.add(vh -> {
                    RelativeLayout.LayoutParams layoutParams =
                            (RelativeLayout.LayoutParams) vh.getTitle().getLayoutParams();
                    layoutParams.addRule(RelativeLayout.CENTER_VERTICAL);
                    layoutParams.topMargin = 0;
                    vh.getTitle().setLayoutParams(layoutParams);
                });
            } else if (TextUtils.isEmpty(mTitle) && !TextUtils.isEmpty(mBody)) {
                mBinders.add(vh -> {
                    // Body uses top and bottom margin.
                    int margin = mContext.getResources().getDimensionPixelSize(
                            R.dimen.car_padding_3);
                    RelativeLayout.LayoutParams layoutParams =
                            (RelativeLayout.LayoutParams) vh.getBody().getLayoutParams();
                    layoutParams.addRule(RelativeLayout.CENTER_VERTICAL);
                    layoutParams.removeRule(RelativeLayout.BELOW);
                    layoutParams.topMargin = margin;
                    layoutParams.bottomMargin = margin;
                    vh.getBody().setLayoutParams(layoutParams);
                });
            } else {
                mBinders.add(vh -> {
                    // Title has a top margin
                    Resources resources = mContext.getResources();
                    int padding1 = resources.getDimensionPixelSize(R.dimen.car_padding_1);
                    int padding3 = resources.getDimensionPixelSize(R.dimen.car_padding_3);

                    RelativeLayout.LayoutParams titleLayoutParams =
                            (RelativeLayout.LayoutParams) vh.getTitle().getLayoutParams();
                    titleLayoutParams.removeRule(RelativeLayout.CENTER_VERTICAL);
                    titleLayoutParams.topMargin = padding3;
                    vh.getTitle().setLayoutParams(titleLayoutParams);
                    // Body is below title with a margin, and has bottom margin.
                    RelativeLayout.LayoutParams bodyLayoutParams =
                            (RelativeLayout.LayoutParams) vh.getBody().getLayoutParams();
                    bodyLayoutParams.removeRule(RelativeLayout.CENTER_VERTICAL);
                    bodyLayoutParams.addRule(RelativeLayout.BELOW, R.id.title);
                    bodyLayoutParams.topMargin = padding1;
                    bodyLayoutParams.bottomMargin = padding3;
                    vh.getBody().setLayoutParams(bodyLayoutParams);
                });
            }
        }

        /**
         * Sets up view(s) for supplemental action.
         */
        private void setSupplementalActions() {
            switch (mSupplementalActionType) {
                case SUPPLEMENTAL_ACTION_SUPPLEMENTAL_ICON:
                    mBinders.add((vh) -> {
                        vh.getSupplementalIcon().setVisibility(View.VISIBLE);
                        if (mShowSupplementalIconDivider) {
                            vh.getSupplementalIconDivider().setVisibility(View.VISIBLE);
                        }

                        vh.getSupplementalIcon().setImageResource(mSupplementalIconResId);
                        vh.getSupplementalIcon().setOnClickListener(
                                mSupplementalIconOnClickListener);
                        vh.getSupplementalIcon().setClickable(
                                mSupplementalIconOnClickListener != null);
                    });
                    break;
                case SUPPLEMENTAL_ACTION_TWO_ACTIONS:
                    mBinders.add((vh) -> {
                        vh.getAction2().setVisibility(View.VISIBLE);
                        if (mShowAction2Divider) {
                            vh.getAction2Divider().setVisibility(View.VISIBLE);
                        }

                        vh.getAction2().setText(mAction2Text);
                        vh.getAction2().setOnClickListener(mAction2OnClickListener);
                    });
                    // Fall through
                case SUPPLEMENTAL_ACTION_ONE_ACTION:
                    mBinders.add((vh) -> {
                        vh.getAction1().setVisibility(View.VISIBLE);
                        if (mShowAction1Divider) {
                            vh.getAction1Divider().setVisibility(View.VISIBLE);
                        }

                        vh.getAction1().setText(mAction1Text);
                        vh.getAction1().setOnClickListener(mAction1OnClickListener);
                    });
                    break;
                case SUPPLEMENTAL_ACTION_NO_ACTION:
                    // Do nothing
                    break;
                case SUPPLEMENTAL_ACTION_SWITCH:
                    mBinders.add(vh -> {
                        vh.getSwitch().setVisibility(View.VISIBLE);
                        vh.getSwitch().setChecked(mSwitchChecked);
                        vh.getSwitch().setOnCheckedChangeListener(mSwitchOnCheckedChangeListener);
                        if (mShowSwitchDivider) {
                            vh.getSwitchDivider().setVisibility(View.VISIBLE);
                        }
                    });
                    break;
                default:
                    throw new IllegalArgumentException("Unrecognized supplemental action type.");
            }
        }

        /**
         * Instructs the Builder to always hide the item divider coming after this ListItem.
         *
         * @return This Builder object to allow for chaining calls to set methods.
         */
        public Builder withDividerHidden() {
            mHideDivider = true;
            return this;
        }

        /**
         * Sets {@link View.OnClickListener} of {@code ListItem}.
         *
         * @return This Builder object to allow for chaining calls to set methods.
         */
        public Builder withOnClickListener(View.OnClickListener listener) {
            mOnClickListener = listener;
            return this;
        }

        /**
         * Sets {@code Primary Action} to be represented by an icon.
         *
         * @param iconResId the resource identifier of the drawable.
         * @param useLargeIcon the size of primary icon. Large Icon is a square as tall as an item
         *                     with only title set; useful for album cover art.
         * @return This Builder object to allow for chaining calls to set methods.
         */
        public Builder withPrimaryActionIcon(@DrawableRes int iconResId, boolean useLargeIcon) {
            return withPrimaryActionIcon(null, iconResId, useLargeIcon);
        }

        /**
         * Sets {@code Primary Action} to be represented by an icon.
         *
         * @param drawable the Drawable to set, or null to clear the content.
         * @param useLargeIcon the size of primary icon. Large Icon is a square as tall as an item
         *                     with only title set; useful for album cover art.
         * @return This Builder object to allow for chaining calls to set methods.
         */
        public Builder withPrimaryActionIcon(Drawable drawable, boolean useLargeIcon) {
            return withPrimaryActionIcon(drawable, 0, useLargeIcon);
        }

        private Builder withPrimaryActionIcon(Drawable drawable, @DrawableRes int iconResId,
                boolean useLargeIcon) {
            mPrimaryActionType = useLargeIcon
                    ? PRIMARY_ACTION_TYPE_LARGE_ICON
                    : PRIMARY_ACTION_TYPE_SMALL_ICON;
            mPrimaryActionIconResId = iconResId;
            mPrimaryActionIconDrawable = drawable;
            return this;
        }

        /**
         * Sets {@code Primary Action} to be empty icon.
         *
         * {@code Text} would have a start margin as if {@code Primary Action} were set to
         * primary icon.
         *
         * @return This Builder object to allow for chaining calls to set methods.
         */
        public Builder withPrimaryActionEmptyIcon() {
            mPrimaryActionType = PRIMARY_ACTION_TYPE_EMPTY_ICON;
            return this;
        }

        /**
         * Sets {@code Primary Action} to have no icon. Text would align to the start of item.
         *
         * @return This Builder object to allow for chaining calls to set methods.
         */
        public Builder withPrimaryActionNoIcon() {
            mPrimaryActionType = PRIMARY_ACTION_TYPE_NO_ICON;
            return this;
        }

        /**
         * Sets the title of item.
         *
         * <p>Primary text is {@code title} by default. It can be set by
         * {@link #withBody(String, boolean)}
         *
         * @param title text to display as title.
         * @return This Builder object to allow for chaining calls to set methods.
         */
        public Builder withTitle(String title) {
            mTitle = title;
            return this;
        }

        /**
         * Sets the body text of item.
         *
         * <p>Text beyond length required by regulation will be truncated. Defaults {@code Title}
         * text as the primary.
         *
         * @return This Builder object to allow for chaining calls to set methods.
         */
        public Builder withBody(String body) {
            return withBody(body, false);
        }

        /**
         * Sets the body text of item.
         *
         * <p>Text beyond length required by regulation will be truncated.
         *
         * @param asPrimary sets {@code Body Text} as primary text of item.
         * @return This Builder object to allow for chaining calls to set methods.
         */
        public Builder withBody(String body, boolean asPrimary) {
            int limit = mContext.getResources().getInteger(
                    R.integer.car_list_item_text_length_limit);
            if (body.length() < limit) {
                mBody = body;
            } else {
                mBody = body.substring(0, limit) + mContext.getString(R.string.ellipsis);
            }
            mIsBodyPrimary = asPrimary;
            return this;
        }

        /**
         * Sets {@code Supplemental Action} to be represented by an {@code Supplemental Icon}.
         *
         * @return This Builder object to allow for chaining calls to set methods.
         */
        public Builder withSupplementalIcon(int iconResId, boolean showDivider) {
            return withSupplementalIcon(iconResId, showDivider, null);
        }

        /**
         * Sets {@code Supplemental Action} to be represented by an {@code Supplemental Icon}.
         *
         * @param iconResId drawable resource id.
         * @return This Builder object to allow for chaining calls to set methods.
         */
        public Builder withSupplementalIcon(int iconResId, boolean showDivider,
                View.OnClickListener listener) {
            mSupplementalActionType = SUPPLEMENTAL_ACTION_SUPPLEMENTAL_ICON;

            mSupplementalIconResId = iconResId;
            mSupplementalIconOnClickListener = listener;
            mShowSupplementalIconDivider = showDivider;
            return this;
        }

        /**
         * Sets {@code Supplemental Action} to be represented by an {@code Action Button}.
         *
         * @param text button text to display.
         * @return This Builder object to allow for chaining calls to set methods.
         */
        public Builder withAction(String text, boolean showDivider, View.OnClickListener listener) {
            if (TextUtils.isEmpty(text)) {
                throw new IllegalArgumentException("Action text cannot be empty.");
            }
            if (listener == null) {
                throw new IllegalArgumentException("Action OnClickListener cannot be null.");
            }
            mSupplementalActionType = SUPPLEMENTAL_ACTION_ONE_ACTION;

            mAction1Text = text;
            mAction1OnClickListener = listener;
            mShowAction1Divider = showDivider;
            return this;
        }

        /**
         * Sets {@code Supplemental Action} to be represented by two {@code Action Button}s.
         *
         * <p>These two action buttons will be aligned towards item end.
         *
         * @param action1Text button text to display - this button will be closer to item end.
         * @param action2Text button text to display.
         * @return This Builder object to allow for chaining calls to set methods.
         */
        public Builder withActions(String action1Text, boolean showAction1Divider,
                View.OnClickListener action1OnClickListener,
                String action2Text, boolean showAction2Divider,
                View.OnClickListener action2OnClickListener) {
            if (TextUtils.isEmpty(action1Text) || TextUtils.isEmpty(action2Text)) {
                throw new IllegalArgumentException("Action text cannot be empty.");
            }
            if (action1OnClickListener == null || action2OnClickListener == null) {
                throw new IllegalArgumentException("Action OnClickListener cannot be null.");
            }
            mSupplementalActionType = SUPPLEMENTAL_ACTION_TWO_ACTIONS;

            mAction1Text = action1Text;
            mAction1OnClickListener = action1OnClickListener;
            mShowAction1Divider = showAction1Divider;
            mAction2Text = action2Text;
            mAction2OnClickListener = action2OnClickListener;
            mShowAction2Divider = showAction2Divider;
            return this;
        }

        /**
         * Sets {@code Supplemental Action} to be represented by a {@link android.widget.Switch}.
         *
         * @param checked initial value for switched.
         * @param showDivider whether to display a vertical bar between switch and text.
         * @param listener callback to be invoked when the checked state is changed.
         * @return This Builder object to allow for chaining calls to set methods.
         */
        public Builder withSwitch(boolean checked, boolean showDivider,
                CompoundButton.OnCheckedChangeListener listener) {
            mSupplementalActionType = SUPPLEMENTAL_ACTION_SWITCH;

            mSwitchChecked = checked;
            mShowSwitchDivider = showDivider;
            mSwitchOnCheckedChangeListener = listener;
            return this;
        }

        /**
         * Adds {@link ViewBinder} to interact with sub-views in
         * {@link ListItemAdapter.ViewHolder}. These ViewBinders will always bind after
         * other {@link Builder} methods have bond.
         *
         * <p>Make sure to call with...() method on the intended sub-view first.
         *
         * <p>Example:
         * <pre>
         * {@code
         * new Builder()
         *     .withTitle("title")
         *     .withViewBinder((viewHolder) -> {
         *         viewHolder.getTitle().doMoreStuff();
         *     })
         *     .build();
         * }
         * </pre>
=======
    public interface ViewBinder<VH extends RecyclerView.ViewHolder> {
        /**
         * Provides a way to interact with views in view holder.
>>>>>>> 4e832ea4
         */
        void bind(VH viewHolder);
    }
}<|MERGE_RESOLUTION|>--- conflicted
+++ resolved
@@ -1,48 +1,13 @@
 package androidx.car.widget;
 
 import android.support.v7.widget.RecyclerView;
-<<<<<<< HEAD
-import android.text.TextUtils;
-import android.view.View;
-import android.widget.CompoundButton;
-import android.widget.RelativeLayout;
-=======
->>>>>>> 4e832ea4
 
 import java.util.function.Function;
 
 /**
  * Definition of items that can be inserted into {@link ListItemAdapter}.
  *
-<<<<<<< HEAD
- * <p>An item visually composes of 3 parts; each part may contain multiple views.
- * <ul>
- *     <li>{@code Primary Action}: represented by an icon of following types.
- *     <ul>
- *         <li>Primary Icon - icon size could be large or small.
- *         <li>No Icon
- *         <li>Empty Icon - different from No Icon by how much margin {@code Text} offsets
- *     </ul>
- *     <li>{@code Text}: supports any combination of the follow text views.
- *     <ul>
- *         <li>Title
- *         <li>Body
- *     </ul>
- *     <li>{@code Supplemental Action(s)}: represented by one of the following types; aligned toward
- *     the end of item.
- *     <ul>
- *         <li>Supplemental Icon
- *         <li>One Action Button
- *         <li>Two Action Buttons
- *         <li>Switch</li>
- *     </ul>
- * </ul>
- *
- * {@link ListItem} can be built through its {@link ListItem.Builder}. It binds data
- * to {@link ListItemAdapter.ViewHolder} based on components selected.
-=======
  * @param <VH> ViewHolder.
->>>>>>> 4e832ea4
  */
 public abstract class ListItem<VH extends RecyclerView.ViewHolder> {
 
@@ -52,28 +17,7 @@
      *
      * @return type of this ListItem.
      */
-<<<<<<< HEAD
-    void bind(ListItemAdapter.ViewHolder viewHolder) {
-        setAllSubViewsGone(viewHolder);
-        for (ViewBinder binder : mBuilder.mBinders) {
-            binder.bind(viewHolder);
-        }
-    }
-
-    void setAllSubViewsGone(ListItemAdapter.ViewHolder vh) {
-        View[] subviews = new View[] {
-                vh.getPrimaryIcon(),
-                vh.getTitle(), vh.getBody(),
-                vh.getSupplementalIcon(), vh.getSupplementalIconDivider(),
-                vh.getSwitch(), vh.getSwitchDivider(),
-                vh.getAction1(), vh.getAction1Divider(), vh.getAction2(), vh.getAction2Divider()};
-        for (View v : subviews) {
-            v.setVisibility(View.GONE);
-        }
-    }
-=======
     abstract int getViewType();
->>>>>>> 4e832ea4
 
     /**
      * Called when ListItem is bound to its ViewHolder.
@@ -94,642 +38,9 @@
      *
      * @param <VH> extends {@link RecyclerView.ViewHolder}.
      */
-<<<<<<< HEAD
-    public static class Builder {
-
-        @Retention(SOURCE)
-        @IntDef({
-                PRIMARY_ACTION_TYPE_NO_ICON, PRIMARY_ACTION_TYPE_EMPTY_ICON,
-                PRIMARY_ACTION_TYPE_LARGE_ICON, PRIMARY_ACTION_TYPE_SMALL_ICON})
-        private @interface PrimaryActionType {}
-
-        private static final int PRIMARY_ACTION_TYPE_NO_ICON = 0;
-        private static final int PRIMARY_ACTION_TYPE_EMPTY_ICON = 1;
-        private static final int PRIMARY_ACTION_TYPE_LARGE_ICON = 2;
-        private static final int PRIMARY_ACTION_TYPE_SMALL_ICON = 3;
-
-        @Retention(SOURCE)
-        @IntDef({SUPPLEMENTAL_ACTION_NO_ACTION, SUPPLEMENTAL_ACTION_SUPPLEMENTAL_ICON,
-                SUPPLEMENTAL_ACTION_ONE_ACTION, SUPPLEMENTAL_ACTION_TWO_ACTIONS,
-                SUPPLEMENTAL_ACTION_SWITCH})
-        private @interface SupplementalActionType {}
-
-        private static final int SUPPLEMENTAL_ACTION_NO_ACTION = 0;
-        private static final int SUPPLEMENTAL_ACTION_SUPPLEMENTAL_ICON = 1;
-        private static final int SUPPLEMENTAL_ACTION_ONE_ACTION = 2;
-        private static final int SUPPLEMENTAL_ACTION_TWO_ACTIONS = 3;
-        private static final int SUPPLEMENTAL_ACTION_SWITCH = 4;
-
-        private final Context mContext;
-        private final List<ViewBinder> mBinders = new ArrayList<>();
-        // Store custom binders separately so they will bind after binders are created in build().
-        private final List<ViewBinder> mCustomBinders = new ArrayList<>();
-
-        private View.OnClickListener mOnClickListener;
-
-        @PrimaryActionType private int mPrimaryActionType = PRIMARY_ACTION_TYPE_NO_ICON;
-        private int mPrimaryActionIconResId;
-        private Drawable mPrimaryActionIconDrawable;
-
-        private String mTitle;
-        private String mBody;
-        private boolean mIsBodyPrimary;
-        // tag for indicating whether to hide the divider
-        private boolean mHideDivider;
-
-        @SupplementalActionType private int mSupplementalActionType = SUPPLEMENTAL_ACTION_NO_ACTION;
-        private int mSupplementalIconResId;
-        private View.OnClickListener mSupplementalIconOnClickListener;
-        private boolean mShowSupplementalIconDivider;
-
-        private boolean mSwitchChecked;
-        private boolean mShowSwitchDivider;
-        private CompoundButton.OnCheckedChangeListener mSwitchOnCheckedChangeListener;
-
-        private String mAction1Text;
-        private View.OnClickListener mAction1OnClickListener;
-        private boolean mShowAction1Divider;
-        private String mAction2Text;
-        private View.OnClickListener mAction2OnClickListener;
-        private boolean mShowAction2Divider;
-
-        public Builder(Context context) {
-            mContext = context;
-        }
-
-        /**
-         * Builds a {@link ListItem}. Adds {@link ViewBinder}s that will adjust layout in
-         * {@link ListItemAdapter.ViewHolder} depending on sub-views used.
-         */
-        public ListItem build() {
-            setItemLayoutHeight();
-            setPrimaryAction();
-            setText();
-            setSupplementalActions();
-            setOnClickListener();
-
-            mBinders.addAll(mCustomBinders);
-
-            return new ListItem(this);
-        }
-
-        /**
-         * Sets the height of item depending on which text field is set.
-         */
-        private void setItemLayoutHeight() {
-            if (TextUtils.isEmpty(mBody)) {
-                // If the item only has title or no text, it uses fixed-height as single line.
-                int height = (int) mContext.getResources().getDimension(
-                        R.dimen.car_single_line_list_item_height);
-                mBinders.add((vh) -> {
-                    RecyclerView.LayoutParams layoutParams =
-                            (RecyclerView.LayoutParams) vh.itemView.getLayoutParams();
-                    layoutParams.height = height;
-                    vh.itemView.setLayoutParams(layoutParams);
-                });
-            } else {
-                // If body is present, the item should be at least as tall as min height, and wraps
-                // content.
-                int minHeight = (int) mContext.getResources().getDimension(
-                        R.dimen.car_double_line_list_item_height);
-                mBinders.add((vh) -> {
-                    vh.itemView.setMinimumHeight(minHeight);
-                    vh.getContainerLayout().setMinimumHeight(minHeight);
-
-                    RecyclerView.LayoutParams layoutParams =
-                            (RecyclerView.LayoutParams) vh.itemView.getLayoutParams();
-                    layoutParams.height = RecyclerView.LayoutParams.WRAP_CONTENT;
-                    vh.itemView.setLayoutParams(layoutParams);
-                });
-            }
-        }
-
-        private void setPrimaryAction() {
-            setPrimaryIconContent();
-            setPrimaryIconLayout();
-        }
-
-        private void setText() {
-            setTextContent();
-            setTextVerticalMargin();
-            // Only setting start margin because text end is relative to the start of supplemental
-            // actions.
-            setTextStartMargin();
-        }
-
-        private void setOnClickListener() {
-            if (mOnClickListener != null) {
-                mBinders.add(vh -> vh.itemView.setOnClickListener(mOnClickListener));
-            }
-        }
-
-        private void setPrimaryIconContent() {
-            switch (mPrimaryActionType) {
-                case PRIMARY_ACTION_TYPE_SMALL_ICON:
-                case PRIMARY_ACTION_TYPE_LARGE_ICON:
-                    mBinders.add((vh) -> {
-                        vh.getPrimaryIcon().setVisibility(View.VISIBLE);
-
-                        if (mPrimaryActionIconDrawable != null) {
-                            vh.getPrimaryIcon().setImageDrawable(mPrimaryActionIconDrawable);
-                        } else if (mPrimaryActionIconResId != 0) {
-                            vh.getPrimaryIcon().setImageResource(mPrimaryActionIconResId);
-                        }
-                    });
-                    break;
-                case PRIMARY_ACTION_TYPE_EMPTY_ICON:
-                case PRIMARY_ACTION_TYPE_NO_ICON:
-                    // Do nothing.
-                    break;
-                default:
-                    throw new IllegalStateException("Unrecognizable primary action type.");
-            }
-        }
-
-        /**
-         * Sets layout params of primary icon.
-         *
-         * <p>Large icon will have no start margin, and always align center vertically.
-         *
-         * <p>Small icon will have start margin. When body text is present small icon uses a top
-         * margin otherwise align center vertically.
-         */
-        private void setPrimaryIconLayout() {
-            // Set all relevant fields in layout params to avoid carried over params when the item
-            // gets bound to a recycled view holder.
-            switch (mPrimaryActionType) {
-                case PRIMARY_ACTION_TYPE_SMALL_ICON:
-                    mBinders.add(vh -> {
-                        int iconSize = mContext.getResources().getDimensionPixelSize(
-                                R.dimen.car_primary_icon_size);
-                        // Icon size.
-                        RelativeLayout.LayoutParams layoutParams =
-                                (RelativeLayout.LayoutParams) vh.getPrimaryIcon().getLayoutParams();
-                        layoutParams.height = iconSize;
-                        layoutParams.width = iconSize;
-
-                        // Start margin.
-                        layoutParams.setMarginStart(mContext.getResources().getDimensionPixelSize(
-                                R.dimen.car_keyline_1));
-
-                        if (!TextUtils.isEmpty(mBody)) {
-                            // Set icon top margin so that the icon remains in the same position it
-                            // would've been in for non-long-text item, namely so that the center
-                            // line of icon matches that of line item.
-                            layoutParams.removeRule(RelativeLayout.CENTER_VERTICAL);
-                            int itemHeight = mContext.getResources().getDimensionPixelSize(
-                                    R.dimen.car_double_line_list_item_height);
-                            layoutParams.topMargin = (itemHeight - iconSize) / 2;
-                        } else {
-                            // If the icon can be centered vertically, leave the work for framework.
-                            layoutParams.addRule(RelativeLayout.CENTER_VERTICAL);
-                            layoutParams.topMargin = 0;
-                        }
-                        vh.getPrimaryIcon().setLayoutParams(layoutParams);
-                    });
-                    break;
-                case PRIMARY_ACTION_TYPE_LARGE_ICON:
-                    mBinders.add(vh -> {
-                        int iconSize = mContext.getResources().getDimensionPixelSize(
-                                R.dimen.car_single_line_list_item_height);
-                        // Icon size.
-                        RelativeLayout.LayoutParams layoutParams =
-                                (RelativeLayout.LayoutParams) vh.getPrimaryIcon().getLayoutParams();
-                        layoutParams.height = iconSize;
-                        layoutParams.width = iconSize;
-
-                        // No start margin.
-                        layoutParams.setMarginStart(0);
-
-                        // Always centered vertically.
-                        layoutParams.addRule(RelativeLayout.CENTER_VERTICAL);
-                        layoutParams.topMargin = 0;
-
-                        vh.getPrimaryIcon().setLayoutParams(layoutParams);
-                    });
-                    break;
-                case PRIMARY_ACTION_TYPE_EMPTY_ICON:
-                case PRIMARY_ACTION_TYPE_NO_ICON:
-                    // Do nothing.
-                    break;
-                default:
-                    throw new IllegalStateException("Unrecognizable primary action type.");
-            }
-        }
-
-        private void setTextContent() {
-            if (!TextUtils.isEmpty(mTitle)) {
-                mBinders.add(vh -> {
-                    vh.getTitle().setVisibility(View.VISIBLE);
-                    vh.getTitle().setText(mTitle);
-                });
-            }
-            if (!TextUtils.isEmpty(mBody)) {
-                mBinders.add(vh -> {
-                    vh.getBody().setVisibility(View.VISIBLE);
-                    vh.getBody().setText(mBody);
-                });
-            }
-
-            if (mIsBodyPrimary) {
-                mBinders.add((vh) -> {
-                    vh.getTitle().setTextAppearance(R.style.CarBody2);
-                    vh.getBody().setTextAppearance(R.style.CarBody1);
-                });
-            } else {
-                mBinders.add((vh) -> {
-                    vh.getTitle().setTextAppearance(R.style.CarBody1);
-                    vh.getBody().setTextAppearance(R.style.CarBody2);
-                });
-            }
-        }
-
-        /**
-         * Sets start margin of text view depending on icon type.
-         */
-        private void setTextStartMargin() {
-            final int startMarginResId;
-            switch (mPrimaryActionType) {
-                case PRIMARY_ACTION_TYPE_NO_ICON:
-                    startMarginResId = R.dimen.car_keyline_1;
-                    break;
-                case PRIMARY_ACTION_TYPE_EMPTY_ICON:
-                    startMarginResId = R.dimen.car_keyline_3;
-                    break;
-                case PRIMARY_ACTION_TYPE_SMALL_ICON:
-                    startMarginResId = R.dimen.car_keyline_3;
-                    break;
-                case PRIMARY_ACTION_TYPE_LARGE_ICON:
-                    startMarginResId = R.dimen.car_keyline_4;
-                    break;
-                default:
-                    throw new IllegalStateException("Unrecognizable primary action type.");
-            }
-            int startMargin = mContext.getResources().getDimensionPixelSize(startMarginResId);
-            mBinders.add(vh -> {
-                RelativeLayout.LayoutParams titleLayoutParams =
-                        (RelativeLayout.LayoutParams) vh.getTitle().getLayoutParams();
-                titleLayoutParams.setMarginStart(startMargin);
-                vh.getTitle().setLayoutParams(titleLayoutParams);
-
-                RelativeLayout.LayoutParams bodyLayoutParams =
-                        (RelativeLayout.LayoutParams) vh.getBody().getLayoutParams();
-                bodyLayoutParams.setMarginStart(startMargin);
-                vh.getBody().setLayoutParams(bodyLayoutParams);
-            });
-        }
-
-        /**
-         * Sets top/bottom margins of {@code Title} and {@code Body}.
-         */
-        private void setTextVerticalMargin() {
-            // Set all relevant fields in layout params to avoid carried over params when the item
-            // gets bound to a recycled view holder.
-            if (!TextUtils.isEmpty(mTitle) && TextUtils.isEmpty(mBody)) {
-                // Title only - view is aligned center vertically by itself.
-                mBinders.add(vh -> {
-                    RelativeLayout.LayoutParams layoutParams =
-                            (RelativeLayout.LayoutParams) vh.getTitle().getLayoutParams();
-                    layoutParams.addRule(RelativeLayout.CENTER_VERTICAL);
-                    layoutParams.topMargin = 0;
-                    vh.getTitle().setLayoutParams(layoutParams);
-                });
-            } else if (TextUtils.isEmpty(mTitle) && !TextUtils.isEmpty(mBody)) {
-                mBinders.add(vh -> {
-                    // Body uses top and bottom margin.
-                    int margin = mContext.getResources().getDimensionPixelSize(
-                            R.dimen.car_padding_3);
-                    RelativeLayout.LayoutParams layoutParams =
-                            (RelativeLayout.LayoutParams) vh.getBody().getLayoutParams();
-                    layoutParams.addRule(RelativeLayout.CENTER_VERTICAL);
-                    layoutParams.removeRule(RelativeLayout.BELOW);
-                    layoutParams.topMargin = margin;
-                    layoutParams.bottomMargin = margin;
-                    vh.getBody().setLayoutParams(layoutParams);
-                });
-            } else {
-                mBinders.add(vh -> {
-                    // Title has a top margin
-                    Resources resources = mContext.getResources();
-                    int padding1 = resources.getDimensionPixelSize(R.dimen.car_padding_1);
-                    int padding3 = resources.getDimensionPixelSize(R.dimen.car_padding_3);
-
-                    RelativeLayout.LayoutParams titleLayoutParams =
-                            (RelativeLayout.LayoutParams) vh.getTitle().getLayoutParams();
-                    titleLayoutParams.removeRule(RelativeLayout.CENTER_VERTICAL);
-                    titleLayoutParams.topMargin = padding3;
-                    vh.getTitle().setLayoutParams(titleLayoutParams);
-                    // Body is below title with a margin, and has bottom margin.
-                    RelativeLayout.LayoutParams bodyLayoutParams =
-                            (RelativeLayout.LayoutParams) vh.getBody().getLayoutParams();
-                    bodyLayoutParams.removeRule(RelativeLayout.CENTER_VERTICAL);
-                    bodyLayoutParams.addRule(RelativeLayout.BELOW, R.id.title);
-                    bodyLayoutParams.topMargin = padding1;
-                    bodyLayoutParams.bottomMargin = padding3;
-                    vh.getBody().setLayoutParams(bodyLayoutParams);
-                });
-            }
-        }
-
-        /**
-         * Sets up view(s) for supplemental action.
-         */
-        private void setSupplementalActions() {
-            switch (mSupplementalActionType) {
-                case SUPPLEMENTAL_ACTION_SUPPLEMENTAL_ICON:
-                    mBinders.add((vh) -> {
-                        vh.getSupplementalIcon().setVisibility(View.VISIBLE);
-                        if (mShowSupplementalIconDivider) {
-                            vh.getSupplementalIconDivider().setVisibility(View.VISIBLE);
-                        }
-
-                        vh.getSupplementalIcon().setImageResource(mSupplementalIconResId);
-                        vh.getSupplementalIcon().setOnClickListener(
-                                mSupplementalIconOnClickListener);
-                        vh.getSupplementalIcon().setClickable(
-                                mSupplementalIconOnClickListener != null);
-                    });
-                    break;
-                case SUPPLEMENTAL_ACTION_TWO_ACTIONS:
-                    mBinders.add((vh) -> {
-                        vh.getAction2().setVisibility(View.VISIBLE);
-                        if (mShowAction2Divider) {
-                            vh.getAction2Divider().setVisibility(View.VISIBLE);
-                        }
-
-                        vh.getAction2().setText(mAction2Text);
-                        vh.getAction2().setOnClickListener(mAction2OnClickListener);
-                    });
-                    // Fall through
-                case SUPPLEMENTAL_ACTION_ONE_ACTION:
-                    mBinders.add((vh) -> {
-                        vh.getAction1().setVisibility(View.VISIBLE);
-                        if (mShowAction1Divider) {
-                            vh.getAction1Divider().setVisibility(View.VISIBLE);
-                        }
-
-                        vh.getAction1().setText(mAction1Text);
-                        vh.getAction1().setOnClickListener(mAction1OnClickListener);
-                    });
-                    break;
-                case SUPPLEMENTAL_ACTION_NO_ACTION:
-                    // Do nothing
-                    break;
-                case SUPPLEMENTAL_ACTION_SWITCH:
-                    mBinders.add(vh -> {
-                        vh.getSwitch().setVisibility(View.VISIBLE);
-                        vh.getSwitch().setChecked(mSwitchChecked);
-                        vh.getSwitch().setOnCheckedChangeListener(mSwitchOnCheckedChangeListener);
-                        if (mShowSwitchDivider) {
-                            vh.getSwitchDivider().setVisibility(View.VISIBLE);
-                        }
-                    });
-                    break;
-                default:
-                    throw new IllegalArgumentException("Unrecognized supplemental action type.");
-            }
-        }
-
-        /**
-         * Instructs the Builder to always hide the item divider coming after this ListItem.
-         *
-         * @return This Builder object to allow for chaining calls to set methods.
-         */
-        public Builder withDividerHidden() {
-            mHideDivider = true;
-            return this;
-        }
-
-        /**
-         * Sets {@link View.OnClickListener} of {@code ListItem}.
-         *
-         * @return This Builder object to allow for chaining calls to set methods.
-         */
-        public Builder withOnClickListener(View.OnClickListener listener) {
-            mOnClickListener = listener;
-            return this;
-        }
-
-        /**
-         * Sets {@code Primary Action} to be represented by an icon.
-         *
-         * @param iconResId the resource identifier of the drawable.
-         * @param useLargeIcon the size of primary icon. Large Icon is a square as tall as an item
-         *                     with only title set; useful for album cover art.
-         * @return This Builder object to allow for chaining calls to set methods.
-         */
-        public Builder withPrimaryActionIcon(@DrawableRes int iconResId, boolean useLargeIcon) {
-            return withPrimaryActionIcon(null, iconResId, useLargeIcon);
-        }
-
-        /**
-         * Sets {@code Primary Action} to be represented by an icon.
-         *
-         * @param drawable the Drawable to set, or null to clear the content.
-         * @param useLargeIcon the size of primary icon. Large Icon is a square as tall as an item
-         *                     with only title set; useful for album cover art.
-         * @return This Builder object to allow for chaining calls to set methods.
-         */
-        public Builder withPrimaryActionIcon(Drawable drawable, boolean useLargeIcon) {
-            return withPrimaryActionIcon(drawable, 0, useLargeIcon);
-        }
-
-        private Builder withPrimaryActionIcon(Drawable drawable, @DrawableRes int iconResId,
-                boolean useLargeIcon) {
-            mPrimaryActionType = useLargeIcon
-                    ? PRIMARY_ACTION_TYPE_LARGE_ICON
-                    : PRIMARY_ACTION_TYPE_SMALL_ICON;
-            mPrimaryActionIconResId = iconResId;
-            mPrimaryActionIconDrawable = drawable;
-            return this;
-        }
-
-        /**
-         * Sets {@code Primary Action} to be empty icon.
-         *
-         * {@code Text} would have a start margin as if {@code Primary Action} were set to
-         * primary icon.
-         *
-         * @return This Builder object to allow for chaining calls to set methods.
-         */
-        public Builder withPrimaryActionEmptyIcon() {
-            mPrimaryActionType = PRIMARY_ACTION_TYPE_EMPTY_ICON;
-            return this;
-        }
-
-        /**
-         * Sets {@code Primary Action} to have no icon. Text would align to the start of item.
-         *
-         * @return This Builder object to allow for chaining calls to set methods.
-         */
-        public Builder withPrimaryActionNoIcon() {
-            mPrimaryActionType = PRIMARY_ACTION_TYPE_NO_ICON;
-            return this;
-        }
-
-        /**
-         * Sets the title of item.
-         *
-         * <p>Primary text is {@code title} by default. It can be set by
-         * {@link #withBody(String, boolean)}
-         *
-         * @param title text to display as title.
-         * @return This Builder object to allow for chaining calls to set methods.
-         */
-        public Builder withTitle(String title) {
-            mTitle = title;
-            return this;
-        }
-
-        /**
-         * Sets the body text of item.
-         *
-         * <p>Text beyond length required by regulation will be truncated. Defaults {@code Title}
-         * text as the primary.
-         *
-         * @return This Builder object to allow for chaining calls to set methods.
-         */
-        public Builder withBody(String body) {
-            return withBody(body, false);
-        }
-
-        /**
-         * Sets the body text of item.
-         *
-         * <p>Text beyond length required by regulation will be truncated.
-         *
-         * @param asPrimary sets {@code Body Text} as primary text of item.
-         * @return This Builder object to allow for chaining calls to set methods.
-         */
-        public Builder withBody(String body, boolean asPrimary) {
-            int limit = mContext.getResources().getInteger(
-                    R.integer.car_list_item_text_length_limit);
-            if (body.length() < limit) {
-                mBody = body;
-            } else {
-                mBody = body.substring(0, limit) + mContext.getString(R.string.ellipsis);
-            }
-            mIsBodyPrimary = asPrimary;
-            return this;
-        }
-
-        /**
-         * Sets {@code Supplemental Action} to be represented by an {@code Supplemental Icon}.
-         *
-         * @return This Builder object to allow for chaining calls to set methods.
-         */
-        public Builder withSupplementalIcon(int iconResId, boolean showDivider) {
-            return withSupplementalIcon(iconResId, showDivider, null);
-        }
-
-        /**
-         * Sets {@code Supplemental Action} to be represented by an {@code Supplemental Icon}.
-         *
-         * @param iconResId drawable resource id.
-         * @return This Builder object to allow for chaining calls to set methods.
-         */
-        public Builder withSupplementalIcon(int iconResId, boolean showDivider,
-                View.OnClickListener listener) {
-            mSupplementalActionType = SUPPLEMENTAL_ACTION_SUPPLEMENTAL_ICON;
-
-            mSupplementalIconResId = iconResId;
-            mSupplementalIconOnClickListener = listener;
-            mShowSupplementalIconDivider = showDivider;
-            return this;
-        }
-
-        /**
-         * Sets {@code Supplemental Action} to be represented by an {@code Action Button}.
-         *
-         * @param text button text to display.
-         * @return This Builder object to allow for chaining calls to set methods.
-         */
-        public Builder withAction(String text, boolean showDivider, View.OnClickListener listener) {
-            if (TextUtils.isEmpty(text)) {
-                throw new IllegalArgumentException("Action text cannot be empty.");
-            }
-            if (listener == null) {
-                throw new IllegalArgumentException("Action OnClickListener cannot be null.");
-            }
-            mSupplementalActionType = SUPPLEMENTAL_ACTION_ONE_ACTION;
-
-            mAction1Text = text;
-            mAction1OnClickListener = listener;
-            mShowAction1Divider = showDivider;
-            return this;
-        }
-
-        /**
-         * Sets {@code Supplemental Action} to be represented by two {@code Action Button}s.
-         *
-         * <p>These two action buttons will be aligned towards item end.
-         *
-         * @param action1Text button text to display - this button will be closer to item end.
-         * @param action2Text button text to display.
-         * @return This Builder object to allow for chaining calls to set methods.
-         */
-        public Builder withActions(String action1Text, boolean showAction1Divider,
-                View.OnClickListener action1OnClickListener,
-                String action2Text, boolean showAction2Divider,
-                View.OnClickListener action2OnClickListener) {
-            if (TextUtils.isEmpty(action1Text) || TextUtils.isEmpty(action2Text)) {
-                throw new IllegalArgumentException("Action text cannot be empty.");
-            }
-            if (action1OnClickListener == null || action2OnClickListener == null) {
-                throw new IllegalArgumentException("Action OnClickListener cannot be null.");
-            }
-            mSupplementalActionType = SUPPLEMENTAL_ACTION_TWO_ACTIONS;
-
-            mAction1Text = action1Text;
-            mAction1OnClickListener = action1OnClickListener;
-            mShowAction1Divider = showAction1Divider;
-            mAction2Text = action2Text;
-            mAction2OnClickListener = action2OnClickListener;
-            mShowAction2Divider = showAction2Divider;
-            return this;
-        }
-
-        /**
-         * Sets {@code Supplemental Action} to be represented by a {@link android.widget.Switch}.
-         *
-         * @param checked initial value for switched.
-         * @param showDivider whether to display a vertical bar between switch and text.
-         * @param listener callback to be invoked when the checked state is changed.
-         * @return This Builder object to allow for chaining calls to set methods.
-         */
-        public Builder withSwitch(boolean checked, boolean showDivider,
-                CompoundButton.OnCheckedChangeListener listener) {
-            mSupplementalActionType = SUPPLEMENTAL_ACTION_SWITCH;
-
-            mSwitchChecked = checked;
-            mShowSwitchDivider = showDivider;
-            mSwitchOnCheckedChangeListener = listener;
-            return this;
-        }
-
-        /**
-         * Adds {@link ViewBinder} to interact with sub-views in
-         * {@link ListItemAdapter.ViewHolder}. These ViewBinders will always bind after
-         * other {@link Builder} methods have bond.
-         *
-         * <p>Make sure to call with...() method on the intended sub-view first.
-         *
-         * <p>Example:
-         * <pre>
-         * {@code
-         * new Builder()
-         *     .withTitle("title")
-         *     .withViewBinder((viewHolder) -> {
-         *         viewHolder.getTitle().doMoreStuff();
-         *     })
-         *     .build();
-         * }
-         * </pre>
-=======
     public interface ViewBinder<VH extends RecyclerView.ViewHolder> {
         /**
          * Provides a way to interact with views in view holder.
->>>>>>> 4e832ea4
          */
         void bind(VH viewHolder);
     }
