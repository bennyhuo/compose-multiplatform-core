--- conflicted
+++ resolved
@@ -19,6 +19,9 @@
 import androidx.annotation.IdRes
 import androidx.navigation.NavController
 import androidx.navigation.NavGraph
+import androidx.navigation.NavType
+import kotlin.reflect.KClass
+import kotlin.reflect.KType
 
 /** Construct a new [androidx.navigation.NavGraph] that supports dynamic navigation destinations */
 @Suppress("Deprecation")
@@ -40,9 +43,6 @@
     startDestination: String,
     route: String? = null,
     builder: DynamicNavGraphBuilder.() -> Unit
-<<<<<<< HEAD
-): NavGraph = navigatorProvider.navigation(startDestination, route, builder)
-=======
 ): NavGraph = navigatorProvider.navigation(startDestination, route, builder)
 
 /**
@@ -77,5 +77,4 @@
     route: KClass<*>? = null,
     typeMap: Map<KType, @JvmSuppressWildcards NavType<*>> = emptyMap(),
     builder: DynamicNavGraphBuilder.() -> Unit,
-): NavGraph = navigatorProvider.navigation(startDestination, route, typeMap, builder)
->>>>>>> 9de5bf61
+): NavGraph = navigatorProvider.navigation(startDestination, route, typeMap, builder)