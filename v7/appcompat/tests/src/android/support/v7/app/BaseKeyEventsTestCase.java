--- conflicted
+++ resolved
@@ -23,6 +23,7 @@
 import static android.support.test.espresso.matcher.ViewMatchers.isDisplayed;
 import static android.support.test.espresso.matcher.ViewMatchers.withClassName;
 import static android.support.test.espresso.matcher.ViewMatchers.withContentDescription;
+import static android.support.test.espresso.matcher.ViewMatchers.withId;
 
 import static org.junit.Assert.assertEquals;
 import static org.junit.Assert.assertFalse;
@@ -31,10 +32,7 @@
 
 import android.support.test.filters.LargeTest;
 import android.support.test.filters.SmallTest;
-<<<<<<< HEAD
 import android.support.v4.view.MenuItemCompat;
-=======
->>>>>>> 0e38a761
 import android.support.v7.appcompat.test.R;
 import android.support.v7.testutils.BaseTestActivity;
 import android.support.v7.view.ActionMode;
@@ -97,22 +95,13 @@
 
     @Test
     @LargeTest
-<<<<<<< HEAD
     public void testBackCollapsesSearchView() throws InterruptedException {
+
         // Click on the Search menu item
         onView(withId(R.id.action_search)).perform(click());
-        // Check that the SearchView is displayed
-        onView(withId(R.id.search_bar)).check(matches(isDisplayed()));
-=======
-    public void testBackCollapsesActionView() throws InterruptedException {
-        final String itemTitle = getActivity().getString(R.string.search_menu_title);
-
-        // Click on the Search menu item
-        onView(withContentDescription(itemTitle)).perform(click());
         // Check that the action view is displayed (expanded)
         onView(withClassName(Matchers.is(CustomCollapsibleView.class.getName())))
                 .check(matches(isDisplayed()));
->>>>>>> 0e38a761
 
         // Let things settle
         getInstrumentation().waitForIdleSync();
