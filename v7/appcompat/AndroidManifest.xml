--- conflicted
+++ resolved
@@ -16,11 +16,4 @@
 <manifest xmlns:android="http://schemas.android.com/apk/res/android"
           package="android.support.v7.appcompat">
     <uses-sdk android:minSdkVersion="14" />
-<<<<<<< HEAD
-    <application>
-        <meta-data android:name="android.support.v7.appcompat.VERSION"
-                   android:value="${support-version}" />
-    </application>
-=======
->>>>>>> b6838fd2
 </manifest>